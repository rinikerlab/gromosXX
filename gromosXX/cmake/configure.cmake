--- conflicted
+++ resolved
@@ -69,11 +69,7 @@
     # check simple function call
     check_function_exists(xtb_getAPIVersion HAVE_XTBFUNCTION)
     if(NOT HAVE_XTBFUNCTION)
-<<<<<<< HEAD
-    message(FATAL_ERROR "xtb_getAPIVersion not found - provided path to xtb invalid")
-=======
         message(FATAL_ERROR "xtb_getAPIVersion not found - provided path to xtb invalid")
->>>>>>> 9d1bd8a2
     endif()
 endif()
 
