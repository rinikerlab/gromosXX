--- conflicted
+++ resolved
@@ -7,16 +7,9 @@
 # set options
 option(OMP "enable OMP" ON)
 option(MPI "enable MPI" OFF)
-<<<<<<< HEAD
 option(CUDAKERNEL "enable CUDA" OFF)
 option(XTB "enable XTB" OFF) # -DXTB={XTB_ROOT}
 option(TORCH "enable TORCH" OFF) # -DTORCH={TORCH_ROOT} (may be pre-C++11 or C++11)
-=======
-option(CUKERNEL "enable CUDA" OFF)
-option(XTB "enable XTB" OFF)
-
-# TODO do we still want to support these options?
->>>>>>> 9d1bd8a2
 option(FORCEGROUPS "enable forcegroups" OFF)
 option(HEAVISIDE "enable heaviside" OFF)
 
