/**
 * @file energy.cc
 * implements the energy methods.
 */

#include "../stdheader.h"

#undef MODULE
#undef SUBMODULE
#define MODULE configuration
#define SUBMODULE energy

#include "../configuration/configuration_global.h"
#include "../configuration/energy.h"

#include "../util/error.h"

#include "energy.h"
#include <vector>

configuration::Energy::Energy() :
total(0.0),
kinetic_total(0.0),
potential_total(0.0),
bond_total(0.0),
angle_total(0.0),
improper_total(0.0),
dihedral_total(0.0),
crossdihedral_total(0.0),
bonded_total(0.0),
nonbonded_total(0.0),
lj_total(0.0),
crf_total(0.0),
ls_total(0.0),
ls_pair_total(0.0),
ls_realspace_total(0.0),
ls_kspace_total(0.0),
ls_self_total(0.0),
ls_self_total_nvt(0.0),
ls_surface_total(0.0),
ls_a_term_total(0.0),
ls_a_term_total_nvt(0.0),
qm_total(0.0),
special_total(0.0),
posrest_total(0.0),
distanceres_total(0.0),
disfieldres_total(0.0),
angrest_total(0.0),
dihrest_total(0.0),
jvalue_total(0.0),
xray_total(0.0),
leus_total(0.0),
bsleus_total(0.0),
oparam_total(0.0),
rdc_total(0.0),
symrest_total(0.0),
constraints_total(0.0),
self_total(0.0),
sasa_total(0.0),
sasa_volume_total(0.0),
nn_valid(0.0),
torch_total(0.0),
eds_vr(0.0),
eds_vr_shift_orig(0.0),
eds_vr_shift_phys(0.0),
eds_vmix(0.0),
eds_emax(0.0),
eds_emin(0.0),
eds_globmin(0.0),
eds_globminfluc(0.0),
entropy_term(0.0),
shift_extra_orig(0.0),
shift_extra_phys(0.0),
shift_extra_orig_total(0.0),
shift_extra_phys_total(0.0),
gamd_DV_total(0.0),
m_ewarn(1E99){         
}

void configuration::Energy::zero(bool potential, bool kinetic)
{
  DEBUG(10, "energy: zero");
  
  if (potential){
    DEBUG(15, "zero potential energies");

    total = 0.0;
    potential_total = 0.0;
    bond_total = 0.0;
    angle_total = 0.0;
    improper_total = 0.0;
    dihedral_total = 0.0;
    crossdihedral_total = 0.0;
    bonded_total = 0.0;
    nonbonded_total = 0.0;
    lj_total = 0.0;
    crf_total = 0.0;
    ls_total = 0.0;
    ls_pair_total = 0.0;
    ls_realspace_total = 0.0;
    ls_kspace_total = 0.0;
    ls_self_total = 0.0;
    ls_surface_total = 0.0;
    ls_a_term_total = 0.0;
    special_total = 0.0;
    posrest_total = 0.0;
    distanceres_total = 0.0;
    disfieldres_total = 0.0;
    angrest_total = 0.0;
    dihrest_total = 0.0;
    jvalue_total = 0.0;
    xray_total = 0.0;
    leus_total = 0.0;
    bsleus_total = 0.0,
    oparam_total = 0.0;
    symrest_total = 0.0;
    constraints_total = 0.0;
    entropy_term = 0.0;
    self_total = 0.0;
    sasa_total = 0.0;
    sasa_volume_total = 0.0;
    nn_valid = 0.0;
    torch_total = 0.0;
    qm_total = 0.0;
    shift_extra_orig.assign(shift_extra_orig.size(), std::vector<double>(shift_extra_orig.size(), 0.0));
    shift_extra_phys.assign(shift_extra_phys.size(), std::vector<double>(shift_extra_phys.size(), 0.0));
    shift_extra_orig_total = 0;
    shift_extra_phys_total = 0;
    eds_vr = 0.0;
    eds_vr_shift_orig = 0.0;
    eds_vr_shift_phys = 0.0;
    eds_vmix = 0.0;
    eds_emax = 0.0;
    eds_emin = 0.0;
    eds_globmin = 0.0;
    eds_globminfluc = 0.0;
    eds_vi.assign(eds_vi.size(), 0.0);
    eds_vi_shift_extra_orig.assign(eds_vi.size(), 0.0);
    eds_vi_shift_extra_phys.assign(eds_vi.size(), 0.0);
    eds_eir.assign(eds_eir.size(), 0.0);
    eds_vi_special.assign(eds_vi_special.size(), 0.0);
    //ORIOL_GAMD
    gamd_DV_total = 0.0;
    gamd_DV.assign(gamd_DV.size(), 0.0);
    gamd_dihedral_total.assign(gamd_dihedral_total.size(), 0.0);
    gamd_potential_total.assign(gamd_potential_total.size(), 0.0);
    gamd_ED.assign(gamd_ED.size(), 0.0);
    gamd_ET.assign(gamd_ET.size(), 0.0);
    gamd_KD.assign(gamd_KD.size(), 0.0);
    gamd_KT.assign(gamd_KT.size(), 0.0);
    gamd_DV.assign(gamd_DV.size(), 0.0);    
    // ANITA
    // total A_lj for each lambda set to zero
    A_lj_total.assign(A_lj_total.size(),0.0);
    B_lj_total.assign(A_lj_total.size(),0.0);
    A_crf_total.assign(A_lj_total.size(),0.0);
    B_crf_total.assign(A_lj_total.size(),0.0);
    AB_bond.assign(AB_bond.size(),0.0);
    AB_angle.assign(AB_angle.size(),0.0);
    AB_improper.assign(AB_angle.size(),0.0);
    A_dihedral = 0.0;
    B_dihedral = 0.0;
    // special interactions - Betty
    AB_disres.assign(AB_disres.size(),0.0);
    AB_angres.assign(AB_angres.size(),0.0);
    AB_dihres.assign(AB_dihres.size(),0.0);
    AB_disfld.assign(AB_disfld.size(),0.0);
    //AB_dihedral.assign(AB_angle.size(),0.0);
    //

    bond_energy.assign(bond_energy.size(), 0.0);
    angle_energy.assign(angle_energy.size(), 0.0);
    improper_energy.assign(improper_energy.size(), 0.0);
    dihedral_energy.assign(dihedral_energy.size(), 0.0);
    crossdihedral_energy.assign(crossdihedral_energy.size(), 0.0);
    posrest_energy.assign(posrest_energy.size(), 0.0);
    distanceres_energy.assign(distanceres_energy.size(), 0.0);
    disfieldres_energy.assign(disfieldres_energy.size(), 0.0);
    angrest_energy.assign(angrest_energy.size(), 0.0);
    dihrest_energy.assign(dihrest_energy.size(), 0.0);
    jvalue_energy.assign(jvalue_energy.size(), 0.0);
    rdc_energy.assign(rdc_energy.size(), 0.0);  
    constraints_energy.assign(constraints_energy.size(), 0.0);
    self_energy.assign(self_energy.size(), 0.0);
    sasa_energy.assign(sasa_energy.size(), 0.0);
    sasa_volume_energy.assign(sasa_volume_energy.size(), 0.0);

    DEBUG(15, "energy groups: " << unsigned(lj_energy.size()) 
			<< " - " << unsigned(crf_energy.size()));

    lj_energy.assign(lj_energy.size(),
		     std::vector<double>(lj_energy.size(), 0.0));
    
    crf_energy.assign(crf_energy.size(), 
		      std::vector<double>(crf_energy.size(), 0.0));
    
    ls_real_energy.assign(ls_real_energy.size(),
            std::vector<double>(ls_real_energy.size(), 0.0));
    
    ls_k_energy.assign(ls_k_energy.size(),
            std::vector<double>(ls_k_energy.size(), 0.0));

    // ANITA  
    // TODO: only if extended TI??
    if (A_lj_total.size()){
      DEBUG(10, "ANITA: setting A_lj_energy to 0");
      DEBUG(10, "  ANITA: nr_lambdas in A_lj_energy: " << unsigned(A_lj_total.size()));
      A_lj_energy.assign(A_lj_total.size(),
              std::vector<std::vector<double> >(A_lj_energy[0].size(),
              std::vector<double>(A_lj_energy[0].size(),0.0)));
      B_lj_energy.assign(B_lj_total.size(),
              std::vector<std::vector<double> >(B_lj_energy[0].size(),
              std::vector<double>(B_lj_energy[0].size(),0.0)));
      A_crf_energy.assign(A_crf_total.size(),
              std::vector<std::vector<double> >(A_crf_energy[0].size(),
              std::vector<double>(A_crf_energy[0].size(),0.0)));
      B_crf_energy.assign(B_crf_total.size(),
              std::vector<std::vector<double> >(B_crf_energy[0].size(),
              std::vector<double>(B_crf_energy[0].size(),0.0)));
    }//
  }

  if (kinetic){

    DEBUG(15, "zero kinetic energies");
    
    kinetic_total = 0.0;

    kinetic_energy.assign(kinetic_energy.size(), 0.0);
    com_kinetic_energy.assign(com_kinetic_energy.size(), 0.0);
    ir_kinetic_energy.assign(ir_kinetic_energy.size(), 0.0);

    // ANITA
//    A_kinetic = 0.0;
//    B_kinetic = 0.0;
    AB_kinetic.assign(AB_kinetic.size(),0.0);

  }
  DEBUG(15, "energies zero");

}


void configuration::Energy::resize(unsigned int energy_groups, unsigned int multi_baths,
     unsigned int nr_lambdas) //ANITA
{
  DEBUG(10, "energy resize");
  
  if (energy_groups){
    bond_energy.resize(energy_groups);
    angle_energy.resize(energy_groups);
    improper_energy.resize(energy_groups);
    dihedral_energy.resize(energy_groups);
    crossdihedral_energy.resize(energy_groups);
  
    lj_energy.resize(energy_groups);
    crf_energy.resize(energy_groups);
    shift_extra_orig.resize(energy_groups);
    shift_extra_phys.resize(energy_groups);
    ls_real_energy.resize(energy_groups);
    ls_k_energy.resize(energy_groups);

    posrest_energy.resize(energy_groups);
    distanceres_energy.resize(energy_groups);
    disfieldres_energy.resize(energy_groups);
    angrest_energy.resize(energy_groups);
    dihrest_energy.resize(energy_groups);
    jvalue_energy.resize(energy_groups);
    rdc_energy.resize(energy_groups);  
    constraints_energy.resize(energy_groups);
    
    self_energy.resize(energy_groups);

    sasa_energy.resize(energy_groups);
    sasa_volume_energy.resize(energy_groups);
    
    for(unsigned int i=0; i<energy_groups; ++i){
      lj_energy[i].resize(energy_groups);
      crf_energy[i].resize(energy_groups);
      ls_real_energy[i].resize(energy_groups);
      ls_k_energy[i].resize(energy_groups);
    }

    // ANITA
    A_lj_total.resize(nr_lambdas);
    B_lj_total.resize(nr_lambdas);
    A_crf_total.resize(nr_lambdas);
    B_crf_total.resize(nr_lambdas);
    AB_kinetic.resize(nr_lambdas);
    AB_bond.resize(nr_lambdas);
    AB_angle.resize(nr_lambdas);
    AB_improper.resize(nr_lambdas);
    // special interactions - Betty
    AB_disres.resize(nr_lambdas);
    AB_angres.resize(nr_lambdas);
    AB_dihres.resize(nr_lambdas);
    AB_disfld.resize(nr_lambdas);
    //AB_dihedral.resize(nr_lambdas);

    DEBUG(8, "ANITA resizing A_lj_energy to " << nr_lambdas);
    A_lj_energy.resize(nr_lambdas);
    B_lj_energy.resize(nr_lambdas);
    A_crf_energy.resize(nr_lambdas);
    B_crf_energy.resize(nr_lambdas);
//    DEBUG(8, "new size: " << A_lj_energy.size());

    for(unsigned int i=0; i<nr_lambdas; ++i){
      A_lj_energy[i].resize(energy_groups);
      B_lj_energy[i].resize(energy_groups);
      A_crf_energy[i].resize(energy_groups);
      B_crf_energy[i].resize(energy_groups);
      DEBUG(15, "    A_lj_energy[0].size() " << A_lj_energy[0].size());

      for(unsigned int j=0; j<energy_groups; ++j){
        A_lj_energy[i][j].resize(energy_groups);
        B_lj_energy[i][j].resize(energy_groups);
        A_crf_energy[i][j].resize(energy_groups);
        B_crf_energy[i][j].resize(energy_groups);
        DEBUG(15, "    A_lj_energy[0][0].size() " << A_lj_energy[0][0].size());
      }
    }
    //

  }

  if (multi_baths){
    kinetic_energy.resize(multi_baths);
    com_kinetic_energy.resize(multi_baths);
    ir_kinetic_energy.resize(multi_baths);
  }

  DEBUG(8, "ANITA calling zero after resizing");
  zero();  
}

int configuration::Energy::calculate_totals()
{
  DEBUG(10, "energy: calculate totals");
  
  unsigned int num_groups = unsigned(bond_energy.size());

  kinetic_total = 0.0;

  bond_total = 0.0;
  angle_total = 0.0;
  improper_total = 0.0;
  dihedral_total = 0.0;
  crossdihedral_total = 0.0;
  lj_total = 0.0;
  crf_total = 0.0;
  shift_extra_orig_total = 0.0;
  shift_extra_phys_total = 0.0;
  ls_total = 0.0;
  ls_realspace_total = 0.0;
  //ls_kspace_total = 0.0;
  posrest_total = 0.0; 
  distanceres_total =0.0; 
  disfieldres_total =0.0; 
  angrest_total = 0.0;
  dihrest_total = 0.0;
  jvalue_total = 0.0; 
  rdc_total = 0.0; 
  constraints_total = 0.0;
  self_total = 0.0;
  sasa_total = 0.0;
  sasa_volume_total = 0.0;

  // ANITA 
  DEBUG(10, "ANITA setting totals to zero");
  DEBUG(10, "ANITA A_lj_total.size() " << A_lj_total.size());

  unsigned int nr_lambdas = unsigned(A_lj_total.size());
  for(unsigned int i=0; i<nr_lambdas; ++i){
    A_lj_total[i] = 0.0;
    B_lj_total[i] = 0.0;
    A_crf_total[i] = 0.0;
    B_crf_total[i] = 0.0;
  }

  for(unsigned int i=0; i<nr_lambdas; ++i){
    for(unsigned int j=0; j<num_groups; j++){
      for(unsigned int k=j; k<num_groups; k++){
        if(j!=k){
          A_lj_energy[i][k][j] += A_lj_energy[i][j][k];
          B_lj_energy[i][k][j] += B_lj_energy[i][j][k];
          A_crf_energy[i][k][j] += A_crf_energy[i][j][k];
          B_crf_energy[i][k][j] += B_crf_energy[i][j][k];

          A_lj_energy[i][j][k] = 0.0;
          B_lj_energy[i][j][k] = 0.0;
          A_crf_energy[i][j][k] = 0.0;
          B_crf_energy[i][j][k] = 0.0;
        }
        A_lj_total[i] += A_lj_energy[i][k][j];
        B_lj_total[i] += B_lj_energy[i][k][j];
        A_crf_total[i] += A_crf_energy[i][k][j];
        B_crf_total[i] += B_crf_energy[i][k][j];
      }
    }
  }
          
  //ORIOL_GAMD
  for(unsigned int i=0; i<gamd_DV.size(); ++i){
    gamd_DV_total += gamd_DV[i];
  }  
  
  for(size_t i=0; i<kinetic_energy.size(); ++i){
    if (kinetic_energy[i] > m_ewarn){
      std::cout << "EWARN: kinetic energy " << i+1 << " = " << kinetic_energy[i] << "\n";
    }
    
    kinetic_total += kinetic_energy[i];
  }


  for(unsigned int i=0; i<num_groups; i++){
    for(unsigned int j=i; j<num_groups; j++){

      if(i!=j){
        lj_energy[j][i] += lj_energy[i][j];
        crf_energy[j][i] += crf_energy[i][j];
        ls_real_energy[j][i] += ls_real_energy[i][j];
        ls_k_energy[j][i] += ls_k_energy[i][j];
        shift_extra_orig[j][i] += shift_extra_orig[i][j];
        shift_extra_phys[j][i] += shift_extra_phys[i][j];
        
        lj_energy[i][j] = 0.0;
        crf_energy[i][j] = 0.0;
        ls_real_energy[i][j] = 0.0;
        ls_k_energy[i][j] = 0.0;
        shift_extra_orig[i][j] = 0.0;
        shift_extra_phys[i][j] = 0.0;
      }

      if (lj_energy[i][j] > m_ewarn){
        std::cout << "EWARN: lj energy " << i+1 << ", " << j+1 << " = " << lj_energy[j][i] << "\n";
      }
      if (crf_energy[i][j] > m_ewarn){
        std::cout << "EWARN: crf energy " << i+1 << ", " << j+1 << " = " << crf_energy[j][i] << "\n";
      }
      if (ls_real_energy[i][j] > m_ewarn){
        std::cout << "EWARN: lj energy " << i+1 << ", " << j+1 << " = " << ls_real_energy[j][i] << "\n";
      }
      if (ls_k_energy[i][j] > m_ewarn){
        std::cout << "EWARN: crf energy " << i+1 << ", " << j+1 << " = " << ls_k_energy[j][i] << "\n";
      }
      if (shift_extra_orig[i][j] > m_ewarn){
        std::cout << "EWARN: shift extra energy orig " << i+1 << ", " << j+1 << " = " << shift_extra_orig[j][i] << "\n";
      }
      if (shift_extra_phys[i][j] > m_ewarn){
        std::cout << "EWARN: shift extra energy phys " << i+1 << ", " << j+1 << " = " << shift_extra_phys[j][i] << "\n";
      }
      
      lj_total   += lj_energy[j][i];
      crf_total  += crf_energy[j][i];
      ls_realspace_total   += ls_real_energy[j][i];
      shift_extra_orig_total += shift_extra_orig[j][i];
      shift_extra_phys_total += shift_extra_phys[j][i];
      //ls_kspace_total  += ls_k_energy[j][i];
    }

    if (bond_energy[i] > m_ewarn){
      std::cout << "EWARN: bond energy " << i+1 << " = " << bond_energy[i] << "\n";
    }
    bond_total         += bond_energy[i];
    if (angle_energy[i] > m_ewarn){
      std::cout << "EWARN: angle energy " << i+1 << " = " << angle_energy[i] << "\n";
    }
    angle_total        += angle_energy[i];
    if (improper_energy[i] > m_ewarn){
      std::cout << "EWARN: improper energy " << i+1 << " = " << improper_energy[i] << "\n";
    }
    improper_total     += improper_energy[i];
    if (dihedral_energy[i] > m_ewarn){
      std::cout << "EWARN: dihedral energy " << i+1 << " = " << dihedral_energy[i] << "\n";
    }
    dihedral_total     += dihedral_energy[i];
    if (crossdihedral_energy[i] > m_ewarn){
      std::cout << "EWARN: crossdihedral energy " << i+1 << " = " << crossdihedral_energy[i] << "\n";
    }
    crossdihedral_total     += crossdihedral_energy[i];
    if (posrest_energy[i] > m_ewarn){
      std::cout << "EWARN: posrest energy " << i+1 << " = " << posrest_energy[i] << "\n";
    }
    posrest_total      += posrest_energy[i];
    if (distanceres_energy[i] > m_ewarn){
      std::cout << "EWARN: distanceres energy " << i+1 << " = " << distanceres_energy[i] << "\n";
    }
    distanceres_total     += distanceres_energy[i];
    if (disfieldres_energy[i] > m_ewarn){
      std::cout << "EWARN: disfieldres energy " << i+1 << " = " << disfieldres_energy[i] << "\n";
    }
    disfieldres_total     += disfieldres_energy[i];
    if (angrest_energy[i] > m_ewarn){
      std::cout << "EWARN: angrest energy " << i+1 << " = " << angrest_energy[i] << "\n";
    }
    angrest_total      += angrest_energy[i];
    if (dihrest_energy[i] > m_ewarn){
      std::cout << "EWARN: dihrest energy " << i+1 << " = " << dihrest_energy[i] << "\n";
    }
    dihrest_total      += dihrest_energy[i];
    if (jvalue_energy[i] > m_ewarn){
      std::cout << "EWARN: jvalue energy " << i+1 << " = " << jvalue_energy[i] << "\n";
    }
    jvalue_total       += jvalue_energy[i];
    if (rdc_energy[i] > m_ewarn){
      std::cout << "EWARN: rdc energy " << i+1 << " = " << rdc_energy[i] << "\n";
    }
    rdc_total       += rdc_energy[i];
    if (constraints_energy[i] > m_ewarn){
      std::cout << "EWARN: constraints energy " << i+1 << " = " << constraints_energy[i] << "\n";
    }
    constraints_total  += constraints_energy[i];
    if (self_energy[i] > m_ewarn){
       std::cout << "EWARN: self energy " << i+1 << " = " << self_energy[i] << "\n";
    }
    self_total += self_energy[i];
    if (sasa_energy[i] > m_ewarn){
       std::cout << "EWARN: sasa energy " << i+1 << " = " << sasa_energy[i] << "\n";
    }
    sasa_total += sasa_energy[i];
    if (sasa_volume_energy[i] > m_ewarn) {
      std::cout << "EWARN: sasa volume energy " << i + 1 << " = " << sasa_volume_energy[i] << "\n";
    }
    sasa_volume_total += sasa_volume_energy[i];
  }

  if (xray_total > m_ewarn) {
    std::cout << "EWARN: xray energy = " << xray_total << "\n";
  }

  if (qm_total > m_ewarn) {
	    std::cout << "EWARN: qm energy = " << qm_total << "\n";
		  }

  if (leus_total > m_ewarn) {
    std::cout << "EWARN: local elevation energy = " << leus_total << "\n";
  }

  if (bsleus_total > m_ewarn) {
    std::cout << "EWARN: B&S-LEUS energy = " << bsleus_total << "\n";
  }

  if(ls_self_total_nvt < 0){ 
  // is only possible for constant volume simulation, otherwise it is zero. 
     ls_self_total = ls_self_total_nvt;
     ls_a_term_total = ls_a_term_total_nvt;
  }
  
  ls_pair_total = ls_realspace_total + ls_kspace_total + ls_a_term_total;
  //        E(pair) + DeltaG(self) + DeltaG(surf)
  ls_total =ls_pair_total + ls_self_total + ls_surface_total;
  
  nonbonded_total = lj_total + crf_total + self_total + 
          ls_realspace_total + ls_kspace_total + ls_self_total + ls_surface_total +
          ls_a_term_total;
  bonded_total = bond_total + angle_total + dihedral_total + improper_total
                 + crossdihedral_total;
  potential_total = nonbonded_total + bonded_total + qm_total + torch_total;
  
  special_total = posrest_total + distanceres_total + disfieldres_total
    + angrest_total + dihrest_total
    + constraints_total + jvalue_total + xray_total
    + eds_vr + leus_total + sasa_total + sasa_volume_total + oparam_total
    + symrest_total + bsleus_total + qm_total + rdc_total + gamd_DV_total;
  
  total = potential_total + kinetic_total + special_total;

/*
#ifdef HAVE_ISNAN
  if (std::isnan(total)){
    io::messages.add("total energy is NaN", "energy", io::message::error);
    return E_NAN;
   }
#endif
*/
  if (math::gisnan(total)) {
    io::messages.add("total energy is NaN", "energy", io::message::error);
    return E_NAN;    
  }

  return 0;
}

// ANITA: only needed for minimum-energy coordinate and energy trajectory writing?
// NTWSE (>0) matches the indices below
// don't need this for A_lj_total etc ??
double configuration::Energy::get_energy_by_index(const unsigned int & index) {
  switch(index) {
    case 1 : return total;
    case 2 : return kinetic_total;
    case 3 : return potential_total;
    case 4 : return bonded_total;
    case 5 : return bond_total;
    case 6 : return angle_total;
    case 7 : return improper_total;
    case 8 : return dihedral_total;
    case 9 : return crossdihedral_total;
    case 10 : return nonbonded_total;
    case 11 : return lj_total;
    case 12 : return crf_total;
    case 13 : return ls_total;
    case 14 : return ls_pair_total;
    case 15 : return ls_realspace_total;
    case 16 : return ls_kspace_total; 
    case 17 : return ls_a_term_total;
    case 18 : return ls_self_total;
    case 19 : return ls_surface_total;
    case 20 : return self_total;
    case 21 : return special_total;
    case 22 : return sasa_total;
    case 23 : return sasa_volume_total;
    case 24 : return constraints_total;
    case 25 : return distanceres_total;
    case 26 : return disfieldres_total;
    case 27 : return dihrest_total;
    case 28 : return posrest_total;
    case 29 : return jvalue_total;
    case 30 : return xray_total;
    case 31 : return leus_total;
    case 32 : return oparam_total;
    case 33 : return symrest_total;
    case 34 : return eds_vmix;
    case 35 : return eds_vr;
    case 36 : return eds_emax;
    case 37 : return eds_emin;
    case 38 : return eds_globmin;
    case 39 : return eds_globminfluc;
    case 40 : return entropy_term;
    case 41 : return qm_total;
    case 42 : return bsleus_total;
    case 43 : return rdc_total;
    case 44 : return angrest_total;
    case 45 : return nn_valid;
<<<<<<< HEAD
    case 46 : return torch_total;
=======
    case 46 : return total + shift_extra_orig_total;
    case 47 : return total + shift_extra_phys_total;
    case 48 : return eds_vr_shift_orig;
    case 49 : return eds_vr_shift_phys;
    case 50 : return gamd_DV_total;
>>>>>>> 9d1bd8a2
  }
  return 0.0;
}<|MERGE_RESOLUTION|>--- conflicted
+++ resolved
@@ -632,15 +632,12 @@
     case 43 : return rdc_total;
     case 44 : return angrest_total;
     case 45 : return nn_valid;
-<<<<<<< HEAD
-    case 46 : return torch_total;
-=======
     case 46 : return total + shift_extra_orig_total;
     case 47 : return total + shift_extra_phys_total;
     case 48 : return eds_vr_shift_orig;
     case 49 : return eds_vr_shift_phys;
     case 50 : return gamd_DV_total;
->>>>>>> 9d1bd8a2
+    case 51 : return torch_total;
   }
   return 0.0;
 }