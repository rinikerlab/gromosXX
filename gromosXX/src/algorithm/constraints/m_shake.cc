--- conflicted
+++ resolved
@@ -214,15 +214,9 @@
   if (sim.mpi) {
     // broadcast current and old coordinates and pos.
 
-<<<<<<< HEAD
-    MPI_Bcast(&pos(0)(0), pos.size() * 3, MPI::DOUBLE, sim.mpi_control.masterID, sim.mpi_control.comm);
-    MPI_Bcast(&conf.old().pos(0)(0), conf.old().pos.size() * 3, MPI::DOUBLE, sim.mpi_control.masterID, sim.mpi_control.comm);
-    MPI_Bcast(&conf.current().box(0)(0), 9, MPI::DOUBLE, sim.mpi_control.masterID, sim.mpi_control.comm);
-=======
     MPI_Bcast(&pos(0)(0), pos.size() * 3, MPI::DOUBLE, sim.mpiControl().masterID, sim.mpiControl().comm);
     MPI_Bcast(&conf.old().pos(0)(0), conf.old().pos.size() * 3, MPI::DOUBLE, sim.mpiControl().masterID, sim.mpiControl().comm);
     MPI_Bcast(&conf.current().box(0)(0), 9, MPI::DOUBLE, sim.mpiControl().masterID, sim.mpiControl().comm);
->>>>>>> df916d32
 
     // set virial tensor and solute coordinates of slaves to zero
     if (m_rank) { // slave
@@ -327,21 +321,13 @@
     if (m_rank == 0) {
       // Master
       // reduce the error to all processors
-<<<<<<< HEAD
-      MPI_Allreduce(&my_error, &error, 1, MPI::INT, MPI::MAX, sim.mpi_control.comm);
-=======
       MPI_Allreduce(&my_error, &error, 1, MPI::INT, MPI::MAX, sim.mpiControl().comm);
->>>>>>> df916d32
       //
       // reduce current positions, store them in new_pos and assign them to current positions
       math::VArray new_pos(topo.num_atoms(), math::Vec(0.0));
       MPI_Reduce(&pos(0)(0), &new_pos(0)(0),
               pos.size() * 3, MPI::DOUBLE, MPI::SUM, 
-<<<<<<< HEAD
-              sim.mpi_control.masterID, sim.mpi_control.comm);
-=======
               sim.mpiControl().masterID, sim.mpiControl().comm);
->>>>>>> df916d32
       
       pos = new_pos;
 
@@ -349,11 +335,7 @@
       math::Matrix virial_new(0.0);
       MPI_Reduce(&conf.old().virial_tensor(0, 0), &virial_new(0, 0),
               9, MPI::DOUBLE, MPI::SUM, 
-<<<<<<< HEAD
-              sim.mpi_control.masterID, sim.mpi_control.comm);
-=======
               sim.mpiControl().masterID, sim.mpiControl().comm);
->>>>>>> df916d32
       conf.old().virial_tensor = virial_new;
 
       // reduce current contraint force, store it in cons_force_new and reduce
@@ -361,35 +343,16 @@
       math::VArray cons_force_new(topo.num_atoms(), math::Vec(0.0));
       MPI_Reduce(&conf.old().constraint_force(0)(0), &cons_force_new(0)(0),
               conf.old().constraint_force.size() * 3, MPI::DOUBLE, MPI::SUM, 
-<<<<<<< HEAD
-              sim.mpi_control.masterID, sim.mpi_control.comm);
-      conf.old().constraint_force = cons_force_new;
-    } else {
-      // reduce the error to all processors
-      MPI_Allreduce(&my_error, &error, 1, MPI::INT, MPI::MAX, sim.mpi_control.comm);
-=======
               sim.mpiControl().masterID, sim.mpiControl().comm);
       conf.old().constraint_force = cons_force_new;
     } else {
       // reduce the error to all processors
       MPI_Allreduce(&my_error, &error, 1, MPI::INT, MPI::MAX, sim.mpiControl().comm);
->>>>>>> df916d32
 
       // slave
       // reduce pos
       MPI_Reduce(&pos(0)(0), NULL,
               pos.size() * 3, MPI::DOUBLE, MPI::SUM,
-<<<<<<< HEAD
-              sim.mpi_control.masterID, sim.mpi_control.comm);
-      // reduce virial
-      MPI_Reduce(&conf.old().virial_tensor(0, 0), NULL,
-              9, MPI::DOUBLE, MPI::SUM, 
-              sim.mpi_control.masterID, sim.mpi_control.comm);
-      // reduce constraint force
-      MPI_Reduce(&conf.old().constraint_force(0)(0), NULL,
-              conf.old().constraint_force.size() * 3, MPI::DOUBLE, MPI::SUM, 
-              sim.mpi_control.masterID, sim.mpi_control.comm);
-=======
               sim.mpiControl().masterID, sim.mpiControl().comm);
       // reduce virial
       MPI_Reduce(&conf.old().virial_tensor(0, 0), NULL,
@@ -399,7 +362,6 @@
       MPI_Reduce(&conf.old().constraint_force(0)(0), NULL,
               conf.old().constraint_force.size() * 3, MPI::DOUBLE, MPI::SUM, 
               sim.mpiControl().masterID, sim.mpiControl().comm);
->>>>>>> df916d32
     }
   }
 #else
@@ -518,13 +480,8 @@
 
 #ifdef XXMPI
   if (sim.mpi) {
-<<<<<<< HEAD
-    m_rank = sim.mpi_control.threadID;
-    m_size = sim.mpi_control.numberOfThreads;
-=======
     m_rank = sim.mpiControl().threadID;
     m_size = sim.mpiControl().numberOfThreads;
->>>>>>> df916d32
   } else {
     m_rank = 0;
     m_size = 1;
