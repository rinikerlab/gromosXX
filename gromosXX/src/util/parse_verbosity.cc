/**
 * @file parse_verbosity.cc
 * implementation of the parse verbosity function
 */

#include "../stdheader.h"

#include "../util/error.h"
#include "../io/argument.h"
#include "../io/message.h"

#include "parse_verbosity.h"

int util::parse_verbosity(io::Argument &args, std::string flag, 
			   std::ostream &os)
{
#ifndef NDEBUG
  // parse the verbosity
  if (args.count(flag) == -1) return 0;

  io::Argument::const_iterator it = args.lower_bound(flag),
    to = args.upper_bound(flag);

  os << "setting debug level\n";
      
  for( ; it != to; ++it){

    int level;
    std::string module = "";
    std::string submodule = "";

    std::string s(it->second);
    std::string::size_type sep = s.find(':');
    if (sep == std::string::npos){
      // no module or submodule
      std::istringstream css(s);
      css >> level;
      // level = atoi(s.c_str());
      assert(!css.fail());
    }
    else{
      module = s.substr(0, sep);
      std::string second = s.substr(sep+1, std::string::npos);
	  
      sep = second.find(':');
      if (sep == std::string::npos){
	// no submodule
	std::istringstream css(second);
	css >> level;
	// level = atoi(second.c_str());
	assert(!css.fail());
      }
      else{
	std::istringstream css(second.substr(sep+1, std::string::npos));
	css >> level;
	// level = atoi(second.substr(sep+1, std::string::npos).c_str());
	assert(!css.fail());
	submodule = second.substr(0, sep);
      }
    }
	
    if (module == "")
      os << "\t" << std::setw(15) <<  "global";
    else
      os << "\t" << std::setw(15) <<  module;
    os << "\t" << std::setw(15) << submodule 
       << "\t" << std::setw(6) << level << "\n";

    if (module == ""){
      if (submodule == "") ::debug_level = level;
      else return E_NOT_IMPLEMENTED;
    }
    else if (module == "configuration"){
      if (submodule == "") configuration::debug_level = level;
      else if (submodule == "configuration") configuration::configuration_debug_level = level;
      else if (submodule == "energy") configuration::energy_debug_level = level;
      else return E_NOT_IMPLEMENTED;
    }
    else if (module == "topology"){
      if (submodule == "") topology::debug_level = level;
      else if (submodule == "topology") topology::topology_debug_level = level;
      else return E_NOT_IMPLEMENTED;
    }
    else if (module == "algorithm"){
      if (submodule == "") algorithm::debug_level = level;
      else if (submodule == "algorithm") 
	algorithm::algorithm_debug_level = level;
      else if (submodule == "constraints") 
	algorithm::constraints_debug_level = level;
      else if (submodule == "integration") 
	algorithm::integration_debug_level = level;
      else if (submodule == "temperature") 
	algorithm::temperature_debug_level = level;
      else if (submodule == "pressure") 
	algorithm::pressure_debug_level = level;
      else return E_NOT_IMPLEMENTED;
    }
    else if (module == "interaction"){
      if (submodule == "") interaction::debug_level = level;
      else if (submodule == "interaction") 
	interaction::interaction_debug_level = level;
      else if (submodule == "bonded") 
	interaction::bonded_debug_level = level;
      else if (submodule == "nonbonded") 
	interaction::nonbonded_debug_level = level;
<<<<<<< HEAD
      else if (submodule == "qmmm") 
	interaction::qmmm_debug_level = level;
=======
      else if (submodule == "cuda") 
	interaction::cuda_debug_level = level;
>>>>>>> a7947e68
      else if (submodule == "latticesum")
	interaction::latticesum_debug_level = level;
      else if (submodule == "pairlist") 
	interaction::pairlist_debug_level = level;
      else if (submodule == "forcefield")
	interaction::forcefield_debug_level = level;
      else if (submodule == "filter") 
	interaction::filter_debug_level = level;
      else if (submodule == "special") 
	interaction::special_debug_level = level;
      else return E_NOT_IMPLEMENTED;
    }
    else if (module == "io"){
      if (submodule == "") io::debug_level = level;
      else if (submodule == "parameter") io::parameter_debug_level = level;
      else if (submodule == "topology") io::topology_debug_level = level;
      else if (submodule == "configuration") io::configuration_debug_level = level;
      else return E_NOT_IMPLEMENTED;
    }
    else if (module == "simulation"){
      if (submodule == "") simulation::debug_level = level;
      else if (submodule == "simulation")
	simulation::simulation_debug_level = level;
      else return E_NOT_IMPLEMENTED;
    }
    else if (module == "math"){
      if (submodule == "") math::debug_level = level;
      else if (submodule == "math") math::math_debug_level = level;
      else return E_NOT_IMPLEMENTED;
    }
    else if (module == "util"){
      if (submodule == "") util::debug_level = level;
      else if (submodule == "util") util::util_debug_level = level;
      else if (submodule == "replica_exchange") util::replica_exchange_debug_level=level;
      else if (submodule == "leus") util::leus_debug_level = level;
      else if (submodule == "bs_leus") util::bs_leus_debug_level = level;
      else return E_NOT_IMPLEMENTED;
    }
    else{
      return E_NOT_IMPLEMENTED;
    }

  }
      
#endif
  return 0;
  
}<|MERGE_RESOLUTION|>--- conflicted
+++ resolved
@@ -103,13 +103,10 @@
 	interaction::bonded_debug_level = level;
       else if (submodule == "nonbonded") 
 	interaction::nonbonded_debug_level = level;
-<<<<<<< HEAD
       else if (submodule == "qmmm") 
 	interaction::qmmm_debug_level = level;
-=======
       else if (submodule == "cuda") 
 	interaction::cuda_debug_level = level;
->>>>>>> a7947e68
       else if (submodule == "latticesum")
 	interaction::latticesum_debug_level = level;
       else if (submodule == "pairlist") 
