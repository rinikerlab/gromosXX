--- conflicted
+++ resolved
@@ -31,11 +31,7 @@
 
     DEBUG(2,"replica_exchange_slave_eds " << globalThreadID << ":Constructor:\t START");
 
-<<<<<<< HEAD
     DEBUG(2,"replica_exchange_slave_eds " << globalThreadID << ":Constructor:\t DONE"); 
-=======
-    MPI_DEBUG(2,"replica_exchange_slave_eds " << globalThreadID << ":Constructor:\t DONE");
->>>>>>> c50a408b
 }
 
 void util::replica_exchange_slave_eds::send_to_master() const{
@@ -65,19 +61,9 @@
     MPI_Send(&eds_energies[0], 1, MPI_EDSINFO, replicaGraphMPIControl().masterID, EDSINFO, replicaGraphMPIControl().comm);
     DEBUG(4,"replica_exchange_slave_eds " << globalThreadID << ":send_to_master:\t\t send MPI_EDS \t DONE" );
   }
-<<<<<<< HEAD
   DEBUG(2,"replica_exchange_slave_eds " << globalThreadID << ":send_to_master:\t DONE");
-=======
->>>>>>> c50a408b
 
   #else
     throw "Cannot use send_to_master from replica_exchange_slave_eds without MPI!";
   #endif
-<<<<<<< HEAD
 }
-
-
-
-=======
-}
->>>>>>> c50a408b
