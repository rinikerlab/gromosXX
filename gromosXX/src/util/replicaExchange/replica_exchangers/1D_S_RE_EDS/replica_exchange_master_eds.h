/*
 * To change this license header, choose License Headers in Project Properties.
 * To change this template file, choose Tools | Templates
 * and open the template in the editor.
 */

/*
 * File:   replica_exchange_master_eds.h
 * Author: bschroed
 *
 * Created on April 18, 2018, 3:20 PM
 */

#include <util/replicaExchange/replica_exchangers/replica_exchange_base_interface.h>
#include <util/replicaExchange/replica_exchangers/replica_exchange_master_interface.h>
#include <util/replicaExchange/replica_exchangers/1D_S_RE_EDS/replica_exchange_base_eds.h>

//for the constructor
#include <stdheader.h>

#include <algorithm/algorithm.h>
#include <topology/topology.h>
#include <simulation/simulation.h>
#include <configuration/configuration.h>

#include <algorithm/algorithm/algorithm_sequence.h>
#include <interaction/interaction.h>
#include <interaction/forcefield/forcefield.h>

#include <io/argument.h>
#include <util/usage.h>
#include <util/error.h>

#include <io/read_input.h>
#include <io/print_block.h>

#include <time.h>
#include <unistd.h>


#ifndef REPLICA_EXCHANGE_MASTER_EDS_H
#define REPLICA_EXCHANGE_MASTER_EDS_H

namespace util{

    class replica_exchange_master_eds :  public  replica_exchange_base_eds, public  replica_exchange_master_interface  {
    public:
        /**
         * constructor
         * @param args io::Argument, passed on to replica
         * @param rank integer, rank of node
         * @param _size size of mpi comm world
         * @param _numReplicas total number of replicas
         * @param repIDs std::vector<int>, IDs of replicas the instance has to manage
         * @param repMap std::map<int,int>, maps replica IDs to nodes; needed for communication
         */
        replica_exchange_master_eds(io::Argument _args,
                                    unsigned int cont,
                                    unsigned int globalThreeadID,
                                    replica_graph_control & replicaGraphMPIControl,
                                    simulation::MpiControl & replica_mpi_control);

        /**
         * @override
         * init MD simulation for all replicas; one by one
         */
        //void init();
        void receive_from_all_slaves() override;

        void write() override;

        /**
         * functions, for initing the repout
         * @param repoutPath
         */
        void init_repOut_stat_file() override;
    protected:
        /**
         * destructor
         */
        ~replica_exchange_master_eds(){};
        //using util::replica_exchange_base_eds::replicas;
        /**
         * Column Size for redpat out-floating point nums
         */
        int svalPrecision= 5;
        int potEPrecision = 2;
        int generalPrecision = 2;

         /**
         * determines the digits needed to represent the smalles S-value in eds sim
         */
        int getSValPrecision(double minLambda);
        /*
        * global Parameters for replica exchange simulation
        * int num_T;
        * int num_l;
        * std::vector<double> temperature;
        * bool scale;
        * std::vector<double> lambda;
        * std::vector<double> dt;
        * int trials;
        * int equilibrate;
        * int slave_runs;
        * int write;
        */
        /**
        * information of all replicas
        */
        std::vector<util::reeds_replica_data> replicaData;


        /**
         * functions, for initing the repout
         * @param repoutPath
         */
        //void init_repOut_stat_file(std::string repoutPath) override;
<<<<<<< HEAD
        
        
        
=======

>>>>>>> c50a408b
    };
}
#endif /* REPLICA_EXCHANGE_MASTER_EDS_H */<|MERGE_RESOLUTION|>--- conflicted
+++ resolved
@@ -115,13 +115,7 @@
          * @param repoutPath
          */
         //void init_repOut_stat_file(std::string repoutPath) override;
-<<<<<<< HEAD
-        
-        
-        
-=======
 
->>>>>>> c50a408b
     };
 }
 #endif /* REPLICA_EXCHANGE_MASTER_EDS_H */