/**
 * @file replica_exchange_base.h

 */

#ifndef REPLICA_EXCHANGE_BASE_INTERFACE_H
#define	REPLICA_EXCHANGE_BASE_INTERFACE_H


#include <stdheader.h>
#include <string>
#include <math/random.h>

#include <algorithm/algorithm.h>
#include <topology/topology.h>
#include <simulation/simulation.h>
#include <configuration/configuration.h>

#include <algorithm/algorithm/algorithm_sequence.h>
#include <interaction/interaction.h>
#include <interaction/forcefield/forcefield.h>

#include <io/argument.h>
#include <util/usage.h>
#include <util/error.h>

#include <io/read_input.h>
#include <io/print_block.h>

#include <time.h>
#include <unistd.h>

#include <io/configuration/out_configuration.h>

#include <util/replicaExchange/replica_graph_control.h>
#include <util/replicaExchange/repex_mpi.h>
#include <util/replicaExchange/replica/_replica_Interface.h>


#ifdef XXMPI
#include <mpi.h>
#endif

namespace util {

  /**
   * @class replica_exchange_base
   * One instance of this class per node managing one or more replicas. Master and
   * slave are derived from this class.
   */
  class replica_exchange_base_interface{
  private:
    /**
     * copy constructor
     * don't allow copies because there's a bug in the copy constructor of configuration::configurtiaon
     */
    replica_exchange_base_interface(const replica_exchange_base_interface &);
  public:
    /**
     * Constructor
     * @param _args io::Argument, passed on to Replica
     * @param rank integer, rank of node
     * @param repIDs std::vector<int>, IDs of replicas the instance has to manage
     * @param _repMap std::map<int,int>, maps replica IDs to nodes; needed for communication
     */
<<<<<<< HEAD
    replica_exchange_base_interface(io::Argument _args, unsigned int cont, unsigned int globalThreadID, 
                          replica_graph_control &replicaGraphMPIControl,
                          simulation::MpiControl &replica_mpi_control);
=======
    replica_exchange_base_interface(io::Argument _args, unsigned int cont, unsigned int globalThreadID,
                          replica_graph_mpi_control replicaGraphMPIControl,
                          simulation::mpi_control_struct replica_mpi_control);
>>>>>>> c50a408b
    /**
     * Destructor
     */
    ~replica_exchange_base_interface();

    //Simulation functions
    /**
     * runs MD simulation for all replicas; one by one
     */
    virtual void run_MD();

    /**
     * write coordinates for all replicas to cnf
     */
    virtual void write_final_conf();

    /**
     * init MD simulation for all replicas; one by one
     */
    virtual void init();
    /**
     * prints out configuration to a file named \<name\>_\<ID\>.cnf
     * @param name string, name of output file
     */
    void print_coords(std::string name);
    /**
     * Tries a swapping of configuration if possible. Calculates energies, probabilities
     * and sends information via MPI communication if necessary.
     */
    virtual void swap();

    /**
     *  GET :
     */
    unsigned int get_stepsPerRun();
<<<<<<< HEAD
    
         /**
     * replica_graph_control.
     */
    util::replica_graph_control & replicaGraphMPIControl(){
        return m_replicaGraphMPIControl;
    }
    /** 
     * replica_graph_control as const.
     */
    util::replica_graph_control const & replicaGraphMPIControl()const{
      return m_replicaGraphMPIControl; 
    }
     
    /**
     * ID of the Master Thread for this RE-Graph
     */
    replica_graph_control m_replicaGraphMPIControl = replica_graph_control();
=======
>>>>>>> c50a408b

  protected:
     /*ATTRIBUTES*/
      //General
    /**
     * input parameters of gromos
     */
    io::Argument args;
    /**
     * the random number generator
     */
    math::RandomGeneratorGSL rng;
    /**
     * continuation? of this class
     */
    unsigned int cont;

    //MPI
    //Global MPI
    /**
     * Thead ID of this class in the global context (= MPI-Rank)
     */
    unsigned int globalThreadID;

    //////////////////////////////////////////////////////////
        /**
     * Temperature of replica
     */
    double T;
    /**
     * Lambda of replica
     */
    double l;
    ////////////////////////////////////////////////////////

    ////Simulation_MPI
    /**
     *  simulation ID - to which simulation does this thread belong?
     */
    unsigned int simulationID;
        /**
     *  simulation ID - to which simulation does this thread belong?
     */
    int simulationMasterID;
    /**
     * How many threads per simulation?
     */
    unsigned int simulationThreads;
    /**
     *  simulation Thread ID - which ID has the thread in the simulation X
     */
    unsigned int simulationThreadID;


    //REplica Exchange:
    ////Me and my partner
    /**
     * potential energy using current Hamiltonian
     */
    double epot;
    /**
     * ID of partner Replica and master ThreadID
     */
    unsigned int partnerReplicaID;
    unsigned int partnerReplicaMasterThreadID;

    /**
     * potential energy of the partner Hamiltonian (for bookkeeping)
     */
    double epot_partner;

    //Exchange?
    /**
     * probability of last switch
     */
    double probability;
    /**
     * switched last time?
     */
    bool switched;
    /**
     * position information first: start position; second: current position of coord_ID
     */
    std::pair<int, int> pos_info;

    //REPLICA
    /**
     * simulating unit of this Thread
     */
    util::replica_Interface *replica;

    ////REPLICA ATTRIBUTES
    //////Simulation TIMES
    /**
     * Timestep for current run
     */
    double dt;
    /**
     * run number of replica
     */
    unsigned int run;

    /**
     * total number of runs per replica
     */
    unsigned int total_runs;

    /**
     * total number of steps simulated
     */
    unsigned int steps;
    /**
     * maximal number of steps to simulate per run
     */
    unsigned int stepsPerRun;
    /**
     * current simulation time
     */
    double time;
<<<<<<< HEAD
      
        
    /**
     *  Sending data or not?
     */
    bool not_sender;
    
=======

>>>>>>> c50a408b
    /*
     * FUNCTIONS
     */
    //Initialisation Function
    //init Replicas - used in contstructor, initialises the replica objs.
    /**
     * initialise the "replica" in this class with this function
     * @param cont int, continuation of this class?
     * @param rank int, global Thread ID - later remove
     * @return void
     */
<<<<<<< HEAD
    virtual void createReplicas(int cont,  int globalThreadID, simulation::MpiControl &replica_mpi_control);
    
=======
    virtual void createReplicas(int cont,  int globalThreadID, simulation::mpi_control_struct replica_mpi_control);

>>>>>>> c50a408b
    /**
     * Setting RE-Param
     */
    virtual void setParams(){};


    //Replica Exchange Functions
    ////SWAP FUNCTIONS
    /**
     * TODO: BSCHROED - REWRITE FOR PARALLEL REPLICAS
    * Finds partner for current switch
    * @return ID of partner, own ID if no switching in current trial
    */
    virtual int find_partner() const;
    /**
    * finds out if configurations are to be switched; sets switched to true if so
    */
    //virtual void swap_coordinates(const unsigned int partnerReplicaID);

    /*
     *
     */
    void swap_replicas_2D(const unsigned int partnerReplicaID);

    void swap_replicas_1D(const unsigned int partnerReplicaID);

    /**
     * calculates potential energy for current configuration with current lambda
     */
    virtual double calculate_energy_core();
    /**
     * calculates potential energy of current configuration with lambda(Hamiltonian) of partner with the partnerThreadID
     * @param partner ID of partner
     * @return potential energy of configuration with lambda(Hamiltonian) of partner
     */
    virtual double calculate_energy(const unsigned int partnerReplicaID);

    /**
    * switch back the averages
    */
    virtual void exchange_averages();

    /**
     * TODO: bring into Exchanger
     * calculates probability of switch with current partner, may involve MPI communication
     * @param partnerID
     * @param partnerRank
     * @return probability
     */
    virtual double calc_probability(const unsigned int partnerReplicaID);

    //SWAP COORDINATES FUNCTIONS
    /**TODO: bring into Exchanger
    * Initiates MPI communication to receive new configuration information
    * @param senderID
    * @param senderRank
    */
   virtual void receive_new_coord(const unsigned int senderReplicaID);
    /**TODO: bring into Exchanger
     * Initiates MPI communication to send new configuration information
     * @param receiverID
     * @param senderRank
     */
    virtual void send_coord(const unsigned int receiverReplicaID);
    /**TODO: bring into Exchanger
     * Prints information of replica to std::cout for debugging purposes
     */
    virtual void print_info(std::string bla)const;

    /**
     * Scales the velocities after an exchange in temperature replica exchange
     */
     virtual void velscale(unsigned int partnerReplica);

     //setters:
    ////Exchange Param adaptation
     /*
      */
    void updateReplica_params();
    /**
     * Sets lambda parameter to original value of replica
     */
    void set_lambda();
    /**
     * Sets temperature to original value of replica
     */
    void set_temp();
    /**
     * Sets lambda parameter to value of partner (for energy calculations)
     */
    void change_lambda(const unsigned int partnerReplicaID);
    /**
     * Sets temperature to value of partner (for energy calculations)
     */
    void change_temp(const unsigned int partnerReplicaID);

  };
}

#endif	/* REPLICA_EXCHANGE_BASE_H */<|MERGE_RESOLUTION|>--- conflicted
+++ resolved
@@ -63,15 +63,9 @@
      * @param repIDs std::vector<int>, IDs of replicas the instance has to manage
      * @param _repMap std::map<int,int>, maps replica IDs to nodes; needed for communication
      */
-<<<<<<< HEAD
     replica_exchange_base_interface(io::Argument _args, unsigned int cont, unsigned int globalThreadID, 
                           replica_graph_control &replicaGraphMPIControl,
                           simulation::MpiControl &replica_mpi_control);
-=======
-    replica_exchange_base_interface(io::Argument _args, unsigned int cont, unsigned int globalThreadID,
-                          replica_graph_mpi_control replicaGraphMPIControl,
-                          simulation::mpi_control_struct replica_mpi_control);
->>>>>>> c50a408b
     /**
      * Destructor
      */
@@ -107,7 +101,6 @@
      *  GET :
      */
     unsigned int get_stepsPerRun();
-<<<<<<< HEAD
     
          /**
      * replica_graph_control.
@@ -126,8 +119,6 @@
      * ID of the Master Thread for this RE-Graph
      */
     replica_graph_control m_replicaGraphMPIControl = replica_graph_control();
-=======
->>>>>>> c50a408b
 
   protected:
      /*ATTRIBUTES*/
@@ -247,7 +238,6 @@
      * current simulation time
      */
     double time;
-<<<<<<< HEAD
       
         
     /**
@@ -255,9 +245,6 @@
      */
     bool not_sender;
     
-=======
-
->>>>>>> c50a408b
     /*
      * FUNCTIONS
      */
@@ -269,13 +256,8 @@
      * @param rank int, global Thread ID - later remove
      * @return void
      */
-<<<<<<< HEAD
     virtual void createReplicas(int cont,  int globalThreadID, simulation::MpiControl &replica_mpi_control);
     
-=======
-    virtual void createReplicas(int cont,  int globalThreadID, simulation::mpi_control_struct replica_mpi_control);
-
->>>>>>> c50a408b
     /**
      * Setting RE-Param
      */
