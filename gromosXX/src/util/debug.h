/**
 * @file debug.h
 * define debug macros.
 */

/**
 * @page debug Debug
 *
 * @section Verbosity
 * To get debug messages a verbosity arguments has to be specified.
 * It is possible to set specific verbosity levels for each different
 * module and submodule.
 * The verbosity specified for a module is added to the general verbosity,
 * the one for a submodule to the verbosity of its parent module.
 * Negative verbosities are allowed.
 * 
 * <span style="font-size:larger"><b>
 * @verbatim  @verb 5 interaction:2 interaction:pairlist:-5 @endverbatim
 * </b></span><br>
 * This generally enables all debug messages with a level of less or equal to 5.
 * In the interaction module, debug messages with a level of less or equal to 7 are printed,
 * but for the submodule interaction:pairlist only the ones with a level of less or equal to 2.
 *
 * @section deblevels Debug Levels
 *  -  0: no output
 *  -  1: important program decisions
 *  -  2: important program path
 *  -  3: 
 *  -  4: program path (not unimportant functions)
 *  -  5: function outline
 *  -  6:
 *  -  7: function detail
 *  -  8:
 *  -  9:
 *  - 10 : everything
 *  - 15 : even the ridiculous
 *
 * @section debmodules Debug Modules
 * - math
 * - interaction
 *   - forcefield
 *   - interaction
 *   - pairlist
 *   - bonded
 *   - nonbonded
 *   - latticesum
 *   - special
 * - io
 *   - configuration
 *   - parameter
 *   - topology
 *   - forcefield
 * - configuration
 *   - configuration
 *   - energy
 * - topology
 * - algorithm
 *   - algorithm
 *   - constraints
 *   - temperature
 *   - pressure
 *   - integration
 * - simulation
 * - util
 *   - replica_exchange
 *   - leus
 *
 * @section Coding
 * in every file MODULE and SUBMODULE have to be defined
 * 
 * <span style="font-size:larger"><b>
 @verbatim #define MODULE module_name
 #define SUBMODULE submodule_name @endverbatim
 * </b></span><br>
 * and debug.h has to be included.
 *
 * To print out a debug message (if the appropriate verbosity
 * is selected), just use:<br>
 * <span style="font-size:larger"><b>
 @verbatim  DEBUG(level, "message var=" << var); @endverbatim
 * </b></span>
 * <br>
 *
 */

#undef DEBUG

#define SUBL(s) s ## _debug_level
#define SUBLEVEL(s) SUBL(s)

#define TOSTRING(s) #s
#define STR(s) TOSTRING(s)

#ifdef NDEBUG
#define DEBUG(level, s)
#else
#define DEBUG(level, s) \
  if (level <= ::debug_level + MODULE::debug_level + \
      MODULE::SUBLEVEL(SUBMODULE) ){ \
    std::cout << STR(MODULE) << ": " <<  s << std::endl; \
  }

// the global one
extern int debug_level;

namespace math
{
  extern int debug_level;
  extern int math_debug_level;
}

namespace interaction
{
  extern int debug_level;
  extern int forcefield_debug_level;
  extern int interaction_debug_level;
  extern int pairlist_debug_level;
  extern int filter_debug_level;
  extern int bonded_debug_level;
  extern int nonbonded_debug_level;
<<<<<<< HEAD
  extern int qmmm_debug_level;
=======
  extern int cuda_debug_level;
>>>>>>> a7947e68
  extern int latticesum_debug_level;
  extern int special_debug_level;
}

namespace io
{
  extern int debug_level;
  extern int configuration_debug_level;
  extern int parameter_debug_level;
  extern int topology_debug_level;
  extern int forcefield_debug_level;
}

namespace configuration
{
  extern int debug_level;
  extern int configuration_debug_level;
  extern int energy_debug_level;
}

namespace topology
{
  extern int debug_level;
  extern int topology_debug_level;
}

namespace algorithm
{
  extern int debug_level;
  extern int algorithm_debug_level;
  extern int constraints_debug_level;
  extern int temperature_debug_level;
  extern int pressure_debug_level;
  extern int integration_debug_level;
}

namespace simulation
{
  extern int debug_level;
  extern int simulation_debug_level;
}

namespace util
{
  extern int debug_level;
  extern int util_debug_level;
  extern int leus_debug_level;
  extern int bs_leus_debug_level;
  extern int replica_exchange_debug_level;
}

  
#endif<|MERGE_RESOLUTION|>--- conflicted
+++ resolved
@@ -118,11 +118,8 @@
   extern int filter_debug_level;
   extern int bonded_debug_level;
   extern int nonbonded_debug_level;
-<<<<<<< HEAD
   extern int qmmm_debug_level;
-=======
   extern int cuda_debug_level;
->>>>>>> a7947e68
   extern int latticesum_debug_level;
   extern int special_debug_level;
 }
