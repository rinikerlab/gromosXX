--- conflicted
+++ resolved
@@ -179,13 +179,8 @@
   molecule.attr("set_calculator")(ml_calculator);
   
   // Write the energy
-<<<<<<< HEAD
-  double energy = molecule.attr("get_potential_energy")().cast<double>() * this->param->unit_factor_energy;
-  qm_zone.QM_energy() = energy; 
-=======
   const double energy = molecule.attr("get_potential_energy")().cast<double>() * this->param->unit_factor_energy;
   qm_zone.QM_energy() = energy;
->>>>>>> ac4423e4
  
 
   // Get the forces
@@ -218,13 +213,8 @@
     //py::object val_molecule(molecule); we don't need to create a new (reference to a) molecule 
     molecule.attr("set_calculator")(val_calculator);
     // Energy of validation model
-<<<<<<< HEAD
-    double val_energy = molecule.attr("get_potential_energy")().cast<double>() * this->param->unit_factor_energy;
-    double dev = energy - val_energy;
-=======
     const double val_energy = molecule.attr("get_potential_energy")().cast<double>() * this->param->unit_factor_energy;
     const double dev = energy - val_energy;
->>>>>>> ac4423e4
     conf.current().energies.nn_valid = dev;
     DEBUG(7, "Deviation from validation model: " << dev);
     if (fabs(dev) > sim.param().qmmm.nn.val_thresh) {
