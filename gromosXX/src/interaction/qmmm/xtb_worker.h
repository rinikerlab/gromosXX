--- conflicted
+++ resolved
@@ -213,8 +213,6 @@
     std::vector<int> attyp;
 
     /**
-<<<<<<< HEAD
-=======
      * Number of point charges
      */
     int ncharges;
@@ -225,7 +223,6 @@
     char* solvent;
 
     /**
->>>>>>> 8e8cccfa
      * These correspond to element types - required for XTB
      * calculations to match internally hard-coded hardness
      * parameters: https://xtb-docs.readthedocs.io/en/latest/pcem.html and
