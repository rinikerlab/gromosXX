--- conflicted
+++ resolved
@@ -20,11 +20,8 @@
   int pairlist_debug_level = 0;
   int filter_debug_level = 0;
   int nonbonded_debug_level = 0;
-<<<<<<< HEAD
   int qmmm_debug_level = 0;
-=======
   int cuda_debug_level = 0;
->>>>>>> a7947e68
   int latticesum_debug_level = 0;
   int bonded_debug_level = 0;
   int special_debug_level = 0;
