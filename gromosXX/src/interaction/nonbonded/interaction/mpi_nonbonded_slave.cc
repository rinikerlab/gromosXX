/**
 * @file mpi_nonbonded_slave.cc
 * methods of MPI_Nonbonded_Slave
 */
#ifdef XXMPI
#include <mpi.h>
#endif

#include "../../../stdheader.h"

#include "../../../algorithm/algorithm.h"
#include "../../../topology/topology.h"
#include "../../../simulation/simulation.h"
#include "../../../simulation/parameter.h"
#include "../../../configuration/configuration.h"

#include "../../../interaction/interaction.h"
#include "../../../interaction/interaction_types.h"
#include "../../../interaction/nonbonded/interaction/nonbonded_parameter.h"

#include "../../../interaction/nonbonded/pairlist/pairlist.h"
#include "../../../interaction/nonbonded/pairlist/pairlist_algorithm.h"

#include "../../../interaction/nonbonded/interaction/storage.h"

#include "../../../interaction/nonbonded/interaction/nonbonded_outerloop.h"
#include "../../../interaction/nonbonded/interaction/nonbonded_set.h"

#include "../../../interaction/nonbonded/interaction/nonbonded_term.h"
#include "../../../interaction/nonbonded/interaction/perturbed_nonbonded_term.h"
#include "../../../interaction/nonbonded/interaction/eds_nonbonded_term.h"

#include "../../../interaction/nonbonded/interaction/perturbed_nonbonded_pair.h"
#include "../../../interaction/nonbonded/interaction/perturbed_nonbonded_outerloop.h"
#include "../../../interaction/nonbonded/interaction/eds_nonbonded_outerloop.h"
#include "../../../interaction/nonbonded/interaction/perturbed_nonbonded_set.h"
#include "../../../interaction/nonbonded/interaction/eds_nonbonded_set.h"

#include "../../../interaction/nonbonded/interaction/nonbonded_interaction.h"
#include "../../../interaction/nonbonded/interaction/mpi_nonbonded_slave.h"

#include "../../../util/prepare_virial.h"

#include "../../../util/debug.h"
#include "../../../util/error.h"

#undef MODULE
#undef SUBMODULE
#define MODULE interaction
#define SUBMODULE nonbonded

/**
 * Constructor.
 */
interaction::MPI_Nonbonded_Slave::MPI_Nonbonded_Slave(Pairlist_Algorithm *pa)
  : Nonbonded_Interaction(pa)
{
}

/**
 * Destructor.
 * @bug change destruction of nonbonded set to be standard - conform!
 */
interaction::MPI_Nonbonded_Slave::~MPI_Nonbonded_Slave()
{
  DEBUG(7, "MPI_Nonbonded_Slave::destructor");
}

/**
 * calculate nonbonded forces and energies.
 */
int interaction::MPI_Nonbonded_Slave::calculate_interactions
(
 topology::Topology & topo,
 configuration::Configuration & conf,
 simulation::Simulation & sim
 )
{
  DEBUG(4, "MPI_Nonbonded_Slave::calculate_interactions");

  m_timer.start();

#ifdef XXMPI

  // check if we want to calculate nonbonded
  // might not be necessary if multiple time-stepping is enabled
  
  int steps = sim.param().multistep.steps;
  if (steps == 0) steps = 1;
  
  if ((sim.steps() % steps) == 0){
    // std::cout << "MULTISTEP: full calculation\n";

<<<<<<< HEAD
    int rank = sim.mpi_control.threadID;
    int num_threads = sim.mpi_control.numberOfThreads;
=======
    int rank = sim.mpiControl().threadID;
    int num_threads = sim.mpiControl().numberOfThreads;
>>>>>>> df916d32
    
    // distribute the positions
    assert(((double *) &conf.current().pos(conf.current().pos.size()-1)(0)) -
	   ((double *) &conf.current().pos(0)(0)) == int((conf.current().pos.size() - 1)*3));
    
    // std::cerr << "slave: receiving pos" << std::endl;
    MPI_Bcast(&conf.current().pos(0)(0),
			  conf.current().pos.size() * 3, 
			  MPI::DOUBLE,
<<<<<<< HEAD
			   sim.mpi_control.masterID, sim.mpi_control.comm);
=======
			   sim.mpiControl().masterID, sim.mpiControl().comm);
>>>>>>> df916d32
   
    // receiving charges for QM/MM
    MPI_Bcast(&topo.charge()[0],
    topo.num_atoms(),
        MPI::DOUBLE,
<<<<<<< HEAD
        sim.mpi_control.masterID, sim.mpi_control.comm);
=======
        sim.mpiControl().masterID, sim.mpiControl().comm);
>>>>>>> df916d32

	


    // std::cerr << "slave: receiving box" << std::endl;
    MPI_Bcast(&conf.current().box(0)(0),
	                  9,
                          MPI::DOUBLE,
<<<<<<< HEAD
                           sim.mpi_control.masterID, sim.mpi_control.comm);
=======
                           sim.mpiControl().masterID, sim.mpiControl().comm);
>>>>>>> df916d32
    // std::cerr << "slave: clfldsa; d" << std::endl;
    
    // bcast lambda for slow growth and chemical monte carlo
    MPI_Bcast(&topo.lambda(),
                          1,
                          MPI::DOUBLE,
<<<<<<< HEAD
                           sim.mpi_control.masterID, sim.mpi_control.comm);
=======
                           sim.mpiControl().masterID, sim.mpiControl().comm);
>>>>>>> df916d32
    // and also update the individual lambdas on the slave!
    topo.update_for_lambda();
 
    // do this on the master and on the slaves...
    m_pairlist_algorithm->prepare(topo, conf, sim);
    
    // prepare for the virial
    util::prepare_virial(topo, conf, sim);
    
    // calculate interactions for our rank
    DEBUG(8, " SLAVE::calculating nonbonded interactions (thread " 
	  << rank << " of " << num_threads << ")");
    
    m_nonbonded_set[0]->calculate_interactions(topo, conf, sim);
    
    // collect the forces, energies, energy-derivatives, virial
    // MPI::IN_PLACE ???
    MPI_Reduce(&m_nonbonded_set[0]->storage().force(0)(0),
			   NULL,
			   m_nonbonded_set[0]->storage().force.size() * 3,
			   MPI::DOUBLE,
			   MPI::SUM,
<<<<<<< HEAD
			    sim.mpi_control.masterID, sim.mpi_control.comm);
=======
			    sim.mpiControl().masterID, sim.mpiControl().comm);
>>>>>>> df916d32
    const unsigned int ljs = conf.current().energies.lj_energy.size();
    if (sim.param().force.force_groups) {
      for (unsigned int i = 0; i < ljs; ++i) {
        for (unsigned int j = 0; j < ljs; ++j) {
          MPI_Reduce(&m_nonbonded_set[0]->storage().force_groups[i][j](0)(0),
                  NULL, m_nonbonded_set[0]->storage().force_groups[i][j].size() * 3,
                  MPI::DOUBLE, MPI::SUM,
<<<<<<< HEAD
                   sim.mpi_control.masterID, sim.mpi_control.comm);
=======
                   sim.mpiControl().masterID, sim.mpiControl().comm);
>>>>>>> df916d32
        }
      }
    }
    std::vector<double> lj_scratch(ljs*ljs);
    std::vector<double> crf_scratch(ljs*ljs);
    std::vector<double> ls_real_scratch(ljs*ljs);
    
    for(unsigned int i = 0; i < ljs; ++i){
      for(unsigned int j = 0; j < ljs; ++j){
	lj_scratch[i*ljs + j] = 
	  m_nonbonded_set[0]->storage().energies.lj_energy[i][j];
	crf_scratch[i*ljs + j] = 
	  m_nonbonded_set[0]->storage().energies.crf_energy[i][j];
        ls_real_scratch[i*ljs + j] =
          m_nonbonded_set[0]->storage().energies.ls_real_energy[i][j];      
      }
    }
    MPI_Reduce(&lj_scratch[0],
			   NULL,
			   ljs * ljs,
			   MPI::DOUBLE,
			   MPI::SUM,
<<<<<<< HEAD
			    sim.mpi_control.masterID, sim.mpi_control.comm);
=======
			    sim.mpiControl().masterID, sim.mpiControl().comm);
>>>>>>> df916d32
    MPI_Reduce(&crf_scratch[0],
			   NULL,
			   ljs * ljs,
			   MPI::DOUBLE,
			   MPI::SUM,
<<<<<<< HEAD
			    sim.mpi_control.masterID, sim.mpi_control.comm);
=======
			    sim.mpiControl().masterID, sim.mpiControl().comm);
>>>>>>> df916d32
    MPI_Reduce(&ls_real_scratch[0],
			   NULL,
			   ljs * ljs,
			   MPI::DOUBLE,
			   MPI::SUM,
<<<<<<< HEAD
			    sim.mpi_control.masterID, sim.mpi_control.comm);
=======
			    sim.mpiControl().masterID, sim.mpiControl().comm);
>>>>>>> df916d32
    if (sim.param().pcouple.virial){
      double * dvt2 = &m_nonbonded_set[0]->storage().virial_tensor(0,0);
      MPI_Reduce(dvt2,
			     NULL,
			     9,
			     MPI::DOUBLE,
			     MPI::SUM,
<<<<<<< HEAD
			      sim.mpi_control.masterID, sim.mpi_control.comm);
=======
			      sim.mpiControl().masterID, sim.mpiControl().comm);
>>>>>>> df916d32
    }
    
    if (sim.param().perturbation.perturbation){
      
      for(unsigned int i = 0; i < ljs; ++i){
	for(unsigned int j = 0; j < ljs; ++j){
	  lj_scratch[i*ljs + j] = 
	    m_nonbonded_set[0]->storage().perturbed_energy_derivatives.lj_energy[i][j];
	  crf_scratch[i*ljs + j] = 
	    m_nonbonded_set[0]->storage().perturbed_energy_derivatives.crf_energy[i][j];
	}
      }
      MPI_Reduce(&lj_scratch[0],
			     NULL,
			     ljs * ljs,
			     MPI::DOUBLE,
			     MPI::SUM,
<<<<<<< HEAD
			      sim.mpi_control.masterID, sim.mpi_control.comm);
=======
			      sim.mpiControl().masterID, sim.mpiControl().comm);
>>>>>>> df916d32
      MPI_Reduce(&crf_scratch[0],
			     NULL,
			     ljs * ljs,
			     MPI::DOUBLE,
			     MPI::SUM,
<<<<<<< HEAD
			      sim.mpi_control.masterID, sim.mpi_control.comm);
=======
			      sim.mpiControl().masterID, sim.mpiControl().comm);
>>>>>>> df916d32
      
    }

    // ANITA
    unsigned int nr_lambdas = sim.param().precalclam.nr_lambdas;
    for(unsigned int l = 0; l < nr_lambdas; ++l){
      std::vector<double> A_lj_scratch(ljs*ljs);
      std::vector<double> B_lj_scratch(ljs*ljs);
      std::vector<double> A_crf_scratch(ljs*ljs);
      std::vector<double> B_crf_scratch(ljs*ljs);

      std::vector<double> A_dlj_scratch(ljs*ljs);
      std::vector<double> B_dlj_scratch(ljs*ljs);
      std::vector<double> A_dcrf_scratch(ljs*ljs);
      std::vector<double> B_dcrf_scratch(ljs*ljs);

      for(unsigned int i = 0; i < ljs; ++i){
        for(unsigned int j = 0; j < ljs; ++j){
          A_lj_scratch[i*ljs + j] =
             m_nonbonded_set[0]->storage().energies.A_lj_energy[l][i][j];
          B_lj_scratch[i*ljs + j] =
             m_nonbonded_set[0]->storage().energies.B_lj_energy[l][i][j];
          A_crf_scratch[i*ljs + j] =
             m_nonbonded_set[0]->storage().energies.A_crf_energy[l][i][j];
          B_crf_scratch[i*ljs + j] =
             m_nonbonded_set[0]->storage().energies.B_crf_energy[l][i][j];

          A_dlj_scratch[i*ljs + j] =
             m_nonbonded_set[0]->storage().perturbed_energy_derivatives.A_lj_energy[l][i][j];
          B_dlj_scratch[i*ljs + j] =
             m_nonbonded_set[0]->storage().perturbed_energy_derivatives.B_lj_energy[l][i][j];
          A_dcrf_scratch[i*ljs + j] =
             m_nonbonded_set[0]->storage().perturbed_energy_derivatives.A_crf_energy[l][i][j];
          B_dcrf_scratch[i*ljs + j] =
             m_nonbonded_set[0]->storage().perturbed_energy_derivatives.B_crf_energy[l][i][j];
        }
      }

      MPI_Reduce(&A_lj_scratch[0],
              NULL,
              ljs * ljs,
              MPI::DOUBLE,
              MPI::SUM,
<<<<<<< HEAD
               sim.mpi_control.masterID, sim.mpi_control.comm);
=======
               sim.mpiControl().masterID, sim.mpiControl().comm);
>>>>>>> df916d32
      MPI_Reduce(&B_lj_scratch[0],
              NULL,
              ljs * ljs,
              MPI::DOUBLE,
              MPI::SUM,
<<<<<<< HEAD
               sim.mpi_control.masterID, sim.mpi_control.comm);
=======
               sim.mpiControl().masterID, sim.mpiControl().comm);
>>>>>>> df916d32
      MPI_Reduce(&A_crf_scratch[0],
              NULL,
              ljs * ljs,
              MPI::DOUBLE,
              MPI::SUM,
<<<<<<< HEAD
               sim.mpi_control.masterID, sim.mpi_control.comm);
=======
               sim.mpiControl().masterID, sim.mpiControl().comm);
>>>>>>> df916d32
      MPI_Reduce(&B_crf_scratch[0],
              NULL,
              ljs * ljs,
              MPI::DOUBLE,
              MPI::SUM,
<<<<<<< HEAD
               sim.mpi_control.masterID, sim.mpi_control.comm);
=======
               sim.mpiControl().masterID, sim.mpiControl().comm);
>>>>>>> df916d32

      MPI_Reduce(&A_dlj_scratch[0],
              NULL,
              ljs * ljs,
              MPI::DOUBLE,
              MPI::SUM,
<<<<<<< HEAD
               sim.mpi_control.masterID, sim.mpi_control.comm);
=======
               sim.mpiControl().masterID, sim.mpiControl().comm);
>>>>>>> df916d32
      MPI_Reduce(&B_dlj_scratch[0],
              NULL,
              ljs * ljs,
              MPI::DOUBLE,
              MPI::SUM,
<<<<<<< HEAD
               sim.mpi_control.masterID, sim.mpi_control.comm);
=======
               sim.mpiControl().masterID, sim.mpiControl().comm);
>>>>>>> df916d32
      MPI_Reduce(&A_dcrf_scratch[0],
              NULL,
              ljs * ljs,
              MPI::DOUBLE,
              MPI::SUM,
<<<<<<< HEAD
               sim.mpi_control.masterID, sim.mpi_control.comm);
=======
               sim.mpiControl().masterID, sim.mpiControl().comm);
>>>>>>> df916d32
      MPI_Reduce(&B_dcrf_scratch[0],
              NULL,
              ljs * ljs,
              MPI::DOUBLE,
              MPI::SUM,
<<<<<<< HEAD
               sim.mpi_control.masterID, sim.mpi_control.comm);
=======
               sim.mpiControl().masterID, sim.mpiControl().comm);
>>>>>>> df916d32

    } // ANITA
    
    if (sim.param().pairlist.print &&
	 (!(sim.steps() % sim.param().pairlist.skip_step))){
      
      DEBUG(7, "print pairlist...");
      std::ofstream os("slave.pl", std::ios::app);
      os << "rank " << rank << " of " << num_threads << std::endl;
      print_pairlist(topo, conf, sim, os);
    }
    
    if (sim.param().eds.eds){
      const unsigned int numstates = sim.param().eds.numstates;
      
      assert(m_nonbonded_set[0]->storage().virial_tensor_endstates.size() == numstates);
      assert(m_nonbonded_set[0]->storage().force_endstates.size() == numstates);
      assert(m_nonbonded_set[0]->storage().energies.eds_vi.size() == numstates);
      
      // reduce energies of endstates
      MPI_Reduce(&m_nonbonded_set[0]->storage().energies.eds_vi[0],
              NULL,
              numstates,
              MPI::DOUBLE,
              MPI::SUM,
<<<<<<< HEAD
               sim.mpi_control.masterID, sim.mpi_control.comm);
=======
               sim.mpiControl().masterID, sim.mpiControl().comm);
>>>>>>> df916d32
      
      // reduce virial tensors of endstates
      if (sim.param().pcouple.virial){
        
        double * dvt2 = &m_nonbonded_set[0]->storage().virial_tensor_endstates[0](0, 0);
        MPI_Reduce(dvt2,
                NULL,
                9 * numstates,
                MPI::DOUBLE,
                MPI::SUM,
<<<<<<< HEAD
                 sim.mpi_control.masterID, sim.mpi_control.comm);
=======
                 sim.mpiControl().masterID, sim.mpiControl().comm);
>>>>>>> df916d32
        
      }
      
      for(unsigned int state = 0; state < numstates; state++){
        
        // reduce forces of endstates
        MPI_Reduce(&m_nonbonded_set[0]->storage().force_endstates[state](0)(0),
                NULL,
                m_nonbonded_set[0]->storage().force_endstates[state].size() * 3,
                MPI::DOUBLE,
                MPI::SUM,
<<<<<<< HEAD
                 sim.mpi_control.masterID, sim.mpi_control.comm);
=======
                 sim.mpiControl().masterID, sim.mpiControl().comm);
>>>>>>> df916d32
         /*
        // reduce energies of endstates
        MPI::COMM_WORLD.Reduce(&m_nonbonded_set[0]->storage().energies.eds_vi[state],
                NULL,
                1,
                MPI::DOUBLE,
                MPI::SUM,
                0);
          
        // reduce virial tensors of endstates
        if (sim.param().pcouple.virial){
          
          double * dvt2 = &m_nonbonded_set[0]->storage().virial_tensor_endstates[state](0, 0);
          MPI::COMM_WORLD.Reduce(dvt2,
                  NULL,
                  9,
                  MPI::DOUBLE,
                  MPI::SUM,
                  0);
           
        }
         */
      } // loop over states
    } // eds
    
    if (sim.param().nonbonded.method == simulation::el_p3m ||
        sim.param().nonbonded.method == simulation::el_ewald) {
      MPI_Reduce(&m_nonbonded_set[0]->storage().energies.ls_kspace_total,
<<<<<<< HEAD
            NULL, 1, MPI::DOUBLE, MPI::SUM,  sim.mpi_control.masterID, sim.mpi_control.comm);
=======
            NULL, 1, MPI::DOUBLE, MPI::SUM,  sim.mpiControl().masterID, sim.mpiControl().comm);
>>>>>>> df916d32
    }
      
    ////////////////////////////////////////////////////
    // end of multiple time stepping: calculate
    ////////////////////////////////////////////////////
  }
  else{
    // std::cout << "MULTISTEP: no recalculation...\n";
  }

  DEBUG(6, "MPI_Nonbonded_Slave::calculate_interactions done");
  m_timer.stop();
  
  return 0;
#else
  std::cerr << "using MPI code without MPI defined..." << std::endl;
  return E_ILLEGAL;
#endif
}

/**
 * initialize the arrays
 * need to override to pass MPI rank, size to nonbonded set
 */
int interaction::MPI_Nonbonded_Slave::init
(
 topology::Topology & topo,
 configuration::Configuration & conf,
 simulation::Simulation & sim,
 std::ostream & os,
 bool quiet
 )
{
#ifdef XXMPI
<<<<<<< HEAD
  int rank =  sim.mpi_control.threadID;
  int num_threads = sim.mpi_control.numberOfThreads;
=======
  int rank =  sim.mpiControl().threadID;
  int num_threads = sim.mpiControl().numberOfThreads;
>>>>>>> df916d32
  
  // initialise the pairlist...
  m_pairlist_algorithm->init(topo, conf, sim, os, quiet);
  
  if (sim.param().nonbonded.method != simulation::el_reaction_field) {
    conf.lattice_sum().init(topo, sim);
  }  

  DEBUG(15, "MPI_Nonbonded_Slave::initialize");
  m_nonbonded_set.clear();

  if (sim.param().perturbation.perturbation){
    
    // only one set per MPI process
    m_nonbonded_set.push_back(new Perturbed_Nonbonded_Set(*m_pairlist_algorithm,
							  m_parameter, rank, num_threads));
  }
  else if (sim.param().eds.eds){
    m_nonbonded_set.push_back(new Eds_Nonbonded_Set(*m_pairlist_algorithm,
            m_parameter, rank, num_threads));
  }
  else{
    // only one set per MPI process
    m_nonbonded_set.push_back(new Nonbonded_Set(*m_pairlist_algorithm, 
						m_parameter, rank, num_threads));
  }
  
  if (sim.param().multicell.multicell)
    m_nonbonded_set[0]->init(topo.multicell_topo(), conf, sim, os, quiet);
  else
    m_nonbonded_set[0]->init(topo, conf, sim, os, quiet);
  
  if (check_special_loop(topo, conf, sim, os, quiet) != 0) {
    io::messages.add("special solvent loop check failed", "Nonbonded_Interaction",
            io::message::error);
  }
  return 0;
  
#else
  std::cerr << "MPI: MPI_Nonbonded_Master::init but MPI not defined" << std::endl;
  return 1;
#endif

}


//***************************************************************************
// helper functions 
//***************************************************************************

<|MERGE_RESOLUTION|>--- conflicted
+++ resolved
@@ -91,13 +91,8 @@
   if ((sim.steps() % steps) == 0){
     // std::cout << "MULTISTEP: full calculation\n";
 
-<<<<<<< HEAD
-    int rank = sim.mpi_control.threadID;
-    int num_threads = sim.mpi_control.numberOfThreads;
-=======
     int rank = sim.mpiControl().threadID;
     int num_threads = sim.mpiControl().numberOfThreads;
->>>>>>> df916d32
     
     // distribute the positions
     assert(((double *) &conf.current().pos(conf.current().pos.size()-1)(0)) -
@@ -107,21 +102,13 @@
     MPI_Bcast(&conf.current().pos(0)(0),
 			  conf.current().pos.size() * 3, 
 			  MPI::DOUBLE,
-<<<<<<< HEAD
-			   sim.mpi_control.masterID, sim.mpi_control.comm);
-=======
 			   sim.mpiControl().masterID, sim.mpiControl().comm);
->>>>>>> df916d32
    
     // receiving charges for QM/MM
     MPI_Bcast(&topo.charge()[0],
     topo.num_atoms(),
         MPI::DOUBLE,
-<<<<<<< HEAD
-        sim.mpi_control.masterID, sim.mpi_control.comm);
-=======
         sim.mpiControl().masterID, sim.mpiControl().comm);
->>>>>>> df916d32
 
 	
 
@@ -130,22 +117,14 @@
     MPI_Bcast(&conf.current().box(0)(0),
 	                  9,
                           MPI::DOUBLE,
-<<<<<<< HEAD
-                           sim.mpi_control.masterID, sim.mpi_control.comm);
-=======
                            sim.mpiControl().masterID, sim.mpiControl().comm);
->>>>>>> df916d32
     // std::cerr << "slave: clfldsa; d" << std::endl;
     
     // bcast lambda for slow growth and chemical monte carlo
     MPI_Bcast(&topo.lambda(),
                           1,
                           MPI::DOUBLE,
-<<<<<<< HEAD
-                           sim.mpi_control.masterID, sim.mpi_control.comm);
-=======
                            sim.mpiControl().masterID, sim.mpiControl().comm);
->>>>>>> df916d32
     // and also update the individual lambdas on the slave!
     topo.update_for_lambda();
  
@@ -168,11 +147,7 @@
 			   m_nonbonded_set[0]->storage().force.size() * 3,
 			   MPI::DOUBLE,
 			   MPI::SUM,
-<<<<<<< HEAD
-			    sim.mpi_control.masterID, sim.mpi_control.comm);
-=======
 			    sim.mpiControl().masterID, sim.mpiControl().comm);
->>>>>>> df916d32
     const unsigned int ljs = conf.current().energies.lj_energy.size();
     if (sim.param().force.force_groups) {
       for (unsigned int i = 0; i < ljs; ++i) {
@@ -180,11 +155,7 @@
           MPI_Reduce(&m_nonbonded_set[0]->storage().force_groups[i][j](0)(0),
                   NULL, m_nonbonded_set[0]->storage().force_groups[i][j].size() * 3,
                   MPI::DOUBLE, MPI::SUM,
-<<<<<<< HEAD
-                   sim.mpi_control.masterID, sim.mpi_control.comm);
-=======
                    sim.mpiControl().masterID, sim.mpiControl().comm);
->>>>>>> df916d32
         }
       }
     }
@@ -207,31 +178,19 @@
 			   ljs * ljs,
 			   MPI::DOUBLE,
 			   MPI::SUM,
-<<<<<<< HEAD
-			    sim.mpi_control.masterID, sim.mpi_control.comm);
-=======
 			    sim.mpiControl().masterID, sim.mpiControl().comm);
->>>>>>> df916d32
     MPI_Reduce(&crf_scratch[0],
 			   NULL,
 			   ljs * ljs,
 			   MPI::DOUBLE,
 			   MPI::SUM,
-<<<<<<< HEAD
-			    sim.mpi_control.masterID, sim.mpi_control.comm);
-=======
 			    sim.mpiControl().masterID, sim.mpiControl().comm);
->>>>>>> df916d32
     MPI_Reduce(&ls_real_scratch[0],
 			   NULL,
 			   ljs * ljs,
 			   MPI::DOUBLE,
 			   MPI::SUM,
-<<<<<<< HEAD
-			    sim.mpi_control.masterID, sim.mpi_control.comm);
-=======
 			    sim.mpiControl().masterID, sim.mpiControl().comm);
->>>>>>> df916d32
     if (sim.param().pcouple.virial){
       double * dvt2 = &m_nonbonded_set[0]->storage().virial_tensor(0,0);
       MPI_Reduce(dvt2,
@@ -239,11 +198,7 @@
 			     9,
 			     MPI::DOUBLE,
 			     MPI::SUM,
-<<<<<<< HEAD
-			      sim.mpi_control.masterID, sim.mpi_control.comm);
-=======
 			      sim.mpiControl().masterID, sim.mpiControl().comm);
->>>>>>> df916d32
     }
     
     if (sim.param().perturbation.perturbation){
@@ -261,21 +216,13 @@
 			     ljs * ljs,
 			     MPI::DOUBLE,
 			     MPI::SUM,
-<<<<<<< HEAD
-			      sim.mpi_control.masterID, sim.mpi_control.comm);
-=======
 			      sim.mpiControl().masterID, sim.mpiControl().comm);
->>>>>>> df916d32
       MPI_Reduce(&crf_scratch[0],
 			     NULL,
 			     ljs * ljs,
 			     MPI::DOUBLE,
 			     MPI::SUM,
-<<<<<<< HEAD
-			      sim.mpi_control.masterID, sim.mpi_control.comm);
-=======
 			      sim.mpiControl().masterID, sim.mpiControl().comm);
->>>>>>> df916d32
       
     }
 
@@ -319,82 +266,50 @@
               ljs * ljs,
               MPI::DOUBLE,
               MPI::SUM,
-<<<<<<< HEAD
-               sim.mpi_control.masterID, sim.mpi_control.comm);
-=======
-               sim.mpiControl().masterID, sim.mpiControl().comm);
->>>>>>> df916d32
+               sim.mpiControl().masterID, sim.mpiControl().comm);
       MPI_Reduce(&B_lj_scratch[0],
               NULL,
               ljs * ljs,
               MPI::DOUBLE,
               MPI::SUM,
-<<<<<<< HEAD
-               sim.mpi_control.masterID, sim.mpi_control.comm);
-=======
-               sim.mpiControl().masterID, sim.mpiControl().comm);
->>>>>>> df916d32
+               sim.mpiControl().masterID, sim.mpiControl().comm);
       MPI_Reduce(&A_crf_scratch[0],
               NULL,
               ljs * ljs,
               MPI::DOUBLE,
               MPI::SUM,
-<<<<<<< HEAD
-               sim.mpi_control.masterID, sim.mpi_control.comm);
-=======
-               sim.mpiControl().masterID, sim.mpiControl().comm);
->>>>>>> df916d32
+               sim.mpiControl().masterID, sim.mpiControl().comm);
       MPI_Reduce(&B_crf_scratch[0],
               NULL,
               ljs * ljs,
               MPI::DOUBLE,
               MPI::SUM,
-<<<<<<< HEAD
-               sim.mpi_control.masterID, sim.mpi_control.comm);
-=======
-               sim.mpiControl().masterID, sim.mpiControl().comm);
->>>>>>> df916d32
+               sim.mpiControl().masterID, sim.mpiControl().comm);
 
       MPI_Reduce(&A_dlj_scratch[0],
               NULL,
               ljs * ljs,
               MPI::DOUBLE,
               MPI::SUM,
-<<<<<<< HEAD
-               sim.mpi_control.masterID, sim.mpi_control.comm);
-=======
-               sim.mpiControl().masterID, sim.mpiControl().comm);
->>>>>>> df916d32
+               sim.mpiControl().masterID, sim.mpiControl().comm);
       MPI_Reduce(&B_dlj_scratch[0],
               NULL,
               ljs * ljs,
               MPI::DOUBLE,
               MPI::SUM,
-<<<<<<< HEAD
-               sim.mpi_control.masterID, sim.mpi_control.comm);
-=======
-               sim.mpiControl().masterID, sim.mpiControl().comm);
->>>>>>> df916d32
+               sim.mpiControl().masterID, sim.mpiControl().comm);
       MPI_Reduce(&A_dcrf_scratch[0],
               NULL,
               ljs * ljs,
               MPI::DOUBLE,
               MPI::SUM,
-<<<<<<< HEAD
-               sim.mpi_control.masterID, sim.mpi_control.comm);
-=======
-               sim.mpiControl().masterID, sim.mpiControl().comm);
->>>>>>> df916d32
+               sim.mpiControl().masterID, sim.mpiControl().comm);
       MPI_Reduce(&B_dcrf_scratch[0],
               NULL,
               ljs * ljs,
               MPI::DOUBLE,
               MPI::SUM,
-<<<<<<< HEAD
-               sim.mpi_control.masterID, sim.mpi_control.comm);
-=======
-               sim.mpiControl().masterID, sim.mpiControl().comm);
->>>>>>> df916d32
+               sim.mpiControl().masterID, sim.mpiControl().comm);
 
     } // ANITA
     
@@ -420,11 +335,7 @@
               numstates,
               MPI::DOUBLE,
               MPI::SUM,
-<<<<<<< HEAD
-               sim.mpi_control.masterID, sim.mpi_control.comm);
-=======
-               sim.mpiControl().masterID, sim.mpiControl().comm);
->>>>>>> df916d32
+               sim.mpiControl().masterID, sim.mpiControl().comm);
       
       // reduce virial tensors of endstates
       if (sim.param().pcouple.virial){
@@ -435,11 +346,7 @@
                 9 * numstates,
                 MPI::DOUBLE,
                 MPI::SUM,
-<<<<<<< HEAD
-                 sim.mpi_control.masterID, sim.mpi_control.comm);
-=======
                  sim.mpiControl().masterID, sim.mpiControl().comm);
->>>>>>> df916d32
         
       }
       
@@ -451,11 +358,7 @@
                 m_nonbonded_set[0]->storage().force_endstates[state].size() * 3,
                 MPI::DOUBLE,
                 MPI::SUM,
-<<<<<<< HEAD
-                 sim.mpi_control.masterID, sim.mpi_control.comm);
-=======
                  sim.mpiControl().masterID, sim.mpiControl().comm);
->>>>>>> df916d32
          /*
         // reduce energies of endstates
         MPI::COMM_WORLD.Reduce(&m_nonbonded_set[0]->storage().energies.eds_vi[state],
@@ -484,11 +387,7 @@
     if (sim.param().nonbonded.method == simulation::el_p3m ||
         sim.param().nonbonded.method == simulation::el_ewald) {
       MPI_Reduce(&m_nonbonded_set[0]->storage().energies.ls_kspace_total,
-<<<<<<< HEAD
-            NULL, 1, MPI::DOUBLE, MPI::SUM,  sim.mpi_control.masterID, sim.mpi_control.comm);
-=======
             NULL, 1, MPI::DOUBLE, MPI::SUM,  sim.mpiControl().masterID, sim.mpiControl().comm);
->>>>>>> df916d32
     }
       
     ////////////////////////////////////////////////////
@@ -523,13 +422,8 @@
  )
 {
 #ifdef XXMPI
-<<<<<<< HEAD
-  int rank =  sim.mpi_control.threadID;
-  int num_threads = sim.mpi_control.numberOfThreads;
-=======
   int rank =  sim.mpiControl().threadID;
   int num_threads = sim.mpiControl().numberOfThreads;
->>>>>>> df916d32
   
   // initialise the pairlist...
   m_pairlist_algorithm->init(topo, conf, sim, os, quiet);
