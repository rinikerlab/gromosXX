--- conflicted
+++ resolved
@@ -149,13 +149,10 @@
      */
     std::vector< std::vector<lj_parameter_struct> > m_cg_parameter;
 
-<<<<<<< HEAD
-=======
     /**
     * scaling factor for electrostatic 1,4-interactions
     * e.g. used with Amber Forcefield
     */
->>>>>>> 8b61e155
     double m_coulomb_scaling;
 
   };
