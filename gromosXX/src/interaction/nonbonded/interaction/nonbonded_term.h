/**
 * @file nonbonded_term.h
 * the nonbonded terms.
 */

#ifndef INCLUDED_NONBONDED_TERM_H
#define INCLUDED_NONBONDED_TERM_H

namespace interaction
{
  struct KSpace_Element;
  
  /**
   * @class Nonbonded_Term
   * nonbonded terms.
   */
  class Nonbonded_Term
  {
  public:
    /**
     * Constructor.
     */
    Nonbonded_Term(){};
    
    /**
     * initialize constants
     */
    void init(simulation::Simulation const &sim
            , simulation::interaction_func_enum int_func
               = simulation::default_func);

    /**
     * calculate the force and energy of an atom pair.
     */
    void lj_crf_interaction(math::Vec const &r,
			    double c6, double c12,
			    double q,
			    double & force, double & e_lj,
			    double & e_crf,
<<<<<<< HEAD
                unsigned int eps = 0, 
                const double coulomb_scaling = 1);
=======
                            unsigned int eps = 0,
                            const double coulomb_scaling = 1);
>>>>>>> 8b61e155

    /**
     * calculate the force and energy of an atom pair.
     * New version (distance calculation in outer loop)
     */
    void lj_crf_interaction_fast(double dist2,
			    double c6, double c12,
			    double q,
			    double & force, double & e_lj,
			    double & e_crf,
                            unsigned int eps = 0);

     /**
     * calculate the force and energy of an atom pair.
     */
    void lj_interaction(math::Vec const &r,
			    double c6, double c12,
			    double & force, double & e_lj);
    
    /**
     * calculate the force and energy of an atom pair. (lattice sum)
     */
    void lj_ls_interaction(math::Vec const &r,
			double c6, double c12, double charge,
			double & force, double & e_lj, double & e_ls);
    
    /**
     * calculate the force and energy of an excluded atom pair. (lattice sum)
     */
    void ls_excluded_interaction(math::Vec const &r,
			double charge, double & force, double & e_ls);
    
    /**
     * calculate the force and energy of an atom pair. (polarisable)
     */
    void pol_lj_crf_interaction(math::Vec const &r,
                     math::Vec const &rp1,
                     math::Vec const &rp2,
                     math::Vec const &rpp,
		     double c6, double c12,
		     double qi, double qj, double cgi, double cgj,
		     double f[], double &e_lj, double &e_crf,
                     unsigned int eps = 0);

    /**
     * calculate the force and energy of an atom pair. (polarisable + off atom)
     */
    void pol_off_lj_crf_interaction(math::Vec const &r,
                     math::Vec const &rm,
                     math::Vec const &rp1,
                     math::Vec const &rp2,
                     math::Vec const &rpp,
                     double c6, double c12,
                     double qi, double qj, double cgi, double cgj,
                     double f[], double &e_lj, double &e_crf,
                     unsigned int eps = 0);

    /**
     * calculate the reaction field force and energy of an atom pair.
     */
    void rf_interaction(math::Vec const &r, double q,
			math::Vec & force, double & e_rf, unsigned int eps = 0);
    
    /**
     * helper function to calculate the force and energy for
     * the reaction field contribution for a given pair
     * with polarisation
     */
    inline void pol_rf_interaction(math::Vec const &r,
                 math::Vec const &rp1,
                 math::Vec const &rp2,
                 math::Vec const &rpp,
                 double qi, double qj, 
                 double cgi, double cgj,
		 math::VArray &force, double &e_crf, unsigned int eps = 0);
    /**
     * helper function to calculate the self reaction field term
     */
    inline void pol_rf_self_interaction(double const qi,double &e_crf,unsigned int eps=0);


    /**
     * calculate a term of the electric field for polarisation
     */
    void electric_field_interaction(math::Vec const &r,
			      math::Vec const &rprime,
			      double qj, double charge,
			      math::Vec &e_el, unsigned int eps = 0);

    /**
     * calculate the self energy - dipole-dipole interaction (polarisation)
     */
    void self_energy_interaction(double alpha, double e_i2, double &self_e);
    
    /**
     * calculate the damped self energy - dipole-dipole interaction (polarisation)
     */
    void self_energy_interaction(double alpha, double e_i2, double e_0, double p,
                       double &self_e);

    /**
     * calculate the force and energy of an atom pair (coarse grain).
     */
    void cgrain_interaction(math::Vec const &r,
			    double c6, double c12,
			    double q,
			    double &force, double &e_lj, double &e_crf); 

    /**
     * calculate the hessian of the lj crf term.
     */
    void lj_crf_hessian(math::Vec const &r,
			double c6, double c12,
			double  q,
			math::Matrix &hess, unsigned int eps = 0);
    
    /**
     * a constant.
     */
    double crf_2cut3i()const;
    
    /**
     * get the coulomb constant
     */
    double crf() const;
    
    /**
     * a constant.
     */
    double crf_2cut3i(int eps) const;
    
    /**
     * a constant.
     */
    double crf_cut(int eps) const;


    /**
     * calculate the force and energy of an atom pair (sasa).
     */
    inline void sasa_interaction(math::Vec const &r, double bij,
                                 double pij, double p_i, 
                                 double surface, double & e_sasa);

  protected:
    /**
     * Force:
     * reaction field constant.
     */
    std::vector<double> m_crf;
 
   /**
     * Force:
     * inverse reaction field cutoff to the power of 3.
     */
    std::vector<double> m_cut3i;
     
    /**
     * Force:
     * coulomb reaction field constant divided
     * by the reaction field cutoff to the power of 3.
     */
    std::vector<double> m_crf_cut3i;
    
    /**
     * Energy:
     * reaction field constant / twice reaction field cutoff ^ 3
     */
    std::vector<double> m_crf_2cut3i;
    
    /**
     * Energy:
     * (1-coulomb reaction field constant / 2 and
     * divided by reaction field cutoff.
     */
    std::vector<double> m_crf_cut;
    
    /**
     * Coarse grain variables
     */
    double A_cg12, A_cg6, A_cg1;
    double B_cg12, B_cg6, B_cg1;
    double C_cg12, C_cg6, C_cg1;
    std::vector<double> cgrain_eps;

    /**
     * lattice sum variables
     */
    int charge_shape;
    double charge_width_i;

    /**
     * the cutoff squared
     */
    double m_cut2;
  };



} // interaction

// inline methods
#include "nonbonded_term.cc"

#endif<|MERGE_RESOLUTION|>--- conflicted
+++ resolved
@@ -37,13 +37,8 @@
 			    double q,
 			    double & force, double & e_lj,
 			    double & e_crf,
-<<<<<<< HEAD
-                unsigned int eps = 0, 
-                const double coulomb_scaling = 1);
-=======
                             unsigned int eps = 0,
                             const double coulomb_scaling = 1);
->>>>>>> 8b61e155
 
     /**
      * calculate the force and energy of an atom pair.
