/**
 * @file mndo_worker.cc
 * interface to the MNDO software package
 */

#include "../../../stdheader.h"

#include "../../../algorithm/algorithm.h"
#include "../../../topology/topology.h"
#include "../../../simulation/simulation.h"
#include "../../../configuration/configuration.h"

#include "../../../interaction/interaction.h"
#include "../../../util/timing.h"

//#include "../../../math/periodicity.h"

// special interactions
#include "qm_storage.h"
#include "mm_atom.h"
#include "qm_worker.h"
#include "mndo_worker.h"
#include "../../../util/system_call.h"
#include "../../../io/blockinput.h"
#include "../../../util/debug.h"

#undef MODULE
#undef SUBMODULE
#define MODULE interaction
#define SUBMODULE special

int interaction::MNDO_Worker::init(topology::Topology& topo, 
        configuration::Configuration& conf, simulation::Simulation& sim) {
  input_file = sim.param().qmmm.mndo.input_file;
  if (input_file.empty()) {
    using_tmp = true;
    if(util::create_tmpfile(input_file) < 1) {
        io::messages.add("Unable to create temporary input file: " + input_file,
        "MNDO_Worker", io::message::critical);
      return 1;
    }
    else {
        io::messages.add("Using temporary input file: " + input_file,
        "MNDO_Worker", io::message::notice);
    }
  }

  output_file = sim.param().qmmm.mndo.output_file;
  if (output_file.empty()) {
    if (util::create_tmpfile(output_file) < 1) {
      io::messages.add("Unable to create temporary output file: " + output_file,
        "MNDO_Worker", io::message::critical);
      return 1;
    }
    else {
        io::messages.add("Using temporary output file: " + output_file,
        "MNDO_Worker", io::message::notice);
    }
  }

  output_gradient_file = sim.param().qmmm.mndo.output_gradient_file;
  if (output_gradient_file.empty()) {
    if (util::create_tmpfile(output_gradient_file) < 1) {
      io::messages.add("Unable to create temporary output gradient file: " 
        + output_gradient_file, "MNDO_Worker", io::message::critical);
      return 1;
    }
    else {
        io::messages.add("Using temporary output gradient file: " + output_gradient_file,
        "MNDO_Worker", io::message::notice);
    }
  }
  else {
    // Create file specified by user
    std::ofstream of(output_gradient_file.c_str());
    if (!of.is_open()) {
      io::messages.add("Unable to create output gradient file: "
      + output_gradient_file, "MNDO_Worker", io::message::critical);
      return 1;
    }
    of.close();
  }

  density_matrix_file = sim.param().qmmm.mndo.density_matrix_file;
  if (density_matrix_file.empty()) {
    if (util::create_tmpfile(density_matrix_file) < 1) {
      io::messages.add("Unable to create temporary density matrix file: " 
        + density_matrix_file, "MNDO_Worker", io::message::critical);
      return 1;
    }
    else {
        io::messages.add("Using temporary density matrix file: " + density_matrix_file,
        "MNDO_Worker", io::message::notice);
    }
  }
  
#ifdef HAVE_SYMLINK
  // create fort.15 link for gradients
  if (symlink_err += symlink(output_gradient_file.c_str(), "fort.15") != 0) {
    io::messages.add("Unable to create symbolic link from fort.15 to "
      + output_gradient_file + " - check permissions.",
      "MNDO_Worker", io::message::critical);
    return 1;
  }
  // create fort.11 link for density matrix
  if (symlink_err += symlink(density_matrix_file.c_str(), "fort.11") != 0) {
    io::messages.add("Unable to create symbolic link from fort.11 to "
      + density_matrix_file + " - check permissions.",
      "MNDO_Worker", io::message::critical);
    return 1;
  }
#else
  {
    output_gradient_file = "fort.15";
    density_matrix_file = "fort.11";
    io::messages.add("Symbolic links are not supported in this built. "
      + "Output gradient file is now set to fort.15",
      "MNDO_Worker", io::message::warning);
    io::messages.add("Symbolic links are not supported in this built. "
      + "Density matrix file is now set to fort.11",
      "MNDO_Worker", io::message::warning);
  }
#endif
  
#ifndef HAVE_UNLINK
  {
    io::messages.add("Unlink function not supported on this platform. "
    + "Please delete temporary files manually.",
    "MNDO_Worker", io::message::notice);
  }
#endif
  return 0;
}

int interaction::MNDO_Worker::run_QM(topology::Topology& topo,
        configuration::Configuration& conf,
        simulation::Simulation& sim,
        const math::VArray & qm_pos,
        const std::vector<interaction::MM_Atom> & mm_atoms,
        interaction::QM_Storage& storage,
        interaction::QM_Storage& LA_storage,
        const configuration::Configuration& qmmm_conf){
  
    this->input_file = sim.param().qmmm.mndo.input_file;
    this->output_file = sim.param().qmmm.mndo.output_file;
    this->output_gradient_file = sim.param().qmmm.mndo.output_gradient_file;
    this->header_file=sim.param().qmmm.mndo.input_header;
     

/*
  if (mm_atoms.empty()) {
    io::messages.add("Cannot deal with zero MM atoms yet.", "MNDO_Worker", 
            io::message::error);
    return 1;
  }
  */
  bool verbose=false;

  std::ofstream inp(this->input_file.c_str());
  if (!inp.is_open()) {
<<<<<<< HEAD
    io::messages.add("Could not create input file for MNDO at the location "
            + this->input_file, "MNDO_Worker", io::message::critical);
=======
    io::messages.add("Unable to write to input file: "
            + input_file, "MNDO_Worker", io::message::critical);
>>>>>>> f1719d53
    return 1;
  }
  std::string header(this->header_file);
  // get the number of point charges
  unsigned num_charge = mm_atoms.size();
  for(unsigned i = 0; i < mm_atoms.size(); ++i) {
    if (topo.is_polarisable(mm_atoms[i].index)) {
      ++num_charge;
    }
  }
  std::ostringstream oss;
  oss << num_charge;
  header = io::replace_string(header, "@@NUM_ATOMS@@", oss.str());

  // get the number of links
  std::vector<unsigned int> link_atoms;
  unsigned int li = 1;
  for (std::set<topology::qm_atom_struct>::const_iterator
    it = topo.qm_zone().begin(), to = topo.qm_zone().end(); it != to; ++it, ++li) {
    if (it->link) {
      link_atoms.push_back(li);
    }
  }
  //std::ostringstream oss; oss << num_charge ;
  header = io::replace_string(header, "@@NUM_ATOMS@@", oss.str());


  oss.str("");
  oss.clear();
  oss << link_atoms.size();
  header = io::replace_string(header, "@@NUM_LINKS@@", oss.str());

  // write header
  inp << header << std::endl;

  // write QM zone
  double len_to_qm = 1.0 / sim.param().qmmm.unit_factor_length;
  unsigned int pi = 0;
  for (std::set<topology::qm_atom_struct>::const_iterator
    it = topo.qm_zone().begin(), to = topo.qm_zone().end(); it != to; ++it, ++pi) {
    

    inp.setf(std::ios::fixed, std::ios::floatfield);
    inp.precision(8);

    inp << std::setw(2) << std::left << it->atomic_number;
    for (unsigned int i = 0; i < 3; ++i) {
      inp << std::setw(14) << std::right << qm_pos(pi)(i) * len_to_qm << " 0";
    }
    inp << std::endl;
  }

 pi=0;
  
  // append list of link-atoms to the QM coordinates
  //   the order of the capping H atoms follows the same
  //  order as the QM atoms in the "qmmm" file.
  //
  math::Vec posCap,dR;
  unsigned int m1,q1;
  const double rch = sim.param().qmmm.cap_dist; //Carbon-Hydrogen bond length
  //create a conf for capped system
  //configuration::Configuration qmmm_conf = conf;
  //qmmm_conf.current().force=0.0;

  if (verbose) {
     std::cout << "number of link atoms: " << topo.qm_mm_pair().size()  << std::endl;
  }
  for (std::vector< std::pair<unsigned int,unsigned int> >::const_iterator
    it = topo.qm_mm_pair().begin(); it != topo.qm_mm_pair().end(); ++it,++pi  )
  {  
     q1=it->first;
     m1=it->second;  
     //dR =conf.current(q1).pos - conf.current(m1).pos;
     dR = conf.current().pos(m1) - conf.current().pos(q1);
     posCap = (rch/abs(dR)    )    * dR + conf.current().pos(q1) ;
    // std::cout << "modifying position of " << m1 << " from " << qmmm_conf.current().pos(m1)[0] << "to  "  <<
    //           posCap(0) << std::endl;
   //  qmmm_conf.current().pos(m1) = posCap;
     inp << std::setw(5) << std::left << "1 " ;  //link_atoms[i];
    for (unsigned int i = 0; i < 3; ++i) {
      inp << std::setw(14) << std::right << posCap(i) * len_to_qm << " 0"  ;
    }
    if (++pi % 16 == 0 || pi == link_atoms.size()) {
      inp << std::endl;
    }
    inp << std::endl ;
  }  

  // the termination line. just a couple of zeros
  inp << std::setw(2) << std::left << 0;
  for (unsigned int i = 0; i < 3; ++i) {
    inp << std::setw(14) << std::right << 0.0 << " 0";
  }
  inp << std::endl;
  //write list of link atoms


  pi=0;
  for (std::set<topology::qm_atom_struct>::const_iterator
       it = topo.qm_zone().begin(), to = topo.qm_zone().end(); it != to; ++it, ++pi) {
  {
    if (it->link == true ) {
      inp << it->index - topo.qm_zone().begin()->index + 1 << " " ;
    }
  }
  }

  inp << std::endl;
  // write point charges
  //  comment out for simulations in vacuum
  double chg_to_qm = 1.0 / sim.param().qmmm.unit_factor_charge;
  
  for (unsigned int i = 0; i < mm_atoms.size(); ++i) {
    if (topo.is_polarisable(mm_atoms[i].index)) {
      inp.setf(std::ios::fixed, std::ios::floatfield);
      inp.precision(8);
      for (unsigned int j = 0; j < 3; ++j) {
        inp << std::setw(14) << std::right << mm_atoms[i].pos(j) * len_to_qm;
      }
      inp << std::setw(14) << std::right <<
              (mm_atoms[i].charge - topo.coscharge(mm_atoms[i].index)) * chg_to_qm << std::endl;
      const math::Vec pos_cos(mm_atoms[i].pos + conf.current().posV(mm_atoms[i].index));
      for (unsigned int j = 0; j < 3; ++j) {
        inp << std::setw(14) << std::right << pos_cos(j) * len_to_qm;
      }
      inp << std::setw(14) << std::right << topo.coscharge(mm_atoms[i].index) * chg_to_qm << std::endl;
    } else {
      inp.setf(std::ios::fixed, std::ios::floatfield);
      inp.precision(8);
      for (unsigned int j = 0; j < 3; ++j) {
        inp << std::setw(14) << std::right << mm_atoms[i].pos(j) * len_to_qm;
      }
      inp << std::setw(14) << std::right << mm_atoms[i].charge * chg_to_qm << std::endl;
    }
  }
  inp.close();
  
  // starting MNDO
  int result = util::system_call(sim.param().qmmm.mndo.binary,
          this->input_file, this->output_file);
  if (result != 0) {
    std::ostringstream msg;
    msg << "MNDO failed with code " << result;
    if (result == 127)
      msg << ". mndo command probably not in PATH";
    msg << ". See output file " << output_file << " for details.";
    io::messages.add(msg.str(), "MNDO_Worker", io::message::error);
    return 1;
  }
  
  // read output
<<<<<<< HEAD
  std::ifstream output(this->output_file.c_str());
 // std::ifstream output(sim.param().qmmm.mndo.output_file.c_str());
=======
  std::ifstream output(output_file.c_str());
>>>>>>> f1719d53
  if (!output.is_open()) {
    io::messages.add("Cannot open MNDO output file", "MNDO_Worker", 
            io::message::error);
    return 1;
  }
  while(true) {
    std::string line;
    std::getline(output, line);
    if (output.eof() || output.fail()) {
      break;
    }
    else if (line.find("FATAL INPUT ERROR") != std::string::npos) {
      // MNDO doesnt return 1 if it fails on input, so this is a workaround
      io::messages.add("MNDO input error. See output file "
        + output_file + " for details.", "MNDO_Worker", io::message::error);
      return 1;
    }
    // get charges
    if (line.find("NET ATOMIC CHARGES") != std::string::npos) {
      // skip 3 lines
      for (unsigned i = 0; i < 3; ++i) std::getline(output, line);
      // read atoms
      for (unsigned i = 0; i < topo.qm_zone().size(); ++i) {
        std::getline(output, line);
        if (output.fail()) {
          io::messages.add("Failed to read charge line of " + std::to_string(i+1) + "th atom.",
            "MNDO_Worker", io::message::error);
          return 1;
        }
        
        std::istringstream is(line);
        std::string dummy; int idummy;
        double charge;
        is >> dummy >> idummy >> charge;
        if (is.fail()) {
          io::messages.add("Failed to parse charge line of " + std::to_string(i+1) + "th atom.",
            "MNDO_Worker", io::message::error);
          return 1;
        }
        storage.charge(i) = charge * sim.param().qmmm.unit_factor_charge;
      } // for atoms
    }
  } // while output
  output.close();
  
  // read output in fort.15
  //output.open(output_gradient_file.c_str());
  output.open(this->output_gradient_file.c_str());
  if (!output.is_open()) {
    io::messages.add("Cannot open MNDO energy, gradient file (fort.15)",
            "MNDO_Worker", io::message::error);
    return 1;
  }
  while(1) {
    std::string line;
    std::getline(output, line);
    if (output.eof() || output.fail()) {
      break;
    }
    if /* energy */(line.find("ENERGY") != std::string::npos) {
      // next line
      std::getline(output, line);
      double energy;
      std::istringstream is(line);
      is >> energy;
      if (is.fail()) {
        io::messages.add("Failed to read energy result", "MNDO_Worker", 
                io::message::error);
        return 1;
      }
      storage.energy = energy * sim.param().qmmm.unit_factor_energy;
    } /* force QM atoms */ else if (line.find("CARTESIAN GRADIENT") != std::string::npos &&
                           line.find("OF MM ATOMS") == std::string::npos) {
      // read atoms
      for (std::set<topology::qm_atom_struct>::const_iterator
        it = topo.qm_zone().begin(), to = topo.qm_zone().end(); it != to; ++it) {
        std::getline(output, line);
        if (output.fail()) {
          io::messages.add("Failed to read gradient line of QM atom " + std::to_string(it->index+1),
            "MNDO_Worker", io::message::error);
          return 1;
        }
        
        std::istringstream is(line);
        int dummy;
        math::Vec gradient;
        // skip atom number, Z 
        is >> dummy >> dummy >> gradient(0) >> gradient(1) >> gradient(2);
        if (is.fail()) {
          io::messages.add("Failed to parse gradient line of QM atom " + std::to_string(it->index+1),
            "MNDO_Worker", io::message::error);
          return 1;
        }
        storage.force(it->index) = gradient * (-(sim.param().qmmm.unit_factor_energy) / 
                sim.param().qmmm.unit_factor_length);
      } // for QM atoms
        //read now the forces on the capping atom
        int dummy;
        math::Vec gradient;
        for (unsigned int i = 0; i < topo.qm_mm_pair().size(); i++) {
            std::istringstream is(line);
            std::getline(output, line);
            is >> dummy >> dummy >> gradient(0) >> gradient(1) >> gradient(2);
            if (output.fail()) {
                std::ostringstream msg;
                msg << "Failed to read charge line of " << (i + 1) << "th linkatom.";
                io::messages.add(msg.str(), "MNDO_Worker", io::message::error);
                return 1;
            }
            LA_storage.force(i) = gradient * (-(sim.param().qmmm.unit_factor_energy) /
                                              sim.param().qmmm.unit_factor_length);
        } // for atoms
        

    } /* force MM atoms */ else if (line.find("CARTESIAN GRADIENT") != std::string::npos &&
                           line.find("OF MM ATOMS") != std::string::npos) {
      // read atoms
      for (unsigned int i = 0; i < mm_atoms.size(); ++i) {        
        std::getline(output, line);
        if (output.fail()) {
          io::messages.add("Failed to read gradient line of MM atom " + std::to_string(i+1),
            "MNDO_Worker", io::message::error);
          return 1;
        }
        
        std::istringstream is(line);
        int dummy;
        math::Vec gradient;
        // skip atom number, Z 
        is >> dummy >> dummy >> gradient(0) >> gradient(1) >> gradient(2);
        if (is.fail()) {
          io::messages.add("Failed to parse gradient line of MM atom " + std::to_string(i+1),
            "MNDO_Worker", io::message::error);
          return 1;
        }
        storage.force(mm_atoms[i].index) += gradient * (-(sim.param().qmmm.unit_factor_energy) /
                sim.param().qmmm.unit_factor_length);

        // get force on the charge-on-spring
        if (topo.is_polarisable(mm_atoms[i].index)) {
          std::getline(output, line);
          if (output.fail()) {
            io::messages.add("Failed to read gradient line of COS on MM atom " + std::to_string(i+1),
              "MNDO_Worker", io::message::error);
            return 1;
          }

          std::istringstream is(line);
          // skip atom number, Z 
          is >> dummy >> dummy >> gradient(0) >> gradient(1) >> gradient(2);
          if (is.fail()) {
            io::messages.add("Failed to parse gradient line of COS MM atom " + std::to_string(i+1),
              "MNDO_Worker", io::message::error);
            return 1;
          }
          storage.cos_force(mm_atoms[i].index) = gradient * (-(sim.param().qmmm.unit_factor_energy) /
                  sim.param().qmmm.unit_factor_length);
        }
      } // for MM atoms 
    }
  }
  output.close();


/*
    for(std::vector<topology::three_body_term_struct>::const_iterator
            it=sim.param().qmmm.QM_CAP_topo->solute().angles().begin(),
            to=sim.param().qmmm.QM_CAP_topo->solute().angles().end();
            it!=to;++it){
        std::cout << "angle:" << it->i << "  " << it->j << "  "  << it->k <<
                  "  "  << it->type << std::endl;

    }
    for(std::vector<topology::two_body_term_struct>::const_iterator
                it=sim.param().qmmm.QM_CAP_topo->solute().bonds().begin(),
                to=sim.param().qmmm.QM_CAP_topo->solute().bonds().end();
        it!=to;++it){
        std::cout << "bond:" << it->i << "  " << it->j <<
                  "  "  << it->type << std::endl;

    }


    if (topo.qm_mm_pair().size()!=0) {

        sim.param().qmmm.qmmm_newdihed_cap->calculate_interactions(*sim.param().qmmm.QM_CAP_topo,
                                                                   qmmm_conf, sim);
        sim.param().qmmm.qmmm_qbond_cap->calculate_interactions(*sim.param().qmmm.QM_CAP_topo,
                                                                qmmm_conf,
                                                                sim);//this should be zero, since we set the C-H distance to the equilibrium value
        sim.param().qmmm.qmmm_ang_cap->calculate_interactions(*sim.param().qmmm.QM_CAP_topo,
                                                              qmmm_conf, sim);
        //for (std::set<topology::qm_atom_struct>::const_iterator
        //             it = topo.qm_zone().begin(), to = topo.qm_zone().end(); it != to; ++it) {

        if (verbose) {
            for (unsigned int i = 0; i < 26; i++) {
                std::cout << "index :   " << i << "  " << qmmm_conf.current().force(i)[0] <<
                          "   " << qmmm_conf.current().force(i)[1] << "  "
                          << qmmm_conf.current().force(i)[2] << std::endl;
            }
        }

        for (std::set<topology::qm_atom_struct>::const_iterator
                     it = topo.qm_zone().begin(), to = topo.qm_zone().end(); it != to; ++it) {
            storage.force(it->index) -= qmmm_conf.current().force(it->index);
        }
    }
    /
*/
  if (verbose) {
      std::cout << "QM/MM Forces " << std::endl;
      //print out the gradient
      for (std::set<topology::qm_atom_struct>::const_iterator
                   it = topo.qm_zone().begin(), to = topo.qm_zone().end(); it != to; ++it) {
          std::cout << "index :   " << it->index << "  " << storage.force(it->index)[0] << "  "
                    << storage.force(it->index)[1] << "   " <<
                    storage.force(it->index)[2] << std::endl;
      }
  }
  return 0;
  
}

interaction::MNDO_Worker::~MNDO_Worker() {
#ifdef HAVE_UNLINK
  // Remove symbolic links
  if (symlink_err == 0) {
    unlink("fort.11");
    unlink("fort.15");
  }
  // Delete temporary files
  if (using_tmp) {
    unlink(input_file.c_str());
    unlink(output_file.c_str());
    unlink(output_gradient_file.c_str());
    unlink(density_matrix_file.c_str());
  }
#endif
}<|MERGE_RESOLUTION|>--- conflicted
+++ resolved
@@ -29,108 +29,6 @@
 #define MODULE interaction
 #define SUBMODULE special
 
-int interaction::MNDO_Worker::init(topology::Topology& topo, 
-        configuration::Configuration& conf, simulation::Simulation& sim) {
-  input_file = sim.param().qmmm.mndo.input_file;
-  if (input_file.empty()) {
-    using_tmp = true;
-    if(util::create_tmpfile(input_file) < 1) {
-        io::messages.add("Unable to create temporary input file: " + input_file,
-        "MNDO_Worker", io::message::critical);
-      return 1;
-    }
-    else {
-        io::messages.add("Using temporary input file: " + input_file,
-        "MNDO_Worker", io::message::notice);
-    }
-  }
-
-  output_file = sim.param().qmmm.mndo.output_file;
-  if (output_file.empty()) {
-    if (util::create_tmpfile(output_file) < 1) {
-      io::messages.add("Unable to create temporary output file: " + output_file,
-        "MNDO_Worker", io::message::critical);
-      return 1;
-    }
-    else {
-        io::messages.add("Using temporary output file: " + output_file,
-        "MNDO_Worker", io::message::notice);
-    }
-  }
-
-  output_gradient_file = sim.param().qmmm.mndo.output_gradient_file;
-  if (output_gradient_file.empty()) {
-    if (util::create_tmpfile(output_gradient_file) < 1) {
-      io::messages.add("Unable to create temporary output gradient file: " 
-        + output_gradient_file, "MNDO_Worker", io::message::critical);
-      return 1;
-    }
-    else {
-        io::messages.add("Using temporary output gradient file: " + output_gradient_file,
-        "MNDO_Worker", io::message::notice);
-    }
-  }
-  else {
-    // Create file specified by user
-    std::ofstream of(output_gradient_file.c_str());
-    if (!of.is_open()) {
-      io::messages.add("Unable to create output gradient file: "
-      + output_gradient_file, "MNDO_Worker", io::message::critical);
-      return 1;
-    }
-    of.close();
-  }
-
-  density_matrix_file = sim.param().qmmm.mndo.density_matrix_file;
-  if (density_matrix_file.empty()) {
-    if (util::create_tmpfile(density_matrix_file) < 1) {
-      io::messages.add("Unable to create temporary density matrix file: " 
-        + density_matrix_file, "MNDO_Worker", io::message::critical);
-      return 1;
-    }
-    else {
-        io::messages.add("Using temporary density matrix file: " + density_matrix_file,
-        "MNDO_Worker", io::message::notice);
-    }
-  }
-  
-#ifdef HAVE_SYMLINK
-  // create fort.15 link for gradients
-  if (symlink_err += symlink(output_gradient_file.c_str(), "fort.15") != 0) {
-    io::messages.add("Unable to create symbolic link from fort.15 to "
-      + output_gradient_file + " - check permissions.",
-      "MNDO_Worker", io::message::critical);
-    return 1;
-  }
-  // create fort.11 link for density matrix
-  if (symlink_err += symlink(density_matrix_file.c_str(), "fort.11") != 0) {
-    io::messages.add("Unable to create symbolic link from fort.11 to "
-      + density_matrix_file + " - check permissions.",
-      "MNDO_Worker", io::message::critical);
-    return 1;
-  }
-#else
-  {
-    output_gradient_file = "fort.15";
-    density_matrix_file = "fort.11";
-    io::messages.add("Symbolic links are not supported in this built. "
-      + "Output gradient file is now set to fort.15",
-      "MNDO_Worker", io::message::warning);
-    io::messages.add("Symbolic links are not supported in this built. "
-      + "Density matrix file is now set to fort.11",
-      "MNDO_Worker", io::message::warning);
-  }
-#endif
-  
-#ifndef HAVE_UNLINK
-  {
-    io::messages.add("Unlink function not supported on this platform. "
-    + "Please delete temporary files manually.",
-    "MNDO_Worker", io::message::notice);
-  }
-#endif
-  return 0;
-}
 
 int interaction::MNDO_Worker::run_QM(topology::Topology& topo,
         configuration::Configuration& conf,
@@ -140,11 +38,6 @@
         interaction::QM_Storage& storage,
         interaction::QM_Storage& LA_storage,
         const configuration::Configuration& qmmm_conf){
-  
-    this->input_file = sim.param().qmmm.mndo.input_file;
-    this->output_file = sim.param().qmmm.mndo.output_file;
-    this->output_gradient_file = sim.param().qmmm.mndo.output_gradient_file;
-    this->header_file=sim.param().qmmm.mndo.input_header;
      
 
 /*
@@ -158,16 +51,11 @@
 
   std::ofstream inp(this->input_file.c_str());
   if (!inp.is_open()) {
-<<<<<<< HEAD
-    io::messages.add("Could not create input file for MNDO at the location "
+    io::messages.add("Unable to write to input file: "
             + this->input_file, "MNDO_Worker", io::message::critical);
-=======
-    io::messages.add("Unable to write to input file: "
-            + input_file, "MNDO_Worker", io::message::critical);
->>>>>>> f1719d53
-    return 1;
-  }
-  std::string header(this->header_file);
+    return 1;
+  }
+  std::string header(this->input_header);
   // get the number of point charges
   unsigned num_charge = mm_atoms.size();
   for(unsigned i = 0; i < mm_atoms.size(); ++i) {
@@ -311,18 +199,13 @@
     msg << "MNDO failed with code " << result;
     if (result == 127)
       msg << ". mndo command probably not in PATH";
-    msg << ". See output file " << output_file << " for details.";
+    msg << ". See output file " << this->output_file << " for details.";
     io::messages.add(msg.str(), "MNDO_Worker", io::message::error);
     return 1;
   }
   
   // read output
-<<<<<<< HEAD
   std::ifstream output(this->output_file.c_str());
- // std::ifstream output(sim.param().qmmm.mndo.output_file.c_str());
-=======
-  std::ifstream output(output_file.c_str());
->>>>>>> f1719d53
   if (!output.is_open()) {
     io::messages.add("Cannot open MNDO output file", "MNDO_Worker", 
             io::message::error);
@@ -337,7 +220,7 @@
     else if (line.find("FATAL INPUT ERROR") != std::string::npos) {
       // MNDO doesnt return 1 if it fails on input, so this is a workaround
       io::messages.add("MNDO input error. See output file "
-        + output_file + " for details.", "MNDO_Worker", io::message::error);
+        + this->output_file + " for details.", "MNDO_Worker", io::message::error);
       return 1;
     }
     // get charges
@@ -369,7 +252,6 @@
   output.close();
   
   // read output in fort.15
-  //output.open(output_gradient_file.c_str());
   output.open(this->output_gradient_file.c_str());
   if (!output.is_open()) {
     io::messages.add("Cannot open MNDO energy, gradient file (fort.15)",
@@ -547,6 +429,110 @@
   
 }
 
+int interaction::MNDO_Worker::init(topology::Topology& topo, 
+        configuration::Configuration& conf, simulation::Simulation& sim) {
+  this->input_file = sim.param().qmmm.mndo.input_file;
+  this->output_file = sim.param().qmmm.mndo.output_file;
+  this->output_gradient_file = sim.param().qmmm.mndo.output_gradient_file;
+  this->density_matrix_file = sim.param().qmmm.mndo.density_matrix_file;
+  this->input_header=sim.param().qmmm.mndo.input_header;
+  if (this->input_file.empty()) {
+    using_tmp = true;
+    if(util::create_tmpfile(this->input_file) < 1) {
+        io::messages.add("Unable to create temporary input file: " + this->input_file,
+        "MNDO_Worker", io::message::critical);
+      return 1;
+    }
+    else {
+        io::messages.add("Using temporary input file: " + this->input_file,
+        "MNDO_Worker", io::message::notice);
+    }
+  }
+
+  if (this->output_file.empty()) {
+    if (util::create_tmpfile(this->output_file) < 1) {
+      io::messages.add("Unable to create temporary output file: " + this->output_file,
+        "MNDO_Worker", io::message::critical);
+      return 1;
+    }
+    else {
+        io::messages.add("Using temporary output file: " + this->output_file,
+        "MNDO_Worker", io::message::notice);
+    }
+  }
+
+  if (this->output_gradient_file.empty()) {
+    if (util::create_tmpfile(this->output_gradient_file) < 1) {
+      io::messages.add("Unable to create temporary output gradient file: " 
+        + this->output_gradient_file, "MNDO_Worker", io::message::critical);
+      return 1;
+    }
+    else {
+        io::messages.add("Using temporary output gradient file: " + this->output_gradient_file,
+        "MNDO_Worker", io::message::notice);
+    }
+  }
+  else {
+    // Create file specified by user
+    std::ofstream of(this->output_gradient_file.c_str());
+    if (!of.is_open()) {
+      io::messages.add("Unable to create output gradient file: "
+      + this->output_gradient_file, "MNDO_Worker", io::message::critical);
+      return 1;
+    }
+    of.close();
+  }
+
+  if (this->density_matrix_file.empty()) {
+    if (util::create_tmpfile(this->density_matrix_file) < 1) {
+      io::messages.add("Unable to create temporary density matrix file: " 
+        + this->density_matrix_file, "MNDO_Worker", io::message::critical);
+      return 1;
+    }
+    else {
+        io::messages.add("Using temporary density matrix file: " + this->density_matrix_file,
+        "MNDO_Worker", io::message::notice);
+    }
+  }
+  
+#ifdef HAVE_SYMLINK
+  // create fort.15 link for gradients
+  if (symlink_err += symlink(this->output_gradient_file.c_str(), "fort.15") != 0) {
+    io::messages.add("Unable to create symbolic link from fort.15 to "
+      + this->output_gradient_file + " - check permissions.",
+      "MNDO_Worker", io::message::critical);
+    return 1;
+  }
+  // create fort.11 link for density matrix
+  if (symlink_err += symlink(this->density_matrix_file.c_str(), "fort.11") != 0) {
+    io::messages.add("Unable to create symbolic link from fort.11 to "
+      + this->density_matrix_file + " - check permissions.",
+      "MNDO_Worker", io::message::critical);
+    return 1;
+  }
+#else
+  {
+    this->output_gradient_file = "fort.15";
+    this->density_matrix_file = "fort.11";
+    io::messages.add("Symbolic links are not supported in this built. "
+      + "Output gradient file is now set to fort.15",
+      "MNDO_Worker", io::message::warning);
+    io::messages.add("Symbolic links are not supported in this built. "
+      + "Density matrix file is now set to fort.11",
+      "MNDO_Worker", io::message::warning);
+  }
+#endif
+  
+#ifndef HAVE_UNLINK
+  {
+    io::messages.add("Unlink function not supported on this platform. "
+    + "Please delete temporary files manually.",
+    "MNDO_Worker", io::message::notice);
+  }
+#endif
+  return 0;
+}
+
 interaction::MNDO_Worker::~MNDO_Worker() {
 #ifdef HAVE_UNLINK
   // Remove symbolic links
@@ -556,10 +542,10 @@
   }
   // Delete temporary files
   if (using_tmp) {
-    unlink(input_file.c_str());
-    unlink(output_file.c_str());
-    unlink(output_gradient_file.c_str());
-    unlink(density_matrix_file.c_str());
+    unlink(this->input_file.c_str());
+    unlink(this->output_file.c_str());
+    unlink(this->output_gradient_file.c_str());
+    unlink(this->density_matrix_file.c_str());
   }
 #endif
 }