--- conflicted
+++ resolved
@@ -240,7 +240,6 @@
     periodicity.nearest_image(pos(it->i), pos(it->j), rij);
     periodicity.nearest_image(pos(it->k), pos(it->j), rkj);
     periodicity.nearest_image(pos(it->k), pos(it->l), rkl);
-<<<<<<< HEAD
       
     bool warn=false;
     for (int i=0; i<3;  i++) {
@@ -249,16 +248,6 @@
          || (fabs(rkl[i]) > conf.current().box(i)[i]*0.45 && fabs(rkl[i]) < conf.current().box(i)[i]*0.55)) {
           warn=true;
         }
-=======
-
-    bool warn = false;
-    for (int i = 0; i < 3; i++)
-    {
-      if ((fabs(rij[i]) > conf.current().box(i)[i] * 0.45 && abs(rij[i]) < conf.current().box(i)[i] * 0.55) || (fabs(rkj[i]) > conf.current().box(i)[i] * 0.45 && abs(rkj[i]) < conf.current().box(i)[i] * 0.55) || (fabs(rkl[i]) > conf.current().box(i)[i] * 0.45 && abs(rkl[i]) < conf.current().box(i)[i] * 0.55))
-      {
-        warn = true;
-      }
->>>>>>> 9ad044c6
     }
     if (warn)
     {
