--- conflicted
+++ resolved
@@ -186,11 +186,7 @@
     exampleblock << "#       2: Fletcher-Reeves conjugate-gradient minimisation\n";
     exampleblock << "#       3: Polak-Ribiere conjugate-gradient minimisation\n";
     exampleblock << "# NCYC: >0 number of steps before resetting the conjugate-gradient search direction\n";
-<<<<<<< HEAD
-    exampleblock << "#       =0 reset only if the energy grows in the search direction \n";
-=======
     exampleblock << "#       =0 reset only if the energy grows in the search direction\n";
->>>>>>> 68fd1e83
     exampleblock << "# DELE: >0.0 energy threshold for convergence\n";
     exampleblock << "#       >0.0 (conjugate-gradient) RMS force threshold for convergence\n";
     exampleblock << "# DX0: >0.0 initial step size\n";
