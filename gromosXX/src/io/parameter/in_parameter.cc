/**
 * @file in_parameter.cc
 * implements methods of In_Parameter
 */
#include <sstream>
#include <stdheader.h>

#include <topology/core/core.h>

#include <topology/solute.h>
#include <topology/solvent.h>
#include <topology/perturbed_atom.h>
#include <topology/perturbed_solute.h>

#include <topology/topology.h>

#include <simulation/multibath.h>
#include <simulation/parameter.h>

#include <io/instream.h>
#include <io/blockinput.h>
#include <io/parameter/in_parameter.h>

#include <math/random.h>

#include <configuration/energy.h>

#include <string>
#include <iterator>

#ifdef OMP
#include <omp.h>
#endif

#undef MODULE
#define MODULE io
#undef SUBMODULE
#define SUBMODULE parameter

static std::set<std::string> block_read;

/**
 * Store standard parameters in the Parameter
 */
void io::In_Parameter::read(simulation::Parameter &param,
        std::ostream & os) {
  DEBUG(7, "reading input");

  if (!quiet)
    os << "INPUT\n"
          << title;

  // store the title...
  param.title = title;

  read_ENERGYMIN(param);
  read_SYSTEM(param);
  read_COMTRANSROT(param); // has to be read before INITIALISE
  read_INITIALISE(param);
  read_STEP(param);
  read_BOUNDCOND(param);
  read_REPLICA(param); // has to be read in before MULTIBATH
  read_MULTIBATH(param);
  read_REPLICA_EDS(param); // has to be read in after MULTIBATH
  read_PRESSURESCALE(param);
  read_PRINTOUT(param);
  read_WRITETRAJ(param);
  read_CONSTRAINT(param);
  read_FORCE(param);
  read_COVALENTFORM(param);
  read_CGRAIN(param);
  read_HOOMD(param);
  read_PAIRLIST(param);
  read_NONBONDED(param);
  read_POSITIONRES(param);
  read_DISTANCERES(param);
  read_DISTANCEFIELD(param);
  read_DIHEDRALRES(param); // needs to be called after CONSTRAINT!
  read_PERTURBATION(param);
  read_JVALUERES(param);
  read_ORDERPARAMRES(param);
  read_RDCRES(param);
  read_XRAYRES(param);
  read_PERSCALE(param);
  read_ROTTRANS(param);
  read_INNERLOOP(param);
  read_MULTICELL(param);
  read_READTRAJ(param);
  read_INTEGRATE(param);
  read_STOCHDYN(param);
  read_EWARN(param);
  read_MULTISTEP(param);
  read_CHEMICALMONTECARLO(param);
  read_POLARISE(param);
  read_RANDOMNUMBERS(param);
  read_EDS(param);
  read_AEDS(param); // needs to be called after EDS
  read_LAMBDAS(param); // needs to be called after FORCE
  read_PRECALCLAM(param); // ANITA
  read_LOCALELEV(param);
  read_BSLEUS(param);
  read_ELECTRIC(param);
  read_SASA(param);
  read_ADDECOUPLE(param); // needs to be called after MULTIBATH and FORCE
  read_NEMD(param);
  read_MULTIGRADIENT(param);
  read_QMMM(param);
  read_SYMRES(param);

  read_known_unsupported_blocks();

  DEBUG(7, "input read...");

  for (std::map<std::string, std::vector<std::string> >::const_iterator
    it = m_block.begin(),
          to = m_block.end();
          it != to;
          ++it) {

    if (block_read.count(it->first) == 0 && it->second.size()) {
      io::messages.add("block " + it->first + " not supported!",
              "In_Parameter",
              io::message::error);
    }
  }

    if (!quiet)
        os << "END\n";
}

/**
 * @section system SYSTEM block
 * @snippet snippets/snippets.cc SYSTEM
 */
void io::In_Parameter::read_SYSTEM(simulation::Parameter &param,
                                   std::ostream & os) {
    DEBUG(8, "reading SYSTEM");

    std::stringstream exampleblock;
    // lines starting with 'exampleblock<<"' and ending with '\n";' (spaces don't matter)
    // will be used to generate snippets that can be included in the doxygen doc;
    // the first line is the tag
    exampleblock << "SYSTEM\n";
    exampleblock << "# NPM : protein molecules (0, 1)\n";
    exampleblock << "# NSM : solvent molecules (>= 0)\n";
    exampleblock << "#      NPM      NSM\n";
    exampleblock << "         1        0\n";
    exampleblock << "END\n";

    std::string blockname = "SYSTEM";
    Block block(blockname, exampleblock.str());

    if (block.read_buffer(m_block[blockname], true) == 0) {
        block_read.insert("SYSTEM");

        block.get_next_parameter("NPM", param.system.npm, "", "0,1");
        block.get_next_parameter("NSM", param.system.nsm, ">=0", "");

        if (param.system.npm == 0 && param.system.nsm == 0)
            io::messages.add("SYSTEM block: no molecules: both NSM and NPM are 0",
                             "io::In_Parameter", io::message::error);

        block.get_final_messages();
    } else {
        param.system.nsm = 0;
        param.system.npm = 0;
        return;
    }
}

/**
 * @section energymin ENERGYMIN block
 * @snippet snippets/snippets.cc ENERGYMIN
 */
void io::In_Parameter::read_ENERGYMIN(simulation::Parameter &param,
                                      std::ostream & os) {
    DEBUG(8, "reading ENERGYMIN");

    std::stringstream exampleblock;
    // lines starting with 'exampleblock<<"' and ending with '\n";' (spaces don't matter)
    // will be used to generate snippets that can be included in the doxygen doc;
    // the first line is the tag
    exampleblock << "ENERGYMIN\n";
    exampleblock << "# NTEM: 0..3 controls energy minimisation mode\n";
    exampleblock << "#       0: do not do energy minimisation (default)\n";
    exampleblock << "#       1: steepest-descent minimisation\n";
    exampleblock << "#       2: Fletcher-Reeves conjugate-gradient minimisation\n";
    exampleblock << "#       3: Polak-Ribiere conjugate-gradient minimisation\n";
    exampleblock << "# NCYC: >0 number of steps before resetting the conjugate-gradient search direction\n";
    exampleblock << "#       =0 reset only if the energy grows in the search direction\n";
    exampleblock << "# DELE: >0.0 energy threshold for convergence\n";
    exampleblock << "#       >0.0 (conjugate-gradient) RMS force threshold for convergence\n";
    exampleblock << "# DX0: >0.0 initial step size\n";
    exampleblock << "# DXM: >0.0 maximum step size\n";
    exampleblock << "# NMIN >0 minimum number of minimisation steps\n";
    exampleblock << "# FLIM >=0.0 limit force to maximum value (FLIM > 0.0 is not recommended)\n";
    exampleblock << "# CGIM >0 (conjugate-gradient) maximum number of cubic interpolations per step\n";
    exampleblock << "# CGIC >0.0 (conjugate-gradient) displacement threshold after interpolation\n";
    exampleblock << "#     NTEM    NCYC    DELE    DX0     DXM    NMIN    FLIM\n";
    exampleblock << "         1       0     0.1   0.01    0.05     100     0.0\n";
    exampleblock << "# ---- OR: example for NTEM > 1:\n";
    exampleblock << "#     NTEM    NCYC    DELE    DX0     DXM    NMIN    FLIM    CGIM    CGIC\n";
    exampleblock << "         3       0    1e-3   5e-6    5e-4     100     0.0       3    1e-4\n";
    exampleblock << "END\n";

    std::string blockname = "ENERGYMIN";
    Block block(blockname, exampleblock.str());

    if (block.read_buffer(m_block[blockname], false) == 0) {
        block_read.insert("ENERGYMIN");

        block.get_next_parameter("NTEM", param.minimise.ntem, "", "0,1,2,3");
        block.get_next_parameter("NCYC", param.minimise.ncyc, ">=0", "");
        block.get_next_parameter("DELE", param.minimise.dele, ">0", "");
        block.get_next_parameter("DX0", param.minimise.dx0, ">0", "");
        std::string str_dx0=io::to_string(param.minimise.dx0);
        block.get_next_parameter("DXM", param.minimise.dxm, ">="+str_dx0, "");
        block.get_next_parameter("NMIN", param.minimise.nmin, ">0", "");
        block.get_next_parameter("FLIM", param.minimise.flim, ">=0", "");
        if (param.minimise.ntem >= 2) {
            block.get_next_parameter("CGIM", param.minimise.cgim, ">0", "");
            block.get_next_parameter("CGIC", param.minimise.cgic, ">0", "");
        }

        if (param.minimise.ntem == 1 && param.minimise.ncyc > 0)
           io::messages.add("ENERGYMIN block: NCYC > 0 has no effect for steepest descent",
               "io::In_Parameter",
               io::message::warning);

        if (param.minimise.flim > 0)
            io::messages.add("ENERGYMIN: FLIM > 0 may result in "
                             "failure of the minimisation procedure."
                             " Only to be used in special cases.",
                             "io::In_Parameter",
                             io::message::warning);

        block.get_final_messages();
    }
} // ENERGYMIN

/**
 * @section step STEP block
 * @snippet snippets/snippets.cc STEP
 */
void io::In_Parameter::read_STEP(simulation::Parameter &param,
                                 std::ostream & os) {
    DEBUG(8, "reading STEP");

    std::stringstream exampleblock;
    // lines starting with 'exampleblock<<"' and ending with '\n";' (spaces don't matter)
    // will be used to generate snippets that can be included in the doxygen doc;
    // the first line is the tag
    exampleblock << "STEP\n";
    exampleblock << "#   NSTLIM  >0 number of steps\n";
    exampleblock << "#   T       >=0 initial time\n";
    exampleblock << "#           -1  read time from configuration file\n";
    exampleblock << "#   DT      >0 time step\n";
    exampleblock << "#\n";
    exampleblock << "#   NSTLIM         T        DT\n";
    exampleblock << "       100       0.0     0.005\n";
    exampleblock << "END\n";


    std::string blockname = "STEP";
    Block block(blockname, exampleblock.str());

    if (block.read_buffer(m_block[blockname], true) == 0) {
        block_read.insert(blockname);

        block.get_next_parameter("NSTLIM", param.step.number_of_steps, ">0", "");
        block.get_next_parameter("T", param.step.t0, ">=0", "-1");
        block.get_next_parameter("DT", param.step.dt, ">0", "");

        block.get_final_messages();
    }
}

/**
 * @section constraint CONSTRAINT block
 * @snippet snippets/snippets.cc CONSTRAINT
 */
void io::In_Parameter::read_CONSTRAINT(simulation::Parameter &param,
                                       std::ostream & os) {
    DEBUG(8, "reading CONSTRAINT");

    std::stringstream exampleblock;
    // lines starting with 'exampleblock<<"' and ending with '\n";' (spaces don't matter)
    // will be used to generate snippets that can be included in the doxygen doc;
    // the first line is the tag
    exampleblock << "CONSTRAINT\n";
    exampleblock << "#	NTC\n";
    exampleblock << "#		1	solvent    solvent only\n";
    exampleblock << "#		2	hydrogen   solvent and solute bonds containing hydrogens and \n";
    exampleblock << "#		               constraints in the topology's CONSTRAINTS block\n";
    exampleblock << "#		3	all        solvent and solute all bonds\n";
    exampleblock << "#		4	specified  solvent and constraints in the topology's CONSTRAINTS block\n";
    exampleblock << "    3\n";
    exampleblock << "#       NTCP: solute algorithm\n";
    exampleblock << "#               1        shake\n";
    exampleblock << "#               2        lincs\n";
    exampleblock << "#               3        flexshake\n";
    exampleblock << "#       NTCP\n";
    exampleblock << "        1\n";
    exampleblock << "#       NTCP0(1)..(3): algorithm options\n";
    exampleblock << "#         - shake: tolerance\n";
    exampleblock << "#         - lincs: order\n";
    exampleblock << "#         - flexshake: tolerance, readin, order\n";
    exampleblock << "#       NTCP0(1)   NTCP0(2)   NTCP0(3)\n";
    exampleblock << "        0.0001\n";
    exampleblock << "#	NTCS: solvent algorithm\n";
    exampleblock << "#               1        shake\n";
    exampleblock << "#               2        lincs\n";
    exampleblock << "#               3        flexshake\n";
    exampleblock << "#               4        settle\n";
    exampleblock << "#               5        m_shake (only implemented for water and methanol!)\n";
    exampleblock << "#               6        gpu_shake\n";
    exampleblock << "#       NTCS\n";
    exampleblock << "        1\n";
    exampleblock << "#       NTCS0(1):  algorithm options\n";
    exampleblock << "#         - shake: tolerance\n";
    exampleblock << "#         - lincs: order\n";
    exampleblock << "#         - flexshake: tolerance, readin, order\n";
    exampleblock << "#         - settle: no arguments\n";
    exampleblock << "#         - m_shake: tolerance\n";
    exampleblock << "#       NTCS0(1)\n";
    exampleblock << "        0.0001\n";
    exampleblock << "#       NTCG: Number of GPUs\n";
    exampleblock << "#       NTCD: Device number of the GPU\n";
    exampleblock << "#       NTCG          NTCD\n";
    exampleblock << "        1             0\n";
    exampleblock << "END\n";


    std::string blockname = "CONSTRAINT";
    Block block(blockname, exampleblock.str());

    if (block.read_buffer(m_block[blockname], false) == 0) {
        block_read.insert(blockname);

        std::string sntc;
        block.get_next_parameter("NTC", sntc, "", "off, 0, solvent, 1, hydrogen, 2, all, 3, specified, 4");

        if (sntc == "off" || sntc == "0") param.constraint.ntc = 0;
        else if (sntc == "solvent" || sntc == "1") param.constraint.ntc = 1;
        else if (sntc == "hydrogen" || sntc == "2") param.constraint.ntc = 2;
        else if (sntc == "all" || sntc == "3") param.constraint.ntc = 3;
        else if (sntc == "specified" || sntc == "4") param.constraint.ntc = 4;


        if (block.error()) {
            param.constraint.solute.algorithm = simulation::constr_off;
            param.constraint.solvent.algorithm = simulation::constr_off;
            block.get_final_messages();
            return;
        }

        // SOLUTE
        std::string salg;
        block.get_next_parameter("NTCP", salg, "", "shake, 1, lincs, 2, flexshake, 3");

        DEBUG(8, "Constraints (solute): " << salg);

        if (salg == "shake" || salg == "1") {
            DEBUG(9, "constraints solute shake");

            if (param.constraint.ntc > 1)
                param.constraint.solute.algorithm = simulation::constr_shake;
            else param.constraint.solute.algorithm = simulation::constr_off;

            block.get_next_parameter("NTCP[0]", param.constraint.solute.shake_tolerance, ">0", "");

        } else if (salg == "flexshake" || salg == "3") {
            DEBUG(9, "constraints solute flexshake");

            if (param.constraint.ntc > 1)
                param.constraint.solute.algorithm = simulation::constr_flexshake;
            else param.constraint.solute.algorithm = simulation::constr_off;

            block.get_next_parameter("NTCP[0]", param.constraint.solute.shake_tolerance, ">0", "");
            block.get_next_parameter("NTCP[1]", param.constraint.solute.flexshake_readin, "", "");
            block.get_next_parameter("NTCP[2]", param.constraint.solute.flexshake_mode, ">=0 && <=3", "");

        } else if (salg == "lincs" || salg == "2") {
            DEBUG(9, "constraints solute lincs");

            if (param.constraint.ntc > 1)
                param.constraint.solute.algorithm = simulation::constr_lincs;
            else
                param.constraint.solute.algorithm = simulation::constr_off;

            block.get_next_parameter("NTCP[0]", param.constraint.solute.lincs_order, ">=1", "");

        } else if (salg == "off" || salg == "0") {
            DEBUG(9, "constraints solute off");
            param.constraint.solute.algorithm = simulation::constr_off;
        } else {
            DEBUG(9, "constraints solute error");

            io::messages.add("CONSTRAINT block: unknown algorithm (solute)",
                             "In_Parameter", io::message::error);
            param.constraint.solute.algorithm = simulation::constr_off;
        }

        // SOLVENT
        block.get_next_parameter("NTCS", salg, "", "shake, 1, lincs, 2, flexshake, 3, settle, 4, m_shake, 5, gpu_shake, 6");

        DEBUG(8, "constraints solvent: " << salg);

        if (salg == "shake" || salg == "1") {
            DEBUG(9, "constraints solvent shake");

            param.constraint.solvent.algorithm = simulation::constr_shake;
            block.get_next_parameter("NTCS[0]", param.constraint.solvent.shake_tolerance, ">0", "");

        } else if (salg == "flexshake" || salg == "3") {
            DEBUG(9, "constraints solvent flexshake");

            param.constraint.solvent.algorithm = simulation::constr_flexshake;
            block.get_next_parameter("NTCS[0]", param.constraint.solvent.shake_tolerance, ">0", "");

        } else if (salg == "lincs" || salg == "2") {
            DEBUG(9, "constraints solvent lincs");

            param.constraint.solvent.algorithm = simulation::constr_lincs;
            block.get_next_parameter("NTCS[0]", param.constraint.solvent.lincs_order, ">=1", "");

        } else if (salg == "settle" || salg == "4") {
            DEBUG(9, "constraints solvent settle");

            param.constraint.solvent.algorithm = simulation::constr_settle;
        } else if (salg == "m_shake" || salg == "5") {
            DEBUG(9, "constraints solvent m_shake");

            param.constraint.solvent.algorithm = simulation::constr_m_shake;
            block.get_next_parameter("NTCS[0]", param.constraint.solvent.shake_tolerance, ">0", "");

        } else if (salg == "gpu_shake" || salg == "6") {
            DEBUG(9, "constraints solvent gpu_shake");

            param.constraint.solvent.algorithm = simulation::constr_gpu_shake;
            block.get_next_parameter("NTCS[0]", param.constraint.solvent.shake_tolerance, ">0", "");

            // Get number of GPUs and their IDs
            block.get_next_parameter("NTCG", param.constraint.solvent.number_gpus, ">0", "");

            if (param.constraint.solvent.number_gpus == (unsigned int) 0)
                io::messages.add("CUDA enabled, but number of GPUs is zero",
                                 "In_Parameter", io::message::error);
            else {
                unsigned int temp;
                bool fail = false;
                for (unsigned int i = 0; i < param.constraint.solvent.number_gpus; i++) {
                    if (block.get_next_parameter("NTCD", temp, "", "")) {
                        fail = true;
                        break;
                    }
                    param.constraint.solvent.gpu_device_number.push_back(temp);
                }
                if (fail) {
                    param.constraint.solvent.gpu_device_number.clear();
                    param.constraint.solvent.gpu_device_number.resize(param.constraint.solvent.number_gpus, -1);
                    io::messages.add("CUDA driver will determine devices for M-SHAKE",
                                     "In_Parameter", io::message::notice);
                }
            }
        } else if (salg == "off" || salg == "0") {
            DEBUG(9, "constraints solvent off");

            param.constraint.solvent.algorithm = simulation::constr_off;
            io::messages.add("CONSTRAINT block: no constraints for SOLVENT",
                             "In_Parameter", io::message::warning);
        } else {

            DEBUG(9, "constraints solvent error");
            io::messages.add("CONSTRAINT block: unknown algorithm (solvent)",
                             "In_Parameter", io::message::error);

            param.constraint.solvent.algorithm = simulation::constr_off;
        }

        block.get_final_messages();
    } else {
        param.constraint.ntc = 1;
        param.constraint.solute.algorithm = simulation::constr_off;
        param.constraint.solvent.algorithm = simulation::constr_shake;

        io::messages.add("no CONSTRAINT block", "In_Parameter",
                         io::message::error);
        return;
    }
} //CONSTRAINT

/**
 * @section printout PRINTOUT block
 * @snippet snippets/snippets.cc PRINTOUT
 */
void io::In_Parameter::read_PRINTOUT(simulation::Parameter &param,
                                     std::ostream & os) {
    DEBUG(8, "reading PRINTOUT");

    std::stringstream exampleblock;
    // lines starting with 'exampleblock<<"' and ending with '\n";' (spaces don't matter)
    // will be used to generate snippets that can be included in the doxygen doc;
    // the first line is the tag
    exampleblock << "PRINTOUT\n";
    exampleblock << "#  NTPR: print out energies, etc. every NTPR steps\n";
    exampleblock << "#  NTPP: =1 perform dihedral angle transition monitoring\n";
    exampleblock << "#     NTPR      NTPP\n";
    exampleblock << "         0         0\n";
    exampleblock << "END\n";


    std::string blockname = "PRINTOUT";
    Block block(blockname, exampleblock.str());

    if (block.read_buffer(m_block[blockname], false) == 0) {
        block_read.insert(blockname);

        block.get_next_parameter("NTPR", param.print.stepblock, ">=0", "");
        block.get_next_parameter("NTPP", param.print.monitor_dihedrals, "", "0,1");

        block.get_final_messages();
    }
}

/**
 * @section writetraj WRITETRAJ block
 * @snippet snippets/snippets.cc WRITETRAJ
 */
void io::In_Parameter::read_WRITETRAJ(simulation::Parameter &param,
                                      std::ostream & os) {
    DEBUG(8, "reading WRITETRAJ");

    std::stringstream exampleblock;
    // lines starting with 'exampleblock<<"' and ending with '\n";' (spaces don't matter)
    // will be used to generate snippets that can be included in the doxygen doc;
    // the first line is the tag
    exampleblock << "WRITETRAJ\n";
    exampleblock << "# NTWX       controls writing of coordinate trajectory\n";
    exampleblock << "#       0: no coordinate trajectory is written (default)\n";
    exampleblock << "#      >0: write solute and solvent coordinates every NTWX steps\n";
    exampleblock << "#      <0: write solute coordinates every |NTWX| steps\n";
    exampleblock << "# NTWSE >= 0 selection criteria for coordinate trajectory writing\n";
    exampleblock << "#       0: write normal coordinate trajectory\n";
    exampleblock << "#      >0: write minimum-energy coordinate and energy trajectory (based on the\n";
    exampleblock << "#          energy entry selected by NTWSE and as blocks of length NTWX)\n";
    exampleblock << "#          (see configuration/energy.cc or ene_ana library for indices)\n";
    exampleblock << "# NTWV       controls writing of velocity trajectory\n";
    exampleblock << "#       0: no velocity trajectory is written (default)\n";
    exampleblock << "#      >0: write solute and solvent velocities every NTWV steps\n";
    exampleblock << "#      <0: write solute velocities every |NTWV| steps\n";
    exampleblock << "# NTWF       controls writing of force trajectory\n";
    exampleblock << "#       0: no force trajectory is written (default)\n";
    exampleblock << "#      >0: write solute and solvent forces every NTWF steps\n";
    exampleblock << "#      <0: write solute forces every |NTWF| steps\n";
    exampleblock << "# NTWE >= 0 controls writing of energy trajectory\n";
    exampleblock << "#       0: no energy trajectory is written (default)\n";
    exampleblock << "#      >0: write energy trajectory every NTWE steps\n";
    exampleblock << "# NTWG >= 0 controls writing of free energy trajectory\n";
    exampleblock << "#       0: no free energy trajectory is written (default)\n";
    exampleblock << "#      >0: write free energy trajectory every NTWG steps\n";
    exampleblock << "# NTWB >= 0 controls writing of block-averaged energy trajectory\n";
    exampleblock << "#       0: no block averaged energy trajectory is written (default)\n";
    exampleblock << "#      >0: write block-averaged energy variables every |NTWB| steps\n";
    exampleblock << "#          (and free energies if NTWG > 0) trajectory\n";
    exampleblock << "#\n";
    exampleblock << "#     NTWX     NTWSE      NTWV      NTWF      NTWE      NTWG      NTWB\n";
    exampleblock << "      100          0         0         0       100         0       100\n";
    exampleblock << "END\n";


    std::string blockname = "WRITETRAJ";
    Block block(blockname, exampleblock.str());

    if (block.read_buffer(m_block[blockname], false) == 0) {
        block_read.insert(blockname);

        block.get_next_parameter("NTWX", param.write.position, "", "");
        std::string str_max_ene = io::to_string(configuration::Energy::MAX_ENERGY_INDEX);
        block.get_next_parameter("NTWSE", param.write.energy_index, ">=0 && <="+str_max_ene, "");
        block.get_next_parameter("NTWV", param.write.velocity, "", "");
        block.get_next_parameter("NTWF", param.write.force, "", "");
        block.get_next_parameter("NTWE", param.write.energy, ">=0", "");
        block.get_next_parameter("NTWG", param.write.free_energy, ">=0", "");
        block.get_next_parameter("NTWB", param.write.block_average, ">=0", "");

        if (param.write.energy_index > 0) {
            if (param.write.position == 0) {
                io::messages.add("WRITETRAJ block: NTWX must be a block size > 0 for "
                                 "minimum-energy trajectory.",
                                 "In_Parameter", io::message::error);
            }
            if (param.write.energy != 0 && param.write.energy != abs(param.write.position)) {
                io::messages.add("WRITETRAJ block: NTWE must be 0 or abs(NTWX) for "
                                 "minimum-energy trajectory.",
                                 "In_Parameter", io::message::error);
            }
            // from the documentation all others needs to be zero
            if (param.write.velocity != 0 || param.write.force != 0 ||
                param.write.free_energy != 0 || param.write.block_average != 0) {
                io::messages.add("WRITETRAJ block: NTWV, NTWF, NTWG and NTWB must be 0 for "
                                 "minimum-energy trajectory.",
                                 "In_Parameter", io::message::error);
            }
        }

        if (param.write.position < 0) {
            param.write.position_solute_only = true;
            param.write.position = -param.write.position;
            io::messages.add("writing solute only position trajectory",
                             "In_Parameter", io::message::notice);
        }

        if (param.write.velocity < 0) {
            param.write.velocity_solute_only = true;
            param.write.velocity = -param.write.velocity;
            io::messages.add("writing solute only velocity trajectory",
                             "In_Parameter", io::message::notice);
        }

        if (param.write.force < 0) {
            param.write.force_solute_only = true;
            param.write.force = -param.write.force;
            io::messages.add("writing solute only force trajectory",
                             "In_Parameter", io::message::notice);
        }

        block.get_final_messages();
    }
} // WRITETRAJ

/**
 * @section pressurescale PRESSURESCALE block
 * @snippet snippets/snippets.cc PRESSURESCALE
 */
void io::In_Parameter::read_PRESSURESCALE(simulation::Parameter &param,
                                          std::ostream & os) {
    DEBUG(8, "reading PRESSURESCALE");

    std::stringstream exampleblock;
    // lines starting with 'exampleblock<<"' and ending with '\n";' (spaces don't matter)
    // will be used to generate snippets that can be included in the doxygen doc;
    // the first line is the tag
    exampleblock << "PRESSURESCALE\n";
    exampleblock << "#	COUPLE:	off(0), calc(1), scale(2)\n";
    exampleblock << "#	SCALE:  off(0), iso(1), aniso(2), full(3), semianiso(4)\n";
    exampleblock << "#	VIRIAL: none(0), atomic(1), group(2)\n";
    exampleblock << "#\n";
    exampleblock << "#   COUPLE  SCALE   COMP        TAUP    VIRIAL\n";
    exampleblock << "    calc    iso     4.575E-4    0.5     atomic\n";
    exampleblock << "#   SEMI (semianisotropic couplings: X, Y, Z)\n";
    exampleblock << "#       e.g. 1 1 2: x and y jointly coupled and z separately coupled\n";
    exampleblock << "#       e.g. 0 0 1: constant area (xy-plane) and z coupled to a bath\n";
    exampleblock << "    1 1 2\n";
    exampleblock << "#   reference pressure\n";
    exampleblock << "    0.06102     0.00000     0.00000\n";
    exampleblock << "    0.00000     0.06102     0.00000\n";
    exampleblock << "    0.00000     0.00000     0.06102\n";
    exampleblock << "END\n";


    std::string blockname = "PRESSURESCALE";
    Block block(blockname, exampleblock.str());

    if (block.read_buffer(m_block[blockname], false) == 0) {
        block_read.insert(blockname);

        std::string couple, scale, vir;
        int xs, ys, zs;
        block.get_next_parameter("COUPLE", couple, "", "off, 0, calc, 1, scale, 2");
        block.get_next_parameter("SCALE", scale, "", "off, 0, iso, 1, aniso, 2, full, 3, semianiso, 4");
        block.get_next_parameter("COMP", param.pcouple.compressibility, ">0", "");
        block.get_next_parameter("TAUP", param.pcouple.tau, ">0", "");
        block.get_next_parameter("VIRIAL", vir, "", "none, 0, atomic, 1, group, molecular, 2");
        block.get_next_parameter("SEMIX", xs, ">=0 && <=2", "");
        block.get_next_parameter("SEMIY", ys, ">=0 && <=2", "");
        block.get_next_parameter("SEMIZ", zs, ">=0 && <=2", "");

        for (int i = 0; i < 3; ++i) {
            std::string idx = io::to_string(i);
            for (int j = 0; j < 3; ++j) {
                std::string jdx = io::to_string(j);
                block.get_next_parameter("PRES["+idx+"]["+jdx+"]", param.pcouple.pres0(i, j), ">=0", "");
            }
        }

        if (couple == "off" || couple == "0") {
            param.pcouple.calculate = false;
            param.pcouple.scale = math::pcouple_off;
        } else if (couple == "calc" || couple == "1") {
            param.pcouple.calculate = true;
            param.pcouple.scale = math::pcouple_off;
        } else if (couple == "scale" || couple == "2") {
            param.pcouple.calculate = true;

            if (scale == "off" || scale == "0") {
                io::messages.add("PRESSURESCALE block: requesting scaling but SCALE set to OFF",
                                 "In_Parameter", io::message::error);
                param.pcouple.scale = math::pcouple_off;
            } else if (scale == "iso" || scale == "1")
                param.pcouple.scale = math::pcouple_isotropic;
            else if (scale == "aniso" || scale == "2")
                param.pcouple.scale = math::pcouple_anisotropic;
            else if (scale == "full" || scale == "3")
                param.pcouple.scale = math::pcouple_full_anisotropic;
            else if (scale == "semianiso" || scale == "4") {
                param.pcouple.scale = math::pcouple_semi_anisotropic;
                if (xs == ys && ys == zs)
                    io::messages.add("PRESSURESCALE block: x_semi = y_semi = z_semi in SEMI, maybe you want isotropic pressure scaling?",
                                     "In_Parameter", io::message::error);
                param.pcouple.x_semi = xs;
                param.pcouple.y_semi = ys;
                param.pcouple.z_semi = zs;
            } else {
                param.pcouple.scale = math::pcouple_off;
            }

        } else {
            param.pcouple.calculate = false;
        }

        if (param.pcouple.calculate) {
            if (vir == "none" || vir == "0") {
                param.pcouple.virial = math::no_virial;
            } else if (vir == "atomic" || vir == "1")
                param.pcouple.virial = math::atomic_virial;
            else if (vir == "molecular" || vir == "group" || vir == "2")
                param.pcouple.virial = math::molecular_virial;
            else {
                param.pcouple.virial = math::no_virial;
            }
        } else
            param.pcouple.virial = math::no_virial;

        if (param.pcouple.calculate == false && param.pcouple.scale != math::pcouple_off)
            io::messages.add("PRESSURESCALE block: pressure coupling activated but "
                             "not calculating pressure",
                             "In_Parameter",
                             io::message::error);
        if (param.pcouple.calculate && param.pcouple.virial == math::no_virial)
            io::messages.add("requesting pressure calculation but "
                             "no virial specified",
                             "In_Parameter", io::message::error);

        block.get_final_messages();
    }
} // PRESSURESCALE block

/**
 * @section boundcond BOUNDCOND block
 * @snippet snippets/snippets.cc BOUNDCOND
 */
void io::In_Parameter::read_BOUNDCOND(simulation::Parameter &param,
                                      std::ostream & os) {
    DEBUG(8, "reading BOUNDCOND");

    std::stringstream exampleblock;
    // lines starting with 'exampleblock<<"' and ending with '\n";' (spaces don't matter)
    // will be used to generate snippets that can be included in the doxygen doc;
    // the first line is the tag
    exampleblock << "BOUNDCOND\n";
    exampleblock << "#  NTB: boundary conditions\n";
    exampleblock << "#       -1 : truncated octahedral\n";
    exampleblock << "#        0 : vacuum\n";
    exampleblock << "#        1 : rectangular\n";
    exampleblock << "#        2 : triclinic\n";
    exampleblock << "#  NDFMIN: number of degrees of freedom subtracted for temperature\n";
    exampleblock << "#\n";
    exampleblock << "#         NTB    NDFMIN\n";
    exampleblock << "            1         0\n";
    exampleblock << "END\n";


    std::string blockname = "BOUNDCOND";
    Block block(blockname, exampleblock.str());

    if (block.read_buffer(m_block[blockname], true) == 0) {
        block_read.insert(blockname);

        int ntb;
        block.get_next_parameter("NTB", ntb, "", "-1, 0, 1, 2");
        block.get_next_parameter("NDFMIN", param.boundary.dof_to_subtract, ">=0", "");

        if (ntb == 0) {
            param.boundary.boundary = math::vacuum;
        }
        else if (ntb == 1) param.boundary.boundary = math::rectangular;
        else if (ntb == 2) param.boundary.boundary = math::triclinic;
        else if (ntb == -1) {
            param.boundary.boundary = math::truncoct;
            io::messages.add("Truncated octahedral: the box is converted to triclinic boundary conditions internally",
                             "In_Parameter", io::message::notice);
        } else {
            std::ostringstream msg;
            param.boundary.boundary = math::vacuum;
        }

        block.get_final_messages();

    } else {
        param.boundary.boundary = math::vacuum;
        return;
    }

}

/**
 * @section perturbation PERTURBATION block
 * @snippet snippets/snippets.cc PERTURBATION
 */
void io::In_Parameter::read_PERTURBATION(simulation::Parameter &param,
                                         std::ostream & os) {
    DEBUG(8, "reading PERTURBATION");

    std::stringstream exampleblock;
    // lines starting with 'exampleblock<<"' and ending with '\n";' (spaces don't matter)
    // will be used to generate snippets that can be included in the doxygen doc;
    // the first line is the tag
    exampleblock << "PERTURBATION\n";
    exampleblock << "#    NTG: 0..1 controls use of free-energy calculation.\n";
    exampleblock << "#         0: no free-energy calculation (default)\n";
    exampleblock << "#         1: calculate dH/dRLAM\n";
    exampleblock << "#  NRDGL: 0,1 controls reading of initial value for RLAM.\n";
    exampleblock << "#         0: use initial RLAM parameter from PERTURBATION block\n";
    exampleblock << "#         1: read from configuration\n";
    exampleblock << "#   RLAM: 0.0..1.0 initial value for lambda\n";
    exampleblock << "#  DLAMT: >= 0.0 rate of lambda increase in time.\n";
    exampleblock << "# ALPHLJ: >= 0.0 Lennard-Jones soft-core parameter\n";
    exampleblock << "#  ALPHC: >= 0.0 Coulomb-RF soft-core parameter\n";
    exampleblock << "#   NLAM: > 0 power dependence of lambda coupling\n";
    exampleblock << "# NSCALE: 0..2 controls use of interaction scaling\n";
    exampleblock << "#         0: no interaction scaling\n";
    exampleblock << "#         1: interaction scaling\n";
    exampleblock << "#         2: perturbation for all atom pairs with scaled\n";
    exampleblock << "#            interactions. No perturbation for others.\n";
    exampleblock << "#\n";
    exampleblock << "#     NTG   NRDGL    RLAM   DLAMT\n";
    exampleblock << "        0       0     0.0     0.0\n";
    exampleblock << "#  ALPHLJ   ALPHC    NLAM  NSCALE\n";
    exampleblock << "      0.0     0.0       1       0\n";
    exampleblock << "END\n";


    std::string blockname = "PERTURBATION";
    Block block(blockname, exampleblock.str());

    if (block.read_buffer(m_block[blockname], false) == 0) {
        block_read.insert(blockname);

        std::string b, s1, s2;
        int ntg, scale, nrdgl;
        block.get_next_parameter("NTG", ntg, "", "0,1");
        block.get_next_parameter("NRDGL", nrdgl, "", "0,1");
        block.get_next_parameter("RLAM", param.perturbation.lambda, ">=0 && <=1", "");
        block.get_next_parameter("DLAMT", param.perturbation.dlamt, ">=0", "");
        block.get_next_parameter("ALPHLJ", param.perturbation.soft_vdw, ">=0", "");
        block.get_next_parameter("ALPHC", param.perturbation.soft_crf, ">=0", "");
        block.get_next_parameter("NLAM", param.perturbation.lambda_exponent, ">0", "");
        block.get_next_parameter("NSCALE", scale, "", "0,1,2");

        switch (ntg) {
            case 0:
                param.perturbation.perturbation = false;
                break;
            case 1:
                param.perturbation.perturbation = true;
                break;
            default:
                break;
        }

        switch (nrdgl) {
            case 0:     // use from input file
                param.perturbation.read_initial = false;
                break;
            case 1:     // use from configuration
                param.perturbation.read_initial = true;
                break;
            default:
                break;
        }

        switch (scale) {
            case 0:     // no scaling
                param.perturbation.scaling = false;
                param.perturbation.scaled_only = false;
                break;
            case 1:     // scaling on
                param.perturbation.scaling = true;
                param.perturbation.scaled_only = false;
                break;
            case 2:     // scaled only
                param.perturbation.scaling = true;
                param.perturbation.scaled_only = true;
                break;
            default:
                break;
        }
        block.get_final_messages();
    }

} //PERTURBATION

/**
 * @section force FORCE block
 * @snippet snippets/snippets.cc FORCE
 */
void io::In_Parameter::read_FORCE(simulation::Parameter &param,
                                  std::ostream & os) {
    DEBUG(8, "reading FORCE");

    std::stringstream exampleblock;
    // lines starting with 'exampleblock<<"' and ending with '\n";' (spaces don't matter)
    // will be used to generate snippets that can be included in the doxygen doc;
    // the first line is the tag
    exampleblock << "FORCE\n";
    exampleblock << "# NTF(1..6): 0,1 determines terms used in force calculation\n";
    exampleblock << "#             0: do not include terms\n";
    exampleblock << "#             1: include terms\n";
    exampleblock << "# NEGR: ABS(NEGR): number of energy groups\n";
    exampleblock << "#             > 0: use energy groups\n";
    exampleblock << "#             < 0: use energy and force groups\n";
    exampleblock << "# NRE(1..NEGR): >= 1 last atom in each energy group\n";
    exampleblock << "# NTF(1)    NTF(2)    NTF(3)    NTF(4)    NTF(5)        NTF(6)\n";
    exampleblock << "# bonds     angles    improper  dihedral  electrostatic vdW\n";
    exampleblock << "  0         1         1         1         1             1\n";
    exampleblock << "# NEGR    NRE(1)    NRE(2)    ...      NRE(NEGR)\n";
    exampleblock << "     1        60\n";
    exampleblock << "END\n";


    std::string blockname = "FORCE";
    Block block(blockname, exampleblock.str());

    if (block.read_buffer(m_block[blockname], true) == 0) {
        block_read.insert(blockname);

        block.get_next_parameter("NTF(1)", param.force.bond, "", "0,1");
        block.get_next_parameter("NTF(2)", param.force.angle, "", "0,1");
        block.get_next_parameter("NTF(3)", param.force.improper, "", "0,1");
        block.get_next_parameter("NTF(4)", param.force.dihedral, "", "0,1");
        block.get_next_parameter("NTF(5)", param.force.nonbonded_crf, "", "0,1");
        block.get_next_parameter("NTF(6)", param.force.nonbonded_vdw, "", "0,1");

        int snum;
        unsigned int num, e, old_e = 0;
        block.get_next_parameter("NEGR", snum, "", "");

        if (snum < 0) {
#ifdef XXFORCEGROUPS
            param.force.force_groups = true;
#else
            io::messages.add("Force groups requested but not compiled with support for them."
                             "Use --enable-forcegroups for configure.", "In_Parameter",
                             io::message::error);
#endif
        }
        num = abs(snum);

        for (unsigned int i = 0; i < num; ++i) {
            std::string idx=io::to_string(i);
            block.get_next_parameter("NRE["+idx+"]", e, ">0", "");
            DEBUG(10, "\tadding energy group " << e - 1);
            param.force.energy_group.push_back(e - 1);
            if (e <= old_e) {
                DEBUG(10, "energy groups not in order...");
                io::messages.add("FORCE block: energy groups are not in order",
                                 "In_Parameter", io::message::error);
            }
            old_e = e;
        }

        DEBUG(10, "number of energy groups: " << param.force.energy_group.size());

        if ((!param.force.nonbonded_crf) && param.force.nonbonded_vdw)
            io::messages.add("FORCE block: setting charges to zero",
                             "In_Parameter", io::message::notice);

        if (param.force.nonbonded_crf && (!param.force.nonbonded_vdw))
            io::messages.add("FORCE block: setting atom types to dummy",
                             "In_Parameter", io::message::notice);

        // Now that we have the energy groups, we initialize the
        // LAMBDAS parameters that depend on them.
        // NOTE: lambdas vectors may be resized again in in_topology.cc
        // in case an extra energy group is added. This will be the case
        // if the last atom of the last energy group in the force array
        // is not the last atom of the system.
        int maxnilg = param.force.energy_group.size();
        std::vector< double > one(maxnilg, 1.0);
        std::vector< double > zero(maxnilg, 0.0);
        for (unsigned int i = 0; i < param.lambdas.a.size(); i++) {
            param.lambdas.a[i].resize(maxnilg, zero);
            param.lambdas.b[i].resize(maxnilg, zero);
            param.lambdas.c[i].resize(maxnilg, zero);
            param.lambdas.d[i].resize(maxnilg, one);
            param.lambdas.e[i].resize(maxnilg, zero);
        }

        block.get_final_messages();
    }
} //FORCE

/**
 * @section covalentform COVALENTFORM block
 * @snippet snippets/snippets.cc COVALENTFORM
 */
void io::In_Parameter::read_COVALENTFORM(simulation::Parameter &param,
                                         std::ostream & os) {
    DEBUG(8, "reading COVALENTFORM");

    std::stringstream exampleblock;
    // lines starting with 'exampleblock<<"' and ending with '\n";' (spaces don't matter)
    // will be used to generate snippets that can be included in the doxygen doc;
    // the first line is the tag
    exampleblock << "COVALENTFORM\n";
    exampleblock << "# NTBBH: 0,1 controls bond-stretching potential\n";
    exampleblock << "#        0: quartic form (default)\n";
    exampleblock << "#        1: harmonic form\n";
    exampleblock << "# NTBAH: 0,1 controls bond-angle bending potential\n";
    exampleblock << "#        0: cosine-harmonic (default)\n";
    exampleblock << "#        1: harmonic\n";
    exampleblock << "# NTBDN: 0,1 controls torsional dihedral potential\n";
    exampleblock << "#        0: arbitrary phase shifts (default)\n";
    exampleblock << "#        1: phase shifts limited to 0 and 180 degrees.\n";
    exampleblock << "#   NTBBH    NTBAH    NTBDN\n";
    exampleblock << "        0        0        0\n";
    exampleblock << "END\n";


    std::string blockname = "COVALENTFORM";
    Block block(blockname, exampleblock.str());

    if (block.read_buffer(m_block[blockname], false) == 0) {
        block_read.insert(blockname);

        int bond, angle, dihedral;
        block.get_next_parameter("NTBBH", bond, "", "0,1");
        block.get_next_parameter("NTBAH", angle, "", "0,1");
        block.get_next_parameter("NTBDN", dihedral, "", "0,1");

        if (param.force.bond != 0) {
            switch (bond) {
                case 1: param.force.bond = 2;
                    break;
                case 0:
                default: param.force.bond = 1;
            }
        }

        if (param.force.angle != 0) {
            switch (angle) {
                case 1: param.force.angle = 2;
                    break;
                case 0:
                default: param.force.angle = 1;
            }
        }

        if (param.force.dihedral != 0) {
            switch (dihedral) {
                case 1: param.force.dihedral = 2;
                    break;
                case 0:
                default: param.force.dihedral = 1;
            }
        }

        block.get_final_messages();
    }
}

/**
 * @section initialise INITIALISE block
 * @snippet snippets/snippets.cc INITIALISE
 */
void io::In_Parameter::read_INITIALISE(simulation::Parameter &param,
                                       std::ostream & os) {
    DEBUG(8, "reading INITIALISE");

    std::stringstream exampleblock;
    // lines starting with 'exampleblock<<"' and ending with '\n";' (spaces don't matter)
    // will be used to generate snippets that can be included in the doxygen doc;
    // the first line is the tag
    exampleblock << "INITIALISE\n";
    exampleblock << "# NTIVEL: 0,1 controls generation of initial velocities.\n";
    exampleblock << "#         0: read from configuration (default)\n";
    exampleblock << "#         1: generate from Maxell distribution at temperature TEMPI\n";
    exampleblock << "# NTISHK: 0..3 controls shaking of initial configuration\n";
    exampleblock << "#         0: no intial SHAKE (default)\n";
    exampleblock << "#         1: initial SHAKE on coordinates only\n";
    exampleblock << "#         2: initial SHAKE on velocities only\n";
    exampleblock << "#         3: initial SHAKE on coordinates and velocities\n";
    exampleblock << "# NTINHT: 0,1 controls generation of initial Nose-Hoover chain variables\n";
    exampleblock << "#         0: read from configuration (default)\n";
    exampleblock << "#         1: reset variables to zero.\n";
    exampleblock << "# NTINHB: 0,1 controls generation of initial Nose-Hoover (chain) barostat\n";
    exampleblock << "#             variables\n";
    exampleblock << "#         0: read from strartup file (if applicable) (default)\n";
    exampleblock << "#         1: reset variables to zero\n";
    exampleblock << "# NTISHI: 0,1 controls initial setting for lattice shift vectors\n";
    exampleblock << "#         0: read from configuration (default)\n";
    exampleblock << "#         1: reset shifts to zero.\n";
    exampleblock << "# NTIRTC: 0,1 controls initial setting of positions and orientations for\n";
    exampleblock << "#             roto-translational constraints\n";
    exampleblock << "#         0: read from configuration (default)\n";
    exampleblock << "#         1: reset based on initial configuraion of startup file\n";
    exampleblock << "# NTICOM: 0,1 controls initial removal of COM motion\n";
    exampleblock << "#         0: no initial system COM motion removal (default)\n";
    exampleblock << "#         1: initial COM translation is removed\n";
    exampleblock << "#         2: initial COM rotation is removed\n";
    exampleblock << "# NTISTI: 0,1 controls generation of stochastic integrals\n";
    exampleblock << "#         0: read stochastic integrals and IG from configuration (default)\n";
    exampleblock << "#         1: set stochastic integrals to zero and use IG from here.\n";
    exampleblock << "# IG:     random number generator seed\n";
    exampleblock << "# TEMPI:  initial temperature\n";
    exampleblock << "#\n";
    exampleblock << "#  NTIVEL  NTISHK  NTINHT  NTINHB\n";
    exampleblock << "        0       0       0       0\n";
    exampleblock << "#  NTISHI  NTIRTC  NTICOM\n";
    exampleblock << "        0       0       0\n";
    exampleblock << "#  NTISTI\n";
    exampleblock << "        0\n";
    exampleblock << "#      IG   TEMPI\n";
    exampleblock << "        0     0.0\n";
    exampleblock << "END\n";


    std::string blockname = "INITIALISE";
    Block block(blockname, exampleblock.str());

    if (block.read_buffer(m_block[blockname], true) == 0) {
        block_read.insert(blockname);

        int ntivel, ntishk, ntinht, ntinhb, ntishi, ntirtc, nticom, ntisti;
        block.get_next_parameter("NTIVEL", ntivel, "", "0,1");
        block.get_next_parameter("NTISHK", ntishk, "", "0,1,2,3");
        block.get_next_parameter("NTINHT", ntinht, "", "0,1");
        block.get_next_parameter("NTINHB", ntinhb, "", "0,1");
        block.get_next_parameter("NTISHI", ntishi, "", "0,1");
        block.get_next_parameter("NTIRTC", ntirtc, "", "0,1");
        block.get_next_parameter("NTICOM", nticom, "", "0,1,2");
        block.get_next_parameter("NTISTI", ntisti, "", "0,1");
        block.get_next_parameter("IG", param.start.ig, "", "");
        block.get_next_parameter("TEMPI", param.start.tempi, ">=0", "");

        // generation of initial velocities
        switch (ntivel) {
            case 0: param.start.generate_velocities = false;
                break;
            case 1: param.start.generate_velocities = true;
                break;
            default:
                break;
        }

        // controls initial SHAKE
        switch (ntishk) {
            case 0: // no initial SHAKE
              param.start.shake_pos = false;
              param.start.shake_vel = false;
              break;
            case 1: // SHAKE coordinates
              param.start.shake_pos = true;
              param.start.shake_vel = false;
              break;
            case 2: // SHAKE velocities
              param.start.shake_pos = false;
              param.start.shake_vel = true;
              break;
            case 3: // SHAKE coordinates & velocities
              param.start.shake_pos = true;
              param.start.shake_vel = true;
              break;
            default:
              break;
        }

        // controls reading of Nose-Hoover chain variables.
        switch (ntinht) {
            case 0: param.start.read_nosehoover_chains = true;
              break;
            case 1: param.start.read_nosehoover_chains = false;
              break;     // reset them
            default:
              break;
        }

        // controls reading of Nose-Hoover chain barostat variables: not implemented.
        switch (ntinhb) {
            case 0: param.start.read_nosehoover_barostat = true;
              break;
            case 1: param.start.read_nosehoover_barostat = false;
              break;     // reset them
            default:
              break;
        }

        switch (ntishi) {
            case 0: param.start.read_lattice_shifts = true;
              break;
            case 1: param.start.read_lattice_shifts = false;
              break;
            default:
              break;
        }

        // controls reading of restart data for roto-translational constraints
        switch (ntirtc) {
            case 0: param.start.read_rottrans = true;
              break;
            case 1: param.start.read_rottrans = false;
              break;
            default:
              break;
        }

        // controls removal of COM translation and rotation.
        switch (nticom) {
            case 0:
              param.start.remove_com_rotation = false;
              param.start.remove_com_translation = false;
              break;
            case 1:
              param.start.remove_com_rotation = false;
              param.start.remove_com_translation = true;
              break;
            case 2:
              param.start.remove_com_rotation = true;
              param.start.remove_com_translation = true;
              break;
            default:
              break;
        }

        // controls reading of stochastic integrals
        switch (ntisti) {
            case 0:
              param.stochastic.generate_integral = false;
              break;
          case 1:
              param.stochastic.generate_integral = true;
              break;
          default:
              break;
        }

    block.get_final_messages();
  }
}

/**
 * @section comtransrot COMTRANSROT block
 * @snippet snippets/snippets.cc COMTRANSROT
 */
void io::In_Parameter::read_COMTRANSROT(simulation::Parameter &param,
                                        std::ostream & os) {
    DEBUG(8, "reading COMTRANSROT");

    std::stringstream exampleblock;
    // lines starting with 'exampleblock<<"' and ending with '\n";' (spaces don't matter)
    // will be used to generate snippets that can be included in the doxygen doc;
    // the first line is the tag
    exampleblock << "COMTRANSROT\n";
    exampleblock << "#    NSCM : controls system centre-of-mass (com) motion removal\n";
    exampleblock << "#           0: no com motion removal (default)\n";
    exampleblock << "#         < 0: com translation and rotation are removed every abs(NSCM)\n";
    exampleblock << "#              steps.\n";
    exampleblock << "#         > 0: com translation is removed every NSCM steps.\n";
    exampleblock << "#     NSCM\n";
    exampleblock << "         0\n";
    exampleblock << "END\n";


    std::string blockname = "COMTRANSROT";
    Block block(blockname, exampleblock.str());

    if (block.read_buffer(m_block[blockname], false) == 0) {
        block_read.insert(blockname);

        int nscm;
        block.get_next_parameter("NSCM", nscm, "", "");

        if (nscm > 0) {
            param.centreofmass.skip_step = nscm;
            param.centreofmass.remove_rot = false;
            param.centreofmass.remove_trans = true;
        } else if (nscm < 0) {
            param.centreofmass.skip_step = -nscm;
            param.centreofmass.remove_rot = true;
            param.centreofmass.remove_trans = true;
        } else {         // nscm == 0;
            param.centreofmass.skip_step = 0;
            param.centreofmass.remove_rot = false;
            param.centreofmass.remove_trans = false;
        }

        block.get_final_messages();
    }
}

/**
 * @section hoomd HOOMD block (optional)
 * @snippet snippets/snippets.cc HOOMD
 */
void io::In_Parameter::read_HOOMD(simulation::Parameter &param,
                                  std::ostream & os) {
    DEBUG(8, "reading HOOMD");

    std::stringstream exampleblock;
    // lines starting with 'exampleblock<<"' and ending with '\n";' (spaces don't matter)
    // will be used to generate snippets that can be included in the doxygen doc;
    // the first line is the tag
    exampleblock << "HOOMD\n";
    exampleblock << "#       PROCESSOR: cpu gpus\n";
    exampleblock << "#\n";
    exampleblock << "#       PROCESSOR\n";
    exampleblock << "    gpus\n";
    exampleblock << "END\n";

    std::string blockname = "HOOMD";
    Block block(blockname, exampleblock.str());

    if (block.read_buffer(m_block[blockname], false) == 0) {
        block_read.insert(blockname);
        param.setDevelop("HOOMD is under development.");

        DEBUG(10, "hoomd block");

        // try a HOOMD

        std::string s1;
        block.get_next_parameter("PROCESSOR", s1, "", "cpu, gpus");

#ifndef HAVE_HOOMD
        io::messages.add("HOOMD block not supported. Recompile with --with-hoomd=DIR", "In_Parameter", io::message::error);
#else
        if (s1 == "cpu") {
            param.hoomd.processor = simulation::cpu;
        } else if (s1 == "gpus") {
            param.hoomd.processor = simulation::gpus;
        } else {
            io::messages.add("HOOMD block: wrong processor chosen",
                             "In_Parameter", io::message::error);
        }
        block.get_final_messages();
#endif
    }
}

/**
 * @section pairlist PAIRLIST block
 * @snippet snippets/snippets.cc PAIRLIST
 */
void io::In_Parameter::read_PAIRLIST(simulation::Parameter &param,
                                     std::ostream & os) {
    DEBUG(8, "reading PAIRLIST");

    std::stringstream exampleblock;
    // lines starting with 'exampleblock<<"' and ending with '\n";' (spaces don't matter)
    // will be used to generate snippets that can be included in the doxygen doc;
    // the first line is the tag
    exampleblock << "PAIRLIST\n";
    exampleblock << "#       ALGORITHM  standard(0) (gromos96 like pairlist)\n";
    exampleblock << "#                  grid(1) (md++ grid pairlist)\n";
    exampleblock << "#                  grid_cell(2) (creates a mask)\n";
    exampleblock << "#       NSNB  >0    frequency (number of steps) a pairlist is constructed\n";
    exampleblock << "#       RCUTP >0.0  short-range cut-off in twin-range\n";
    exampleblock << "#       RCUTL >0.0  intermediate-range cut-off in twin-range\n";
    exampleblock << "#       SIZE  >0    grid cell size (or auto = 0.5 * RCUTP)\n";
    exampleblock << "#       TYPE  chargegoup(0) (chargegroup based cutoff)\n";
    exampleblock << "#             atomic(1)     (atom based cutoff)\n";
    exampleblock << "#\n";
    exampleblock << "#       ALGORITHM       NSNB    RCUTP   RCUTL   SIZE    TYPE\n";
    exampleblock << "        grid            5       0.8     1.4     auto    chargegroup\n";
    exampleblock << "#\n";
    exampleblock << "END\n";


    std::string blockname = "PAIRLIST";
    Block block(blockname, exampleblock.str());

    if (block.read_buffer(m_block[blockname], true) == 0) {
        block_read.insert(blockname);

        std::string s1, s2, s3;
        block.get_next_parameter("ALGORITHM", s1, "", "standard, 0, grid, 1, grid_cell, 2");
        block.get_next_parameter("NSNB", param.pairlist.skip_step, ">0", "");
        block.get_next_parameter("RCUTP", param.pairlist.cutoff_short, ">=0", "");
        std::string str_rcutp=io::to_string(param.pairlist.cutoff_short);
        block.get_next_parameter("RCUTL", param.pairlist.cutoff_long, ">="+str_rcutp, "");
        block.get_next_parameter("SIZE", s2, "", "");
        block.get_next_parameter("TYPE", s3, "", "chargegroup, 0, atomic, 1");

        if (s1 == "standard" || s1 == "0") param.pairlist.grid = 0;
        else if (s1 == "grid" || s1 == "1") param.pairlist.grid = 1;
        else if (s1 == "grid_cell" || s1 == "2") param.pairlist.grid = 2;
        else param.pairlist.grid = 0;

        if (param.pairlist.grid) {
            if (s2 == "auto")
                param.pairlist.grid_size = 0.5 * param.pairlist.cutoff_short;
            else {
                std::istringstream css;
                css.str(s2);
                css >> param.pairlist.grid_size;
                if (!param.pairlist.grid_size)
                    param.pairlist.grid_size = 0.5 * param.pairlist.cutoff_short;
                if (css.fail()) {
                    io::messages.add("PAIRLIST block: wrong pairlist grid size chosen",
                                     "In_Parameter", io::message::error);
                    param.pairlist.grid_size = 0.5 * param.pairlist.cutoff_short;
                }
            }
            if (param.pairlist.grid_size <= 0)
                io::messages.add("PAIRLIST block: Illegal value for grid size (>0)",
                                 "In_Parameter", io::message::error);
        } else param.pairlist.grid_size = 0;

        if (s3 == "atomic" || s3 == "1") param.pairlist.atomic_cutoff = true;
        else if (s3 == "chargegroup" || s3 == "0") param.pairlist.atomic_cutoff = false;
        else param.pairlist.atomic_cutoff = false;
        block.get_final_messages();
    }
} // PAIRLIST

/**
 * @section cgrain CGRAIN block
 * @snippet snippets/snippets.cc CGRAIN
 */
void io::In_Parameter::read_CGRAIN(simulation::Parameter &param,
                                   std::ostream & os) {
    DEBUG(8, "reading CGRAIN");

    std::stringstream exampleblock;
    // lines starting with 'exampleblock<<"' and ending with '\n";' (spaces don't matter)
    // will be used to generate snippets that can be included in the doxygen doc;
    // the first line is the tag
    exampleblock << "CGRAIN\n";
    exampleblock << "# NTCGRAN 0..3 coarse grain selection\n";
    exampleblock << "#         0: atomistic (off)\n";
    exampleblock << "#         1: coarse-grained using MARTINI model (on)\n";
    exampleblock << "#         2: coarse-grained using GROMOS model (on)\n";
    exampleblock << "#         3: mixed-grained using GROMOS model (on)\n";
    exampleblock << "#     EPS >= 0.0 dielectric constant for coarse grained coulombic interaction\n";
    exampleblock << "#    EPSM >= 0.0 dielectric constant for mixed CG-FG coulombic interaction\n";
    exampleblock << "# NTCGRAN     EPS     EPSM\n";
    exampleblock << "        1      20        1\n";
    exampleblock << "END\n";


    std::string blockname = "CGRAIN";
    Block block(blockname, exampleblock.str());

    if (block.read_buffer(m_block[blockname], false) == 0) {
        block_read.insert(blockname);

        int ntcgran;
        block.get_next_parameter("NTCGRAN", ntcgran, "", "0,1,2,3");
        block.get_next_parameter("EPS", param.cgrain.EPS, ">=0", "");
        block.get_next_parameter("EPSM", param.cgrain.EPSM, ">=0", "");

        switch (ntcgran) {
            case 0:
                param.cgrain.level = 0;
                break;
            case 1:
                param.cgrain.level = 1;
                param.force.interaction_function = simulation::cgrain_func;
                break;
            case 2:
                param.cgrain.level = 2;
                param.force.interaction_function = simulation::cggromos_func;
                break;
            case 3:
                param.cgrain.level = 3;
                param.force.interaction_function = simulation::cggromos_func;
                break;
            default:
                param.cgrain.level = 0;
                io::messages.add("CGRAIN block: NTCGRAN must be 0 to 3.",
                                 "In_Parameter", io::message::error);
        }
        DEBUG(6, "coarse graining level = " << param.cgrain.level);

        block.get_final_messages();
    }
}

/**
 * @section multibath MULTIBATH block
 * @snippet snippets/snippets.cc MULTIBATH
 */
void io::In_Parameter::read_MULTIBATH(simulation::Parameter &param,
                                      std::ostream & os) {

    DEBUG(8, "reading MULTIBATH");

    std::stringstream exampleblock;
    // lines starting with 'exampleblock<<"' and ending with '\n";' (spaces don't matter)
    // will be used to generate snippets that can be included in the doxygen doc;
    // the first line is the tag
    exampleblock << "MULTIBATH\n";
    exampleblock << "# NTBTYP: temperature coupling algorithm\n";
    exampleblock << "#		weak-coupling(0)\n";
    exampleblock << "#		nose-hoover(1)\n";
    exampleblock << "#		nose-hoover-chains(2)	num\n";
    exampleblock << "#		(where num is the number of chains to use)\n";
    exampleblock << "#   NTBTYP           NUM\n";
    exampleblock << "    nose-hoover-chains	3\n";
    exampleblock << "#   NBATHS: number of baths\n";
    exampleblock << "    2\n";
    exampleblock << "#   TEMP0  TAU\n";
    exampleblock << "    300    0.10\n";
    exampleblock << "    300    0.10\n";
    exampleblock << "#   DOFSET: number of different couplings\n";
    exampleblock << "    1\n";
    exampleblock << "#   LAST   COM-BATH  IR-BATH\n";
    exampleblock << "    60     1         2\n";
    exampleblock << "#   (this couples the first 60 atoms com motion to bath 1 and\n";
    exampleblock << "#    the internal / rotational motion to bath 2)\n";
    exampleblock << "END\n";

    std::string blockname = "MULTIBATH";
    Block block(blockname, exampleblock.str());

    param.multibath.couple = false;

    if (!block.read_buffer(m_block[blockname], false)) {
        block_read.insert(blockname);

        param.multibath.found_multibath = true;
        param.multibath.found_tcouple = false;

        // the algorithm
        std::string alg;
        block.get_next_parameter("NTBTYP", alg, "", "weak-coupling, 0, nose-hoover, 1, nose-hoover-chains, 2");

        if (alg == "weak-coupling" || alg == "0")
            param.multibath.algorithm = 0;
        else if (alg == "nose-hoover" || alg == "1")
            param.multibath.algorithm = 1;
        else if (alg == "nose-hoover-chains" || alg == "2") {
            param.multibath.algorithm = 2;
            // read in the number of chains => overwrites algorithm number!!
            block.get_next_parameter("NUM", param.multibath.algorithm, ">=2", "");
        }

        int num_baths, num_dof;
        unsigned int last, com_bath, ir_bath;
        double temp, tau;

        // the baths
        block.get_next_parameter("NBATHS", num_baths, ">=0", "");

        if (block.error()) {
          block.get_final_messages();
          return;
        }

        for (int i = 0; i < num_baths; ++i) {
            std::string idx = io::to_string(i);
            block.get_next_parameter("TEMP["+idx+"]", temp, ">=0.0", "");
            block.get_next_parameter("TAU["+idx+"]", tau, ">=0.0", "-1");

            param.multibath.multibath.add_bath(temp, tau);
            if (tau != -1) param.multibath.couple = true;
        }

        // now the DOF sets
        block.get_next_parameter("DOFSET", num_dof, ">=0", "");

        if (block.error()) {
          block.get_final_messages();
          return;
        }

        if (param.multibath.multibath.size() == 0) {
            if (num_dof != 0) {
                io::messages.add("MULTIBATH block: no baths but coupling groups specified",
                                 "In_Parameter", io::message::error);
                num_dof = 0;
            } else {
                io::messages.add("MULTIBATH block: no baths and no coupling groups => no temperature coupling",
                                 "In_Parameter", io::message::warning);
                param.multibath.couple = false;
                return;
            }

        }
        std::string str_bathsize = io::to_string(param.multibath.multibath.size());

        for (int i = 0; i < num_dof; ++i) {
            std::string idx = io::to_string(i);
            block.get_next_parameter("LAST["+idx+"]", last, ">=1", "");
            block.get_next_parameter("COM-BATH["+idx+"]", com_bath, ">=1 && <="+ str_bathsize, "");
            block.get_next_parameter("IR-BATH["+idx+"]", ir_bath, ">=1 && <="+ str_bathsize, "");

            if (last < 1) last = 1;
            if (com_bath < 1) com_bath = 1;
            if (ir_bath < 1) ir_bath = 1;

            if (com_bath > param.multibath.multibath.size()) com_bath = param.multibath.multibath.size();
            if (ir_bath > param.multibath.multibath.size()) ir_bath = param.multibath.multibath.size();

            param.multibath.multibath.add_bath_index(last - 1, 0, com_bath - 1, ir_bath - 1);
        }

        block.get_final_messages();
    }
} // MULTIBATH

/**
 * @section positionres POSITIONRES block
 * @snippet snippets/snippets.cc POSITIONRES
 */
void io::In_Parameter::read_POSITIONRES(simulation::Parameter &param,
                                        std::ostream & os) {
    DEBUG(8, "reading POSITIONRES");

    std::stringstream exampleblock;
    // lines starting with 'exampleblock<<"' and ending with '\n";' (spaces don't matter)
    // will be used to generate snippets that can be included in the doxygen doc;
    // the first line is the tag
    exampleblock << "POSITIONRES\n";
    exampleblock << "#    NTPOR 0..3 controls atom positions re(con)straining.\n";
    exampleblock << "#          0: no position re(con)straints (default)\n";
    exampleblock << "#          1: restraining with force constant CPOR\n";
    exampleblock << "#          2: restraining with force constant CPOR weighted by\n";
    exampleblock << "#             atomic B-factors\n";
    exampleblock << "#          3: constraining\n";
    exampleblock << "#   NTPORB 0,1 controls reading of reference positions and\n";
    exampleblock << "#              B-factors\n";
    exampleblock << "#          0: read reference positions from startup file.\n";
    exampleblock << "#          1: read reference positions and B-factors from\n";
    exampleblock << "#             special file\n";
    exampleblock << "#   NTPORS 0,1 controls scaling of reference positions upon\n";
    exampleblock << "#              pressure scaling\n";
    exampleblock << "#          0: do not scale reference positions\n";
    exampleblock << "#          1: scale reference positions\n";
    exampleblock << "#     CPOR >= 0 position restraining force constant\n";
    exampleblock << "#\n";
    exampleblock << "#   NTPOR  NTPORB  NTPORS    CPOR\n";
    exampleblock << "        0       0       0   2.5E4\n";
    exampleblock << "END\n";


    std::string blockname = "POSITIONRES";
    Block block(blockname, exampleblock.str());

    if (block.read_buffer(m_block[blockname], false) == 0) {
        block_read.insert(blockname);

        int ntpor, ntpors, read;
        block.get_next_parameter("NTPOR", ntpor, "", "0,1,2,3");
        block.get_next_parameter("NTPORB", read, "", "0,1");
        block.get_next_parameter("NTPORS", ntpors, "", "0,1");
        block.get_next_parameter("CPOR", param.posrest.force_constant, ">=0", "");

        switch (ntpor) {
            case 0:
                param.posrest.posrest = simulation::posrest_off;
                break;
            case 1:
                param.posrest.posrest = simulation::posrest_on;
                break;
            case 2:
                param.posrest.posrest = simulation::posrest_bfactor;
                break;
            case 3:
                param.posrest.posrest = simulation::posrest_const;
                break;
            default:
                break;
        }

        switch (read) {
            case 0:
                param.posrest.read = false;
                break;
            case 1:
                param.posrest.read = true;
                break;
            default:
                param.posrest.read = false;
        }

        switch (ntpors) {
            case 0:
                param.posrest.scale_reference_positions = false;
                break;
            case 1:
                param.posrest.scale_reference_positions = true;
                break;
            default:
                param.posrest.scale_reference_positions = false;
        }

        block.get_final_messages();
    }
} // POSITIONRES

/**
 * @section xrayres XRAYRES block
 * @snippet snippets/snippets.cc XRAYRES
 */
void io::In_Parameter::read_XRAYRES(simulation::Parameter &param,
                                    std::ostream & os) {
    DEBUG(8, "reading XRAYRES");

    std::stringstream exampleblock;
    // lines starting with 'exampleblock<<"' and ending with '\n";' (spaces don't matter)
    // will be used to generate snippets that can be included in the doxygen doc;
    // the first line is the tag
    exampleblock << "XRAYRES\n";
    exampleblock << "#    NTXR   -2: time-averaged electron density restraints\n";
    exampleblock << "#           -1: instantaneous electron density restraints\n";
    exampleblock << "#            0: no xray restraints.\n";
    exampleblock << "#            1: instantaneous structure factor restraints\n";
    exampleblock << "#            2: time-averaged structure factor restraints\n";
    exampleblock << "#            3: biquadratic/timeaveraged structure factor restraints\n";
    exampleblock << "#    NTXLE   0: do not perform local elevation\n";
    exampleblock << "#            1: do perform local elevation\n";
    exampleblock << "#    CXR     >= 0 xray restraining force constant\n";
    exampleblock << "#    NTWXR   >= 0 write xray data to output file\n";
    exampleblock << "#            0: don't write xray data\n";
    exampleblock << "#            > 0 write every NTPXRth step\n";
    exampleblock << "#    NTWDE   0..3 write density-maps\n";
    exampleblock << "#            0: write nothing\n";
    exampleblock << "#            1: write electron densitiy map\n";
    exampleblock << "#            2: write asymmetric-unit-only electron densitiy map\n";
    exampleblock << "#            3: write both\n";
    exampleblock << "#    NTWXM   >= 0 write every NTWXMth step electron density map(s) to external file\n";
    exampleblock << "#    CXTAU   >=0 xray time-average restraining memory-constant\n";
    exampleblock << "#    RDAVG   0/1 read sf-timeaverages (from job to job)\n";
    exampleblock << "#\n";
    exampleblock << "#   NTXR   NTXLE     CXR   NTWXR   NTWDE   NTWXM   CXTAU   RDAVG\n";
    exampleblock << "       0       0     0.0       0       0      0      0.0       0\n";
    exampleblock << "END\n";


    std::string blockname = "XRAYRES";
    Block block(blockname, exampleblock.str());

    if (block.read_buffer(m_block[blockname], false) == 0) {
        block_read.insert(blockname);
        param.setDevelop("XRAY restraining is under development.");

        int ntxr, ntxle;
        block.get_next_parameter("NTXR", ntxr, "", "-2,-1,0,1,2,3");
        block.get_next_parameter("NTXLE", ntxle, "", "0,1");
        block.get_next_parameter("CXR", param.xrayrest.force_constant, ">=0", "");
        block.get_next_parameter("NTWXR", param.xrayrest.write, ">=0", "");
        block.get_next_parameter("NTWDE", param.xrayrest.writedensity, "", "0,1,2,3");
        block.get_next_parameter("NTWXM", param.xrayrest.writexmap, ">=0", "");
        block.get_next_parameter("CXTAU", param.xrayrest.tau, ">0", "");
        block.get_next_parameter("RDAVG", param.xrayrest.readavg, "", "0,1");

        if (ntxr < 0)
            param.xrayrest.mode = simulation::xrayrest_mode_electron_density;
        else
            param.xrayrest.mode = simulation::xrayrest_mode_structure_factor;

        switch (abs(ntxr)) {
            case 0:
                param.xrayrest.xrayrest = simulation::xrayrest_off;
                break;
            case 1:
                param.xrayrest.xrayrest = simulation::xrayrest_inst;
                break;
            case 2:
                param.xrayrest.xrayrest = simulation::xrayrest_avg;
                break;
            case 3:
                param.xrayrest.xrayrest = simulation::xrayrest_biq;
                break;
            default:
                break;
        }

        if (param.xrayrest.xrayrest == simulation::xrayrest_off) {
            // abort reading of rest
            return;
        }

        switch (ntxle) {
            case 0:
                param.xrayrest.local_elevation = false;
                break;
            case 1:
                param.xrayrest.local_elevation = true;
                break;
            default:
                break;
        }

        if (param.xrayrest.local_elevation) {
            if (param.xrayrest.mode != simulation::xrayrest_mode_electron_density ||
                param.xrayrest.xrayrest == simulation::xrayrest_biq) {
                io::messages.add("XRAYRES block: NTXLE 1 requires NTXR -2 or -1.",
                                 "In_Parameter", io::message::error);
            }
        }

        block.get_final_messages();
    }
} // XRAYRES

/**
 * @section distanceres DISTANCERES block
 * @snippet snippets/snippets.cc DISTANCERES
 */
void io::In_Parameter::read_DISTANCERES(simulation::Parameter &param,
                                        std::ostream & os) {
    DEBUG(8, "reading DISTANCERES");

    std::stringstream exampleblock;
    // lines starting with 'exampleblock<<"' and ending with '\n";' (spaces don't matter)
    // will be used to generate snippets that can be included in the doxygen doc;
    // the first line is the tag
    exampleblock << "DISTANCERES\n";
    exampleblock << "#   NTDIR -2..2 controls distance restraining\n";
    exampleblock << "#         0: no distance restraining (default)\n";
    exampleblock << "#         1: instantaneous, using force constant CDIR\n";
    exampleblock << "#         2: instantaneous, using force constant CDIR x W0\n";
    exampleblock << "#        -1: time-averaged, using force constant CDIR\n";
    exampleblock << "#        -2: time-averaged, using force constant CDIR x W0\n";
    exampleblock << "#  NTDIRA 0,1 controls values for initial distance averages\n";
    exampleblock << "#         0: generate initial averages\n";
    exampleblock << "#         1: read from configuration\n";
    exampleblock << "#    CDIR >= 0.0 force constant for distance restraining\n";
    exampleblock << "#    DIR0 > 0.0 distance offset in restraining function\n";
    exampleblock << "#  TAUDIR > 0.0 coupling time for time averaging\n";
    exampleblock << "# FORCESCALE 0..2 controls approximation of force scaling\n";
    exampleblock << "#         0: approximate d<r>/dr = 1\n";
    exampleblock << "#         1: approximate d<r>/dr = (1.0 - exp(-Dt/tau))\n";
    exampleblock << "#         2: use d<r>/dr = (1.0 - exp(-Dt/tau))*(<r>/r)^4\n";
    exampleblock << "#    VDIR 0,1 controls contribution to virial\n";
    exampleblock << "#         0: no contribution\n";
    exampleblock << "#         1: distance restraints contribute to virial\n";
    exampleblock << "#  NTWDIR >= 0 write every NTWDIRth step dist. restr. information to external file\n";
    exampleblock << "#   NTDIR  NTDIRA    CDIR    DIR0  TAUDIR  FORCESCALE  VDIR  NTWDIR\n";
    exampleblock << "        0       0     0.0     1.0     0.0           0     0       0\n";
    exampleblock << "END\n";


    std::string blockname = "DISTANCERES";
    Block block(blockname, exampleblock.str());

    if (block.read_buffer(m_block[blockname], false) == 0) {
        block_read.insert(blockname);

        int ntdira;
        block.get_next_parameter("NTDIR", param.distanceres.distanceres, "", "0, 1, -1, 2, -2");
        block.get_next_parameter("NTDIRA", ntdira, "", "0,1");
        block.get_next_parameter("CDIR", param.distanceres.K, ">=0", "");
        block.get_next_parameter("DIR0", param.distanceres.r_linear, ">=0", "");
        block.get_next_parameter("TAUDIR", param.distanceres.tau, ">0", "");
        block.get_next_parameter("FORCESCALE", param.distanceres.forcescale, "", "0, 1, 2");
        block.get_next_parameter("VDIR", param.distanceres.virial, "", "0,1");
        block.get_next_parameter("NTWDIR", param.distanceres.write, ">=0", "");

        switch (ntdira) {
            case 0: param.distanceres.read = false;
                break;
            case 1: param.distanceres.read = true;
                break;
            default: param.distanceres.read = false;
                break;
        }

        if (param.distanceres.read && param.distanceres.distanceres > 0) {
            io::messages.add("DISTANCERES block: NTDIRA=1 but NTDIR > 0 - DISRESEXPAVE ignored",
                             "In_Parameter", io::message::warning);
        }

        block.get_final_messages();
    }
} // DISTANCERES

/**
 * @section distancefield DISTANCEFIELD block
 * @snippet snippets/snippets.cc DISTANCEFIELD
 */
void io::In_Parameter::read_DISTANCEFIELD(simulation::Parameter &param,
                                          std::ostream & os) {
    DEBUG(8, "reading DISTANCEFIELD");

    std::stringstream exampleblock;
    // lines starting with 'exampleblock<<"' and ending with '\n";' (spaces don't matter)
    // will be used to generate snippets that can be included in the doxygen doc;
    // the first line is the tag
    exampleblock << "DISTANCEFIELD\n";
    exampleblock << "#   NTDFR 0,1         controls distance field restraining\n";
    exampleblock << "#         0: no distance field restraining (default)\n";
    exampleblock << "#         1: apply distance field restraining\n";
    exampleblock << "#   GRID  > 0.0       grid size for distance field\n";
    exampleblock << "#   PROTEINOFFSET >= 0 penalty for distances through the host\n";
    exampleblock << "#   PROTEINCUTOFF >= 0 distance to protein atoms to be considered inside\n";
    exampleblock << "#   PROTECT >= 0      protect grid points within this radius around the zero-distance\n";
    exampleblock << "#                     point from being flagged as protein\n";
    exampleblock << "#   UPDATE > 0        update frequency for grid\n";
    exampleblock << "#   RL >= 0           linearize forces for distances larger than RL\n";
    exampleblock << "#   SMOOTH >= 0       smoothen the protein boundary after grid construction\n";
    exampleblock << "#                     by SMOOTH layers\n";
    exampleblock << "#   NTWDF >= 0        write every NTWDF step disfield information to external file\n";
    exampleblock << "#   PRINTGRID = 0,1   write grid to final configuration file\n";
    exampleblock << "#\n";
    exampleblock << "#   NTDFR\n";
    exampleblock << "        1\n";
    exampleblock << "#    GRID   PROTEINOFFSET  PROTEINCUTOFF  PROTECT\n";
    exampleblock << "      0.2   15             0.2            0\n";
    exampleblock << "#  UPDATE   SMOOTH   RL    NTWDF   PRINTGRID\n";
    exampleblock << "      100   1        1.0      50           0\n";
    exampleblock << "END\n";


    std::string blockname = "DISTANCEFIELD";
    Block block(blockname, exampleblock.str());

    if (block.read_buffer(m_block[blockname], false) == 0) {
        block_read.insert(blockname);

        int printgrid = -1;

        block.get_next_parameter("NTDFR", param.distancefield.distancefield, "", "0,1");
        block.get_next_parameter("GRID", param.distancefield.grid, ">0.0", "");
        block.get_next_parameter("PROTEINOFFSET", param.distancefield.proteinoffset, ">=0.0", "");
        block.get_next_parameter("PROTEINCUTOFF", param.distancefield.proteincutoff, ">=0.0", "");
        block.get_next_parameter("PROTECT", param.distancefield.protect, ">=0", "");
        block.get_next_parameter("UPDATE", param.distancefield.update, ">0", "");
        block.get_next_parameter("SMOOTH", param.distancefield.smooth, ">=0", "");
        block.get_next_parameter("RL", param.distancefield.r_l, ">=0", "");
        block.get_next_parameter("NTWDF", param.distancefield.write, ">=0", "");
        block.get_next_parameter("PRINTGRID", printgrid, "", "0,1");

        if(printgrid==1) param.distancefield.printgrid = true;
        else param.distancefield.printgrid = false;

        block.get_final_messages();
    }
} // DISTANCEFIELD

/**
 * @section dihedralres DIHEDRALRES block
 * @snippet snippets/snippets.cc DIHEDRALRES
 */
void io::In_Parameter::read_DIHEDRALRES(simulation::Parameter &param,
                                        std::ostream & os) {
    DEBUG(8, "reading DIHEDRALRES");
    std::stringstream exampleblock;
    // lines starting with 'exampleblock<<"' and ending with '\n";' (spaces don't matter)
    // will be used to generate snippets that can be included in the doxygen doc;
    // the first line is the tag
    exampleblock << "DIHEDRALRES\n";
    exampleblock << "# NTDLR   0...3 controls dihedral-angle restraining and constraining\n";
    exampleblock << "#         0:    off [default]\n";
    exampleblock << "#         1:    dihedral restraining using CDLR\n";
    exampleblock << "#         2:    dihedral restraining using CDLR * WDLR\n";
    exampleblock << "#         3:    dihedral constraining (using sine and cosine)\n";
    exampleblock << "#\n";
    exampleblock << "# CDLR    >=0.0 force constant for dihedral restraining [kJ/mol/degree^2]\n";
    exampleblock << "# PHILIN  >0.0  deviation after which the potential energy function is linearized\n";
    exampleblock << "# NTWDLR  >=0   write every NTWDLR step dihedral information to external file\n";
    exampleblock << "# TOLDAC  >0    tolerance for constraint deviation (in degrees)\n";
    exampleblock << "#\n";
    exampleblock << "# NTDLR  CDLR      PHILIN  NTWDLR  TOLDAC\n";
    exampleblock << "  1      100.0     180.0   100      0.01\n";
    exampleblock << "END\n";


    std::string blockname = "DIHEDRALRES";
    Block block(blockname, exampleblock.str());

    if (block.read_buffer(m_block[blockname], false) == 0) {
        block_read.insert(blockname);

        double phi_lin, K, tolerance;
        int dihrest;
        block.get_next_parameter("NTDLR", dihrest, "", "0,1,2,3");
        block.get_next_parameter("CDLR", K, ">=0", "");
        block.get_next_parameter("PHILIN", phi_lin, ">0", "");
        block.get_next_parameter("NTWDLR", param.dihrest.write, ">=0", "");
        block.get_next_parameter("TOLDAC", tolerance, ">=0", "");

        switch (dihrest) {
            case 0:
                param.dihrest.dihrest = simulation::dihedral_restr_off;
                break;
            case 1:
                param.dihrest.dihrest = simulation::dihedral_restr_inst;
                break;
            case 2:
                param.dihrest.dihrest = simulation::dihedral_restr_inst_weighted;
                break;
            case 3:
                param.dihrest.dihrest = simulation::dihedral_constr;
                break;
            default:
                break;
        }

        param.dihrest.K = K*180*180 / (math::Pi * math::Pi);
        param.dihrest.phi_lin = phi_lin * 2 * math::Pi / 360;
        param.dihrest.tolerance = tolerance * math::Pi / 180;

        if (param.dihrest.dihrest == simulation::dihedral_constr) {
            if (param.constraint.ntc == 1 && param.constraint.solute.algorithm == simulation::constr_off)
                param.constraint.solute.algorithm = simulation::constr_shake;

            if (param.constraint.solute.algorithm != simulation::constr_shake) {
                io::messages.add("DIHEDRALRES block: needs SHAKE as (solute) constraints algorithm",
                                 "In_Parameter",
                                 io::message::error);
            }
        }
        block.get_final_messages();
    }
} // DIHEDRALRES

/**
 * @section jval JVALUERES block
 * @snippet snippets/snippets.cc JVALUERES
 */
void io::In_Parameter::read_JVALUERES(simulation::Parameter &param,
                                      std::ostream & os) {
    DEBUG(8, "reading JVALUERES");

    std::stringstream exampleblock;
    // lines starting with 'exampleblock<<"' and ending with '\n";' (spaces don't matter)
    // will be used to generate snippets that can be included in the doxygen doc;
    // the first line is the tag
    exampleblock << "JVALUERES\n";
    exampleblock << "# NTJVR    -3..2\n";
    exampleblock << "#          -3                biquadratic using CJVR * WJVR\n";
    exampleblock << "#          -2                time-averaged using CJVR * WJVR\n";
    exampleblock << "#          -1                time-avaraged using CJVR\n";
    exampleblock << "#           0                no J-value restraints [default]\n";
    exampleblock << "#           1                instantaneous using CJVR\n";
    exampleblock << "#           2                instantaneous using CJVR * WJVR\n";
    exampleblock << "# NTJVRA    0                controls reading of averages from startup file\n";
    exampleblock << "#           0                start from initial values of J0 [default]\n";
    exampleblock << "#           1                read time averages from startup file (for continuation time-averaged run)\n";
    exampleblock << "# CJVR   >= 0                J-value restraining force constant\n";
    exampleblock << "#                            (weighted by individual WJVR)\n";
    exampleblock << "# TAUJVR >= 0                coupling time for time-averaging\n";
    exampleblock << "# NJVRTARS  0,1              omits or includes force scaling by memory decay factor in case of time-averaging\n";
    exampleblock << "#           0                omit factor (set (1 - exp(-Dt/tau)) = 1)\n";
    exampleblock << "#           1                scale force by (1 - exp(-Dt/tau))\n";
    exampleblock << "# NJVRBIQW  0..2             controls weights (X in Eq. 19 of MD98.17) of the two terms in biquadratic restraining\n";
    exampleblock << "#           0                X = 1\n";
    exampleblock << "#           1                X = (1 - exp(-Dt/tau))\n";
    exampleblock << "#           2                X = 0\n";
    exampleblock << "# LE        0,1              local elevation restraining\n";
    exampleblock << "#           0                local elevation off [default]\n";
    exampleblock << "#           1                local elevation on\n";
    exampleblock << "# NGRID   > 1                number of grid points in local elevation restraining\n";
    exampleblock << "# DELTA  >= 0.0              no elevation of potential if J is within DELTA of J0\n";
    exampleblock << "# NTWJV  >= 0                write J-value averages and LE grid to special trajectory\n";
    exampleblock << "#           0                don't write [default]\n";
    exampleblock << "#         > 0                write every NTWJVth step\n";
    exampleblock << "#\n";
    exampleblock << "#       NTJVR  NTJVRA  CJVR   TAUJVR  NJVRTARS   NJVRBIQW   LE    NGRID   DELTA  NTWJV\n";
    exampleblock << "           -3  0       10.0      5.0     0          0       1       16     0.5      0\n";
    exampleblock << "END\n";


    std::string blockname = "JVALUERES";
    Block block(blockname, exampleblock.str());

    if (block.read_buffer(m_block[blockname], false) == 0) {
        block_read.insert(blockname);

        int ntjvr;
        block.get_next_parameter("NTJVR", ntjvr, "", "-3,-2,-1,0,1,2");
        block.get_next_parameter("NTJVRA", param.jvalue.read_av, "", "0,1");
        block.get_next_parameter("CJVR", param.jvalue.K, ">=0", "");
        block.get_next_parameter("TAUJVR", param.jvalue.tau, ">0", "");
        block.get_next_parameter("NJVRTARS", param.jvalue.tarfscale, "", "0,1");
        block.get_next_parameter("NJVRBIQW", param.jvalue.biqweight, "", "0,1,2");
        block.get_next_parameter("LE", param.jvalue.le, "", "0,1");
        block.get_next_parameter("NGRID", param.jvalue.ngrid, ">1", "");
        block.get_next_parameter("DELTA", param.jvalue.delta, ">=0.0", "");
        block.get_next_parameter("NTWJV", param.jvalue.write, ">=0", "");

        switch (ntjvr) {
            case -3:
                param.jvalue.mode = simulation::jvalue_restr_biq_weighted;
                break;
            case -2:
                param.jvalue.mode = simulation::jvalue_restr_av_weighted;
                break;
            case -1:
                param.jvalue.mode = simulation::jvalue_restr_av;
                break;
            case 0:
                param.jvalue.mode = simulation::jvalue_restr_off;
                break;
            case 1:
                param.jvalue.mode = simulation::jvalue_restr_inst;
                break;
            case 2:
                param.jvalue.mode = simulation::jvalue_restr_inst_weighted;
                break;
            default:
                break;
        }

        if (param.jvalue.read_av && (ntjvr >= 0 && !param.jvalue.le)) {
            io::messages.add("JVALUERES block: NTJVRA: Continuation only needed "
                             "with time-averaging or LE.",
                             "In_Parameter", io::message::error);
        }
        block.get_final_messages();
    }
} // JVALUERES

/**
 * @section orderparamres ORDERPARAMRES block
 * @snippet snippets/snippets.cc ORDERPARAMRES
 */
void io::In_Parameter::read_ORDERPARAMRES(simulation::Parameter &param,
                                          std::ostream & os) {
    DEBUG(8, "reading ORDERPARAMRES");

    std::stringstream exampleblock;
    // lines starting with 'exampleblock<<"' and ending with '\n";' (spaces don't matter)
    // will be used to generate snippets that can be included in the doxygen doc;
    // the first line is the tag
    exampleblock << "ORDERPARAMRES\n";
    exampleblock << "# NTOPR    -2..2\n";
    exampleblock << "#          -2                time-averaged using COPR * WOPR\n";
    exampleblock << "#          -1                time-averaged using COPR\n";
    exampleblock << "#           0                no order-parameter restraints [default]\n";
    exampleblock << "#           1                window-averaged using COPR\n";
    exampleblock << "#           2                window-averaged using COPR * WOPR\n";
    exampleblock << "# NTOPRA    0                controls reading of averages from startup file\n";
    exampleblock << "#           0                start from initial values of S0 [default]\n";
    exampleblock << "#           1                read time averages from startup file (for continuation time-averaged run)\n";
    exampleblock << "# COPR   >= 0.0              order-parameter restraining force constant\n";
    exampleblock << "#                            (weighted by individual WOPR)\n";
    exampleblock << "# TAUOPR >= 0.0              coupling time for time-averaging\n";
    exampleblock << "# UPDOPR  > 0                update average every UPDOPRth step\n";
    exampleblock << "# NTWOP  >= 0                write order-parameter to special trajectory\n";
    exampleblock << "#           0                don't write [default]\n";
    exampleblock << "#         > 0                write every NTWOP step\n";
    exampleblock << "#\n";
    exampleblock << "#       NTOPR  NTOPRA  COPR   TAUOPR   UPDOPR  NTWOP\n";
    exampleblock << "           -2  0       10.0      5.0        1      0\n";
    exampleblock << "END\n";

    std::string blockname = "ORDERPARAMRES";
    Block block(blockname, exampleblock.str());

    if (block.read_buffer(m_block[blockname], false) == 0) {
        block_read.insert(blockname);

        int ntopr;

        block.get_next_parameter("NTOPR", ntopr, "", "-2,-1,0,1,2");
        block.get_next_parameter("NTOPRA", param.orderparamrest.read, "", "0,1");
        block.get_next_parameter("COPR", param.orderparamrest.K, ">=", "");
        block.get_next_parameter("TAUOPR", param.orderparamrest.tau, ">=", "");
        block.get_next_parameter("UPDOPR", param.orderparamrest.update_step, ">0", "");
        block.get_next_parameter("NTWOP", param.orderparamrest.write, ">=0", "");


        switch (ntopr) {
            case -2:
                param.orderparamrest.orderparamrest = simulation::oparam_restr_av_weighted;
                break;
            case -1:
                param.orderparamrest.orderparamrest = simulation::oparam_restr_av;
                break;
            case 0:
                param.orderparamrest.orderparamrest = simulation::oparam_restr_off;
                break;
            case 1:
                param.orderparamrest.orderparamrest = simulation::oparam_restr_winav;
                break;
            case 2:
                param.orderparamrest.orderparamrest = simulation::oparam_restr_winav_weighted;
                break;
            default:
                break;
        }


        if ((param.orderparamrest.orderparamrest == simulation::oparam_restr_av ||
             param.orderparamrest.orderparamrest == simulation::oparam_restr_av_weighted) &&
             param.orderparamrest.update_step != 1) {
            io::messages.add("ORDERPARAMRES block: bad value for UPDOPR, should be 1 for exponential averaging",
                             "In_Parameter", io::message::error);
        }

        if (param.orderparamrest.orderparamrest == simulation::oparam_restr_winav ||
            param.orderparamrest.orderparamrest == simulation::oparam_restr_winav_weighted) {
            unsigned int window = int(param.orderparamrest.tau / param.step.dt);
            if (window / param.orderparamrest.update_step == 0) {
                io::messages.add("ORDERPARAMRES block: bad value for UPDOPR smaller than TAUOPR / DT.",
                                 "In_Parameter", io::message::error);
            }
        }

        block.get_final_messages();
    }
} // ORDERPARAMRES


/**
 * @section rdcres RDCRES block
 * @snippet snippets/snippets.cc RDCRES
 */

void io::In_Parameter::read_RDCRES(simulation::Parameter &param,
                                   std::ostream & os)
{
    DEBUG(8, "reading RDCRES");

    std::stringstream exampleblock;
    // lines starting with 'exampleblock<<"' and ending with '\n";' (spaces don't matter)
    // will be used to generate snippets that can be included in the doxygen doc;
    // the first line is the tag
    exampleblock << "RDCRES\n";
    exampleblock << "# NTRDCR -4..2                 RDC restraining\n";
    exampleblock << "#        -4:                   biquadratic using CRDCR * WRDCR\n";
    exampleblock << "#        -3:                   biquadratic using CRDCR\n";
    exampleblock << "#        -2:                   time averaged using CRDCR * WRDCR\n";
    exampleblock << "#        -1:                   time averaged using CRDCR\n";
    exampleblock << "#         0:                   no RDC restraints [default]\n";
    exampleblock << "#         1:                   instantaneous using CRDCR\n";
    exampleblock << "#         2:                   instantaneous using CRDCR * WRDCR\n";
    exampleblock << "# NTRDCRA 0,1                  controls reading of average RDCs\n";
    exampleblock << "#         0:                   take initial values RDC0 from the RDC restraint file\n";
    exampleblock << "#         1:                   read time averages from initial coordinate file\n";
    exampleblock << "#                              (for continuation run)\n";
    exampleblock << "#\n";
    exampleblock << "# NTRDCT  0..2                 Type of alignment representation\n";
    exampleblock << "#         0:                   cartesian magnetic field vectors\n";
    exampleblock << "#         1:                   alignment tensor\n";
    exampleblock << "#         2:                   spherical harmonics\n";
    exampleblock << "# NTALR   0,1                  controls reading of values in the chosen representation\n";
    exampleblock << "#         0:                   start from values given in RDC restraint file\n";
    exampleblock << "#         1:                   read values from initial coordinate file (for continuation run)\n";
    exampleblock << "#\n";
    exampleblock << "# METHOD  0..2                 Method of updating the magnetic field vectors\n";
    exampleblock << "#         0:                   Energy minimisation\n";
    exampleblock << "#         1:                   Stochastic dynamics\n";
    exampleblock << "#         2:                   Molecular dynamics\n";
    exampleblock << "# EMGRAD  > 0.0                (METHOD = 0, EM) stop minimisation if gradient is below EMGRAD\n";
    exampleblock << "# EMDX0   > 0.0                (METHOD = 0, EM) initial step size\n";
    exampleblock << "# EMNMAX  > 0                  (METHOD = 0, EM) maximum number of minimisation steps\n";
    exampleblock << "# SDCFRIC >= 0.0               (METHOD = 1, SD) global friction coefficient gamma\n";
    exampleblock << "# TEMP  >= 0.0                 temperature of stochastic bath (SD) and temperature used for initial velocities (MD, SD)\n";
    exampleblock << "# DELTA   >= 0                 the flatbottom potential is 2 DELTA wide [ps^-1]\n";
    exampleblock << "# CRDCR   >= 0                 RDC restraining force constant [kJ*ps^2]\n";
    exampleblock << "#                              (weighted by individual WRDCR)\n";
    exampleblock << "# TAU     >= 0                 coupling time for time averaging [ps]\n";
    exampleblock << "# NRDCRTARS 0,1                omits or includes force scaling by memory decay factor in case of time-averaging\n";
    exampleblock << "#           0                  omit factor (set (1-exp(-dt/tau))=1 )\n";
    exampleblock << "#           1                  scale force by (1-exp(-dt/tau))\n";
    exampleblock << "# NRDCRBIQW 0..2               controls weights of the two terms in biquadratic restraining\n";
    exampleblock << "#           0                  X = 1\n";
    exampleblock << "#           1                  X = (1 - exp(-dt/tau))\n";
    exampleblock << "#           2                  X = 0\n";
    exampleblock << "# NTWRDC   >= 0                write output to special trajectory\n";
    exampleblock << "#           0:                 don't write\n";
    exampleblock << "#          >0:                 write every NTWRDCth step.\n";
    exampleblock << "#\n";
    exampleblock << "#      NTRDCR  NTRDCRA  NTRDCT  NTALR  METHOD\n";
    exampleblock << "            2        0       0      0       0\n";
    exampleblock << "#      EMGRAD  EMDX0  EMNMAX  SDCFRIC    TEMP    DELTA  CRDCR  TAU   NRDCRTARS NRDCRBIQW   NTWRDC   NTWRDC\n";
    exampleblock << "        0.001   0.01    1000       20     300      0      1     1           0    0          0        10000\n";
    exampleblock << "END\n";


    std::string blockname = "RDCRES";
    Block block(blockname, exampleblock.str());

    if (block.read_buffer(m_block[blockname], false) == 0) {
        block_read.insert(blockname);

        //set at develop flag
        param.setDevelop("RDC restraining is under development!");

        int ntrdcr, ntrdct, method;
        block.get_next_parameter("NTRDCR", ntrdcr, "", "-4,-3,-2,-1,0,1,2");
        block.get_next_parameter("NTRDCRA", param.rdc.read_av, "", "0,1");
        block.get_next_parameter("NTRDCT", ntrdct, "", "0,1,2");
        block.get_next_parameter("NTALR", param.rdc.read_align, "", "0,1");
        block.get_next_parameter("METHOD", method, "", "0,1,2");
        block.get_next_parameter("EMGRAD", param.rdc.emgradient, ">0", "");
        block.get_next_parameter("EMDX0", param.rdc.emstepsize, ">0", "");
        block.get_next_parameter("EMNMAX", param.rdc.emmaxiter, ">0", "");
        block.get_next_parameter("SDCFRIC", param.rdc.sdfric, ">=0", "");
        block.get_next_parameter("TEMP", param.rdc.temp, ">=0", "");
        block.get_next_parameter("DELTA", param.rdc.delta, ">=0", "");
        block.get_next_parameter("CRDCR", param.rdc.K, ">=0", "");
        block.get_next_parameter("TAU", param.rdc.tau, ">=0", "");
        block.get_next_parameter("NRDCRTARS", param.rdc.tAVfactor, "", "0,1");
        block.get_next_parameter("NRDCRBIQW", param.rdc.biqfactor, "", "0,1,2");
        block.get_next_parameter("NTWRDC", param.rdc.write, ">=0", "");

        switch (ntrdct) {
            case 0:
                param.rdc.type = simulation::rdc_mf;
                break;
            case 1:
                param.rdc.type = simulation::rdc_t;
                break;
            case 2:
                param.rdc.type = simulation::rdc_sh;
                break;
            default:
                break;
        }

        switch (method) {
            case 0:
                param.rdc.method = simulation::rdc_em;
                break;
            case 1:
                param.rdc.method = simulation::rdc_sd;
                break;
            case 2:
                param.rdc.method = simulation::rdc_md;
                break;
            default:
                break;
        }

        if(method != simulation::rdc_em) {
            io::messages.add("RDCRES block: Your choice of METHOD is legal. However, be aware, that rdc_em is faster and always a better choice except when you are experimenting.",
                             "In_Parameter", io::message::warning);
        }
        if(ntrdct != simulation::rdc_t) {
            io::messages.add("RDCRES block: Your choice of NTRDCT is legal. However, be aware, that rdc_t is faster and always a better choice except when you are experimenting.",
                             "In_Parameter", io::message::warning);
        }

        switch (ntrdcr) {
            case -4:
                param.rdc.mode = simulation::rdc_restr_biq_weighted;
                param.rdc.K *= 10e20;         // multiply with 10e20 ps^2  to roughly compensate for second quadratic term
                io::messages.add("Multyplying RDC force constant K with 10e20 ps^2 to compensate for second quadratic term", "In_Parameter", io::message::notice);
                break;
            case -3:
                param.rdc.mode = simulation::rdc_restr_biq;
                param.rdc.K *= 10e20;         // multiply with 10e20 ps^2  to roughly compensate for second quadratic term
                io::messages.add("Multyplying RDC force constant K with 10e20 ps^2 to compensate for second quadratic term", "In_Parameter", io::message::notice);
                break;
            case -2:
                param.rdc.mode = simulation::rdc_restr_av_weighted;
                break;
            case -1:
                param.rdc.mode = simulation::rdc_restr_av;
                break;
            case 0:
                param.rdc.mode = simulation::rdc_restr_off;
                break;
            case 1:
                param.rdc.mode = simulation::rdc_restr_inst;
                break;
            case 2:
                param.rdc.mode = simulation::rdc_restr_inst_weighted;
                break;
            default:
                break;
        }

        if (param.rdc.mode != simulation::rdc_restr_off) {
            if (param.rdc.tau <= 0.0 && ( param.rdc.mode != simulation::rdc_restr_inst && param.rdc.mode != simulation::rdc_restr_inst_weighted)) {
                io::messages.add("RDCRES block: bad value for TAU, should be > 0.0",
                                 "In_Parameter", io::message::error);
            }
            if (param.rdc.K < 0.0) {
                io::messages.add("RDCRES block: bad value for CRDCR(K) in RDCRES block, should be > 0.0",
                                 "In_Parameter", io::message::error);
            }
            if (param.rdc.read_av && (param.rdc.mode != simulation::rdc_restr_av
                                      && param.rdc.mode != simulation::rdc_restr_av_weighted
                                      && param.rdc.mode != simulation::rdc_restr_biq
                                      && param.rdc.mode != simulation::rdc_restr_biq_weighted )) {
                io::messages.add("RDCRES block: Continuation only needed with averaging.",
                                 "In_Parameter", io::message::error);
            }
        }         // rdcs not switched off

        if(!(param.rdc.tAVfactor == 0 || param.rdc.tAVfactor == 1 ))
            io::messages.add("RDCRES block: The only possible values for NRDCRTARS are 0 and 1.", "In_Parameter", io::message::error);

        if(!(param.rdc.biqfactor == 0 || param.rdc.biqfactor == 1 || param.rdc.biqfactor == 2))
            io::messages.add("RDCRES block: The only possible values for NRDCRBIQW are 0, 1 and 2.", "In_Parameter", io::message::error);

        block.get_final_messages();
    }
} // RDCRES



/**
 * @section perscale PERSCALE block
 * @snippet snippets/snippets.cc PERSCALE
 */
void io::In_Parameter::read_PERSCALE(simulation::Parameter &param,
                                     std::ostream & os) {
    DEBUG(8, "reading PERSCALE");

    std::stringstream exampleblock;
    // lines starting with 'exampleblock<<"' and ending with '\n";' (spaces don't matter)
    // will be used to generate snippets that can be included in the doxygen doc;
    // the first line is the tag
    exampleblock << "PERSCALE\n";
    exampleblock << "# RESTYPE		special energy term to which periodic scaling should\n";
    exampleblock << "#            be applied\n";
    exampleblock << "#	   0		don't apply periodic scaling\n";
    exampleblock << "#	   1		apply periodic scaling to J-value restraints\n";
    exampleblock << "#\n";
    exampleblock << "# parameters for periodic scaling of J-value restraints\n";
    exampleblock << "# KDIH	>= 0		maximum scaling factor for dihedral angle potential\n";
    exampleblock << "# KJ	>= 0		maximum scaling factor for J-Value restraint potential\n";
    exampleblock << "# T	>= 0		period of cosine scaling function\n";
    exampleblock << "# DIFF	>= 0		minimum deviation from target value at which to start\n";
    exampleblock << "#                scaling period\n";
    exampleblock << "# RATIO	>= 0		minimum fraction of T that needs to be passed before\n";
    exampleblock << "#                starting a new scaling period\n";
    exampleblock << "# READ	   0,1		controls reading of scaling parameters\n";
    exampleblock << "#          0		reset scaling parameters\n";
    exampleblock << "#          1		read from configuration\n";
    exampleblock << "#\n";
    exampleblock << "# RESTYPE\n";
    exampleblock << "      0\n";
    exampleblock << "#    KDIH      KJ       T   DIFF    RATIO    READ\n";
    exampleblock << "      0.1     0.1     0.2    0.7      1.0       0\n";
    exampleblock << "END\n";


    std::string blockname = "PERSCALE";
    Block block(blockname, exampleblock.str());

    if (block.read_buffer(m_block[blockname], false) == 0) {
        block_read.insert(blockname);

        std::string s1;
        int read;
        block.get_next_parameter("RESTYPE", s1, "", "off, 0, jrest, 1");
        block.get_next_parameter("KDIH", param.pscale.KDIH, ">=0", "");
        block.get_next_parameter("KJ", param.pscale.KJ, ">=0", "");
        block.get_next_parameter("T", param.pscale.T, ">=0", "");
        block.get_next_parameter("DIFF", param.pscale.difference, ">=0", "");
        block.get_next_parameter("RATIO", param.pscale.ratio, "", "");
        block.get_next_parameter("READ", read, "", "");

        if (s1 == "jrest" || s1 == "1") {
            param.pscale.jrest = true;
        } else if (s1 == "off" || s1 == "0") {
            param.pscale.jrest = false;
        }

        switch (read) {
            case 0:
                param.pscale.read_data = false;
                break;
            case 1:
                param.pscale.read_data = true;
                break;
            default:
                break;
        }
        block.get_final_messages();
    }
} // PERSCALE

/**
 * @section rottrans ROTTRANS block
 * @snippet snippets/snippets.cc ROTTRANS
 */
void io::In_Parameter::read_ROTTRANS(simulation::Parameter &param,
                                     std::ostream & os) {
    DEBUG(8, "reading ROTTRANS");

    std::stringstream exampleblock;
    // lines starting with 'exampleblock<<"' and ending with '\n";' (spaces don't matter)
    // will be used to generate snippets that can be included in the doxygen doc;
    // the first line is the tag
    exampleblock << "ROTTRANS\n";
    exampleblock << "# roto-translational constraints\n";
    exampleblock << "# use either centre of mass removal or roto-translational constraints\n";
    exampleblock << "# not both!\n";
    exampleblock << "#\n";
    exampleblock << "#     RTC: 0,1 controls roto-translational constraints\n";
    exampleblock << "#          0 don't use roto-translational constraints (default)\n";
    exampleblock << "#          1 use roto-translational constraints\n";
    exampleblock << "# RTCLAST: last atom to be roto-translationally constrained\n";
    exampleblock << "#     RTC  RTCLAST\n";
    exampleblock << "        1     1155\n";
    exampleblock << "END\n";


    std::string blockname = "ROTTRANS";
    Block block(blockname, exampleblock.str());

    if (block.read_buffer(m_block[blockname], false) == 0) {
        block_read.insert(blockname);

        int rtc;
        block.get_next_parameter("RTC", rtc, "", "0,1");
        block.get_next_parameter("RTCLAST", param.rottrans.last, ">0", "");

        switch (rtc) {
            case 0:
                param.rottrans.rottrans = false;
                break;
            case 1:
                param.rottrans.rottrans = true;
                break;
            default:
                break;
        }

        block.get_final_messages();
    }
}

/**
 * @section spc_loops INNERLOOP block
 * @snippet snippets/snippets.cc INNERLOOP
 */
void io::In_Parameter::read_INNERLOOP(simulation::Parameter &param,
                                      std::ostream & os) {
    DEBUG(8, "reading INNERLOOP");

    std::stringstream exampleblock;
    // lines starting with 'exampleblock<<"' and ending with '\n";' (spaces don't matter)
    // will be used to generate snippets that can be included in the doxygen doc;
    // the first line is the tag
    exampleblock << "INNERLOOP\n";
    exampleblock << "# NTILM: 0..4, acceleration method used\n";
    exampleblock << "#        0: use standard solvent loops [default]\n";
    exampleblock << "#        1: use fast generic solvent loops\n";
    exampleblock << "#        2: use solvent loops with hardcoded parameters\n";
    exampleblock << "#        3: use solvent loops with tabulated forces and energies\n";
    exampleblock << "#        4: use solvent loops with CUDA library\n";
    exampleblock << "# NTILS: 0..1, solvent used\n";
    exampleblock << "#        0: use topology [default]\n";
    exampleblock << "#        1: use SPC\n";
    exampleblock << "# NGPUS: number of GPUs to use\n";
    exampleblock << "# NDEVG: Which GPU device number to use. If not given driver will determine.\n";
    exampleblock << "# NTILM NTILS NGPUS NDEVG\n";
    exampleblock << "      4     0     2   0 1\n";
    exampleblock << "END\n";


    std::string blockname = "INNERLOOP";
    Block block(blockname, exampleblock.str());

    if (block.read_buffer(m_block[blockname], false) == 0) {
        block_read.insert(blockname);

        int method, solvent;
        block.get_next_parameter("NTILM", method, "", "0,1,2,3,4");
        block.get_next_parameter("NTILS", solvent, "", "0,1");

        switch (method) {
            case 0:
            {
                // standard solvent loops
                param.innerloop.method = simulation::sla_off;
                break;
            }
            case 1:
            {
                // fast solvent loops
                param.innerloop.method = simulation::sla_generic;
                break;
            }
            case 2:
            {
                param.innerloop.method = simulation::sla_hardcode;
                break;
            }
            case 3:
            {
                // tabulated forces and energies
                param.innerloop.method = simulation::sla_table;
                break;
            }
            case 4:
            {
#ifdef HAVE_LIBCUDART
                // cuda library
                param.innerloop.method = simulation::sla_cuda;
#else
                param.innerloop.method = simulation::sla_off;
                io::messages.add("INNERLOOP block: CUDA solvent loops are not available "
                                 "in your compilation. Use --with-cuda for compiling.",
                                 "In_Parameter", io::message::error);
#endif
                break;
            }
            default:
            {
                param.innerloop.method = simulation::sla_off;
            }
        }

        switch (solvent) {
            case 0:
            {
                // use topology
                param.innerloop.solvent = simulation::sls_topo;
                break;
            }
            case 1:
            {
                // use SPC
                param.innerloop.solvent = simulation::sls_spc;
                break;
            }
            default:
            {
                param.innerloop.solvent = simulation::sls_topo;
            }
        }

        // Get the number of gpus and their device number
        if (param.innerloop.method == simulation::sla_cuda) {
            block.get_next_parameter("NGPUS", param.innerloop.number_gpus, ">0", "");

            if (!block.error()) {
                unsigned int temp;
                bool fail = false;
                for (unsigned int i = 0; i < param.innerloop.number_gpus; i++) {
                    std::string idx=io::to_string(i);
                    block.get_next_parameter("NDEVG["+idx+"]", temp, ">=0", "", true);
                    if (block.error()) {
                        fail = true;
                        break;
                    }
                    param.innerloop.gpu_device_number.push_back(temp);
                }
                if (fail) {
                    // if not enough device numbers are given, set all numibers to -1
                    // and do not report this as an error
                    param.innerloop.gpu_device_number.clear();
                    param.innerloop.gpu_device_number.resize(param.innerloop.number_gpus, -1);
                    io::messages.add("CUDA driver will determine devices for nonbonded interaction evaluation.",
                                     "In_Parameter", io::message::notice);
                    block.reset_error();
                }
            }
        } else {
            // we don't care if there is a value for NGPUS even if we do not need it
            int tmp;
            block.get_next_parameter("NGPUS", tmp, "", "");
        }
        block.get_final_messages();
    }
} //INNERLOOP

/**
 * @section replica REPLICA block
 * @snippet snippets/snippets.cc REPLICA
 */
void io::In_Parameter::read_REPLICA(simulation::Parameter &param,
                                    std::ostream & os) {
    DEBUG(8, "reading REPLICA");

    std::stringstream exampleblock;
    // lines starting with 'exampleblock<<"' and ending with '\n";' (spaces don't matter)
    // will be used to generate snippets that can be included in the doxygen doc;
    // the first line is the tag
    exampleblock << "REPLICA\n";
    exampleblock << "#    RETL >= 0   : turn off REplica exchange - Temperature and/or Lambda Coupled";
    exampleblock << "#             1   : turn on  ";
    exampleblock << "#     NRET >= 1 number of replica exchange temperatures\n";
    exampleblock << "#    RET() >= 0.0 temperature for each replica\n";
    exampleblock << "# LRESCALE 0,1 controls temperature scaling\n";
    exampleblock << "#          0 don't scale temperatures after exchange trial\n";
    exampleblock << "#          1 scale temperatures after exchange trial\n";
    exampleblock << "#   NRELAM >= 1 number of replica exchange lambda values\n";
    exampleblock << "#  RELAM() >= 0.0 lambda value for each lambda-replica\n";
    exampleblock << "#   RETS() >= 0.0 timestep of each lambda-replica\n";
    exampleblock << "# NRETRIAL >= 0 number of overall exchange trials\n";
    exampleblock << "#  NREQUIL >= 0 number of exchange periods to equilibrate\n";
    exampleblock << "#               (disallow switches)\n";
    exampleblock << "#     CONT >= 0 continuation run\n";
    exampleblock << "#             0 start from one configuration file\n";
    exampleblock << "#             1 start from multiple configuration files\n";
    exampleblock << "#\n";
    exampleblock << "# RETL\n";
    exampleblock << "  1\n";
    exampleblock << "# NRET\n";
    exampleblock << "  10\n";
    exampleblock << "# RET(1..NRET)\n";
    exampleblock << "  300.0  320.0  340.0 360.0 380.0\n";
    exampleblock << "  400.0  420.0  440.0 460.0 480.0\n";
    exampleblock << "# LRESCALE\n";
    exampleblock << "  1\n";
    exampleblock << "# NRELAM\n";
    exampleblock << "  10\n";
    exampleblock << "# RELAM(1..NRELAM)\n";
    exampleblock << "  0.0    0.1    0.2   0.3   0.4\n";
    exampleblock << "  0.5    0.6    0.7   0.8   0.9\n";
    exampleblock << "# RETS(1..NRELAM)\n";
    exampleblock << "  0.002  0.001  0.001 0.001 0.002\n";
    exampleblock << "  0.003  0.002  0.001 0.001 0.002\n";
    exampleblock << "# NERTRIAL\n";
    exampleblock << "  100\n";
    exampleblock << "# NREQUIL\n";
    exampleblock << "  10\n";
    exampleblock << "# CONT\n";
    exampleblock << "  0\n";
    exampleblock << "END\n";

    DEBUG(1, "REPLICA BLOCK\t START");

    std::string blockname = "REPLICA";
    Block block(blockname, exampleblock.str());

    if (block.read_buffer(m_block[blockname], false) == 0) {
        block_read.insert(blockname);

        block.get_next_parameter("RETL", param.replica.retl, "0,1", "");

        block.get_next_parameter("NRET", param.replica.num_T, ">=1", "");

        if (block.error()) {
          block.get_final_messages();
          return;
        }
        param.replica.temperature.resize(param.replica.num_T, 0.0);

        for (int i = 0; i < param.replica.num_T; ++i) {
            std::string idx = io::to_string(i);
            block.get_next_parameter("RET["+idx+"]", param.replica.temperature[i], ">=0", "");
        }

        int scale;
        block.get_next_parameter("LRESCALE", scale, "", "0,1");
        switch (scale) {
            case 0:
                param.replica.scale = false;
                break;
            case 1:
                param.replica.scale = true;
                break;
            default:
                break;
        }
        if (param.replica.scale && param.replica.num_T<2)
            io::messages.add("REPLICA block: NRESCALE=1 requires more than one replica exchange temperature.",
                             "In_Parameter", io::message::error);

        block.get_next_parameter("NRELAM", param.replica.num_l, ">=1", "");

        if (block.error()) {
          block.get_final_messages();
          return;
        }

        param.replica.lambda.resize(param.replica.num_l, 0.0);
        param.replica.dt.resize(param.replica.num_l, 0.0);

        for (int i = 0; i < param.replica.num_l; ++i) {
            std::string idx = io::to_string(i);
            block.get_next_parameter("RELAM["+idx+"]", param.replica.lambda[i], ">=0 && <=1", "");
        }
        for (int i = 0; i < param.replica.num_l; ++i) {
            std::string idx = io::to_string(i);
            block.get_next_parameter("RETS["+idx+"]", param.replica.dt[i], ">=0", "");
        }

        if (block.error()) {
          block.get_final_messages();
          return;
        }

        block.get_next_parameter("NRETRIAL", param.replica.trials, ">=0", "");
        block.get_next_parameter("NREQUIL", param.replica.equilibrate, ">=0", "");

        // do continuation run
        block.get_next_parameter("", param.replica.cont, "", "0,1");


        if (block.error()) {
            param.replica.num_T = 0;
            param.replica.num_l = 0;

            param.replica.temperature.clear();
            param.replica.lambda.clear();
            param.replica.dt.clear();
        }
        block.get_final_messages();
    }
    DEBUG(1, "REPLICA BLOCK\t DONE\n");

}

/**
 * @section replica REPLICA_EDS block
 * @verbatim
REPLICA_EDS
#    REEDS >= 0   : turn off Reeds
#             1   : turn on
#    NRES >= number of replica exchange eds smoothing values
#    NUMSTATES >= 2 Number of states
#    RES > 0 for each replica smoothing value
#    EIR (NUMSTATES X NRES): energy offsets for states and replicas
#    NRETRIAL >= 0 number of overall exchange trials
#    NREQUIL >= 0 number of exchange periods to equilibrate
#               (disallow switches)
#    CONT >= 0 continuation run
#             0 start from one configuration file
#             1 start from multiple configuration files
#    EDS_STAT_OUT >= 0     creates output files for each replica, which contains for each exchange trial
#                          the potential energies with the given coordinates for all s value. This data
#                           can be used to optimize the s distribution.
#                 0 eds stat turned off
#                 1 eds stat turned on
#   REEDS
    1
#  NRES NUMSTATES
    12  5
# RES(1 ... NRES)
  1.0 0.7 0.5 0.3 0.1 0.07 0.05 0.03 0.01 0.007 0.005 0.003
# EIR (NUMSTATES x NRES)
  0.0 0.0 0.0 0.0 0.0 0.0 0.0 0.0 0.0 0.0 0.0 0.0
  0.0 0.0 0.0 0.0 0.0 0.0 0.0 0.0 0.0 0.0 0.0 0.0
  0.0 0.0 0.0 0.0 0.0 0.0 0.0 0.0 0.0 0.0 0.0 0.0
  0.0 0.0 0.0 0.0 0.0 0.0 0.0 0.0 0.0 0.0 0.0 0.0
  0.0 0.0 0.0 0.0 0.0 0.0 0.0 0.0 0.0 0.0 0.0 0.0
# NRETRIAL   NREQUIL    CONT    EDS_STAT_OUT
       10         0         1           1
END
@endverbatim
 */

void io::In_Parameter::read_REPLICA_EDS(simulation::Parameter &param, std::ostream & os){
    std::stringstream exampleblock;
    // lines starting with 'exampleblock<<"' and ending with '\n";' (spaces don't matter)
    // will be used to generate snippets that can be included in the doxygen doc;
    // the first line is the tag
    exampleblock << "REPLICA_EDS                                                    \n";
    exampleblock << "#    REEDS >= 0   : turn off Reeds                             \n";
<<<<<<< HEAD
    exampleblock << "#             1   : turn on 1D Reeds (s)                       \n";
    exampleblock << "#             2   : turn on 2D Reeds (s & Eoff)                \n";
=======
    exampleblock << "#             1   : turn on                                    \n";
>>>>>>> 5bbf2d77
    exampleblock << "#    NRES >= number of replica exchange eds smoothing values   \n";
    exampleblock << "#    NEOFF >= number of replica exchange eds energy Offset vectors (only used for 2D REEDS - still needs to be present ;))   \n";
    exampleblock << "#    NUMSTATES >= 2 Number of states                              \n";
    exampleblock << "#    RES > 0 for each replica smoothing value                 \n";
    exampleblock << "#    EIR (NUMSTATES X NRES): energy offsets for states and replicas   \n";
    exampleblock << "#    NRETRIAL >= 0 number of overall exchange trials                  \n";
    exampleblock << "#    NREQUIL >= 0 number of exchange periods to equilibrate          \n";
    exampleblock << "#               (disallow switches)                                \n";
    exampleblock << "#     CONT >= 0 continuation run                                   \n";
    exampleblock << "#             0 start from one configuration file                  \n";
    exampleblock << "#             1 start from multiple configuration files            \n";
    exampleblock << "# EDS_STAT_OUT >= 0     creates output files for each replica, which contains for each exchange trial  \n";
    exampleblock << "#                       the potential energies with the given coordinates for all s value. This data   \n";
    exampleblock << "#                       can be used to optimize the s distribution.                                    \n";
    exampleblock << "#             0 eds stat turned off                                                                    \n";
    exampleblock << "#             1 eds stat turned on                                                                     \n";
    exampleblock << "# PERIODIC >= 0 2D periodic boundary (Eoff only)               \n";  //REMOVE THIS PART @bschroed
    exampleblock << "#             0 periodic boundary off                          \n";  //REMOVE THIS PART @bschroed
    exampleblock << "#             1 periodic boundary on                           \n";  //REMOVE THIS PART @bschroed
    exampleblock << "#          \n";
    exampleblock << "#  REEDS    \n";
    exampleblock << "   1       \n";
    exampleblock << "#  NRES  NUMSTATES  NEOFF  \n";
    exampleblock << "   12    5   12  \n";
    exampleblock << "# RES(1 ... NRES)  \n";
    exampleblock << "  1.0 0.7 0.5 0.3 0.1 0.07 0.05 0.03 0.01 0.007 0.005 0.003    \n";
    exampleblock << "# EIR (NUMSTATES x NEOFF)   \n";
    exampleblock << "  0.0 0.0 0.0 0.0 0.0 0.0 0.0 0.0 0.0 0.0 0.0 0.0  \n";
    exampleblock << "  0.0 0.0 0.0 0.0 0.0 0.0 0.0 0.0 0.0 0.0 0.0 0.0  \n";
    exampleblock << "  0.0 0.0 0.0 0.0 0.0 0.0 0.0 0.0 0.0 0.0 0.0 0.0  \n";
    exampleblock << "  0.0 0.0 0.0 0.0 0.0 0.0 0.0 0.0 0.0 0.0 0.0 0.0  \n";
    exampleblock << "  0.0 0.0 0.0 0.0 0.0 0.0 0.0 0.0 0.0 0.0 0.0 0.0  \n";
    exampleblock << "# NRETRIAL   NREQUIL    CONT    EDS_STAT_OUT    PERIODIC       \n";
    exampleblock << "       10         0         1           1           0          \n";
    exampleblock << "END\n";

    DEBUG(1, "REPLICA_EDS BLOCK\t START");
    //check that EDS Block was not read in before,because either REPLICA_EDS or EDS possible
    if (param.eds.eds) {
        std::ostringstream msg;
        msg << "REPLICA_EDS block cannot be used at the same time with EDS block";
          io::messages.add(msg.str(), "In_Parameter", io::message::error);
          return;
        }

    std::string blockname = "REPLICA_EDS";
    Block block(blockname, exampleblock.str());

    if (block.read_buffer(m_block[blockname], false) == 0) {
        block_read.insert(blockname);

        DEBUG(2, "REPLICA_EDS BLOCK: reading Block an translating to vars");
        //init_vars
        unsigned int reeds_control, num_s, num_states, num_eoff=0;
        unsigned int ntrials, nEquilibrate, cont_run, eds_stat_out=0;
        bool periodic=1;

        // GET BLOCKVARS
        //SYS Settings
        block.get_next_parameter("REEDS", reeds_control, "", "0,1,2");
        DEBUG(3, "REPLICA_EDS BLOCK: reeds_control= " << reeds_control);
        block.get_next_parameter("NRES", num_s, ">0", "");
        block.get_next_parameter("NUMSTATES", num_states, ">0", "");
        block.get_next_parameter("NEOFF", num_eoff, ">0", "");
        DEBUG(3, "REPLICA_EDS BLOCK: NEOFF= " << num_eoff);

        //get RES-Vector
        std::vector<double> s_vals(num_s, 0.0);
        for (unsigned int i = 0; i < num_s; i++) {
          std::string idx = io::to_string(i);
          block.get_next_parameter("RES[" + idx + "]", s_vals[i], "", "");
        }

        //get EIR-Matrix
        if(reeds_control == 1){ // in 1D REEDS case, NEOFFS must be == num_s
            num_eoff = num_s;
        }
        std::vector<std::vector<float>> eir(num_eoff);
        for(unsigned int replicaJ=0; replicaJ<num_eoff; replicaJ++){//init eir vectors
          std::vector<float> eir_vector_J(num_states, 0.0);
          eir[replicaJ] = eir_vector_J;
        }
        for (unsigned int stateI = 0; stateI < num_states; stateI++) {
          std::string stateI_idx = io::to_string(stateI);
          for (unsigned int replicaJ=0; replicaJ< num_eoff; replicaJ++){
            std::string replicaJ_idx = io::to_string(replicaJ);
            block.get_next_parameter("EIR[" + replicaJ_idx+ "]["+stateI_idx+"]", eir[replicaJ][stateI], "", "");    //Comment "this function only reads line by line! doesn't matter the indices in the string
          }
        }


        // general Settings
        block.get_next_parameter("NRETRIAL", ntrials, ">=0", "");
        block.get_next_parameter("NREQUIL", nEquilibrate, ">=0", "");
        block.get_next_parameter("CONT", cont_run, "", "0,1");
        block.get_next_parameter("EDS_STAT_OUT", eds_stat_out, "", "0,1");
        block.get_next_parameter("PERIODIC", periodic, "", "0,1");  //REMOVE THIS PART @bschroed
        DEBUG(3, "REPLICA_EDS BLOCK: PERIODIC= " << periodic);  //REMOVE THIS PART @bschroed


        // SET SETTINGS
        DEBUG(2, "REPLICA_EDS BLOCK: Set settings for sim.");
        // READ:REEDS control
        switch(reeds_control) {
              case 0:
                  param.reeds.reeds = 0;
                  break;
              case 1:
                  param.reeds.reeds = 1;
                  break;
              case 2:
                  param.reeds.reeds = 2;
                  break;
        }

        DEBUG(3, "REPLICA_EDS BLOCK: reeds_control= " << param.reeds.reeds);

        param.reeds.num_l = num_s;
        param.reeds.num_states = num_states;
        param.reeds.num_eoff = num_eoff;
        DEBUG(3, "REPLICA_EDS BLOCK: NEOFF= " << param.reeds.num_eoff);
        param.reeds.trials = ntrials;

        //param.reeds.lambda.resize();
        param.reeds.lambda=s_vals;

        //param.reeds.lambda=s_vals;
        param.reeds.equilibrate = nEquilibrate;
        param.reeds.cont =cont_run;
        param.reeds.eds_stat_out = eds_stat_out;
        param.reeds.periodic = periodic;
        DEBUG(3, "REPLICA_EDS BLOCK: PERIODIC= " << periodic);

        // Replica temperatures - has to be the same for each replica // Not sure if this is optimal? bschroed
        param.reeds.temperature = param.multibath.multibath.bath(0).temperature;

        DEBUG(2, "REPLICA_EDS BLOCK: assigned all reeds params");
        //set size of vectors in param.reeds
        switch(reeds_control) {
              case 0: case 1:
                  param.reeds.eds_para.resize(param.reeds.num_l);
                  param.reeds.dt.resize(param.reeds.num_l);
                  param.reeds.lambda.resize(param.reeds.num_l);
                  break;
              case 2:
                  param.reeds.eds_para.resize(param.reeds.num_l * param.reeds.num_eoff);
                  param.reeds.dt.resize(param.reeds.num_l * param.reeds.num_eoff);
                  param.reeds.lambda.resize(param.reeds.num_l * param.reeds.num_eoff);
                  break;
        }


        //Loop over all replicas in order to initialize complete eds_struct for each replica
        //initvars
        std::vector<double> dtV;    //is necessary to give replicas the paramesters
        std::vector<double> temperatureV;
        switch(reeds_control){
          case 0: case 1:
              for (int i = 0; i < param.reeds.num_l; ++i) {
                  dtV.push_back(param.step.dt);
                  temperatureV.push_back(param.reeds.temperature);

                  //READ:NUMSTATES
                  param.reeds.eds_para[i].eds = true;
                  param.reeds.eds_para[i].numstates=param.reeds.num_states;
                  //num_eoff not used in eds_struct only in reeds_struct
                  //param.reeds.eds_para[i].num_eoff=param.reeds.num_eoff;

                  //indicate only one parameter s used for reference state hamiltonian
                  param.reeds.eds_para[i].form = simulation::single_s;

                  //RES - give s_values
                  param.reeds.eds_para[i].s.resize(1);//only one parameter s per replica
                  param.reeds.eds_para[i].s[0]=s_vals[i];

                  //initialize size of EIR
                  param.reeds.eds_para[i].eir.resize(param.reeds.eds_para[i].numstates);

                  //init:
                  param.reeds.eds_para[i].visitedstates.resize(param.eds.numstates, false);
                  param.reeds.eds_para[i].visitcounts.resize(param.eds.numstates, 0);
                  param.reeds.eds_para[i].avgenergy.resize(param.eds.numstates, 0.0);

                  if(param.reeds.eds_para[i].s[0] < 0.0){
                      std::ostringstream msg;
                      msg << "REPLICA_EDS block: RES(" << i + 1 << ") must be >= 0.0";
                      io::messages.add(msg.str(), "In_Parameter", io::message::error);
                  }

                  DEBUG(2, "REPLICA_EDS BLOCK: assign all eds params - EIR");
		  //TODO: assertion such that NEOFF = NRES must hold!!
                  for(unsigned int j = 0; j < param.reeds.eds_para[0].numstates; ++j){
                      param.reeds.eds_para[i].eir[j] = eir[i][j];
                      DEBUG(3, "REPLICA_EDS BLOCK: eir[i][j]= " << param.reeds.eds_para[i].eir[j]);

                  }
              }
              break;
          case 2:
              for (int i = 0; i < param.reeds.num_l * param.reeds.num_eoff; ++i) {
                  dtV.push_back(param.step.dt);
                  temperatureV.push_back(param.reeds.temperature);

                  //READ:NUMSTATES
                  param.reeds.eds_para[i].eds = true;
                  param.reeds.eds_para[i].numstates=param.reeds.num_states;
                  //num_eoff not used in eds_struct only in reeds_struct
                  //param.reeds.eds_para[i].num_eoff=param.reeds.num_eoff;

                  //indicate only one parameter s used for reference state hamiltonian
                  param.reeds.eds_para[i].form = simulation::single_s;

                  //RES - give s_values
                  param.reeds.eds_para[i].s.resize(1);//only one parameter s per replica
                  param.reeds.eds_para[i].s[0]=s_vals[i%num_s];
                  DEBUG(3, "REPLICA_EDS BLOCK: s[i]= " << i << "\t" << param.reeds.eds_para[i].s[0] << "\n");

                  //initialize size of EIR
                  param.reeds.eds_para[i].eir.resize(param.reeds.eds_para[i].numstates);

                  //init:
                  param.reeds.eds_para[i].visitedstates.resize(param.eds.numstates, false);
                  param.reeds.eds_para[i].visitcounts.resize(param.eds.numstates, 0);
                  param.reeds.eds_para[i].avgenergy.resize(param.eds.numstates, 0.0);

                  if(param.reeds.eds_para[i].s[0] < 0.0){
                      std::ostringstream msg;
                      msg << "REPLICA_EDS block: RES(" << i + 1 << ") must be >= 0.0";
                      io::messages.add(msg.str(), "In_Parameter", io::message::error);
                  }
              }
              DEBUG(2, "REPLICA_EDS BLOCK: assign all eds params - EIR");
              int count = 0;
              for(int i = 0; i < param.reeds.num_eoff; ++i){
                for(int k = 0; k < param.reeds.num_l; ++k){
                  for(unsigned int j = 0; j < param.reeds.eds_para[0].numstates; ++j){
                      param.reeds.eds_para[count].eir[j] = eir[i][j];
                      DEBUG(3, "REPLICA_EDS BLOCK: eir[i][j]= " << count << "\t" << param.reeds.eds_para[count].eir[j]);

                  }
                  ++count;
                }
              }
              break;
        }

        DEBUG(2, "REPLICA_EDS BLOCK: assigned all eds params");

        // turn on eds for pertubation reading - Overwrite:
        param.eds.eds = true;
        param.eds.numstates = param.reeds.num_states;

        // turn not on Pertubation block!: hope thats ok -> killed warning
        param.perturbation.perturbation = false;

        //REPLICA Set replica settings:
        DEBUG(2, "REPLICA_EDS BLOCK: assign all replicas param:");

        // check whether all baths have the same temperature (unambiguous kT)
        param.reeds.num_T = param.replica.num_T =1;

        param.replica.temperature = temperatureV;
        param.replica.lambda = param.reeds.lambda;
        param.replica.dt = dtV;
        param.replica.num_l = param.reeds.num_l ;
        //num_eoff not used in replica_struct only in reeds_struct
        //param.replica.num_eoff = param.reeds.num_eoff;
        param.replica.trials = param.reeds.trials;
        param.replica.equilibrate = param.reeds.equilibrate;
        param.replica.cont = param.reeds.cont;

        DEBUG(2, "REPLICA_EDS BLOCK: assigned all replicas param");

        //CHECK SETTINGS
        DEBUG(2, "REPLICA_EDS BLOCK: Check Settings:");

        for (unsigned int i = 1; i < param.multibath.multibath.size(); i++) {
          if (param.multibath.multibath.bath(i).temperature !=
                  param.multibath.multibath.bath(0).temperature) {
            io::messages.add("Error in RE_EDS block: all baths must have the same temperature.",
                    "In_Parameter", io::message::error);
          }
        }
        DEBUG(2, "REPLICA_EDS BLOCK: Checked Settings");
        block.get_final_messages();
    }
    DEBUG(1, "REPLICA_EDS BLOCK\t DONE\n");
}

/**
 * @section multicell MULTICELL block
 * @snippet snippets/snippets.cc MULTICELL
 */
void io::In_Parameter::read_MULTICELL(simulation::Parameter & param,
                                      std::ostream & os) {
    DEBUG(8, "reading MULTICELL");

    std::stringstream exampleblock;
    // lines starting with 'exampleblock<<"' and ending with '\n";' (spaces don't matter)
    // will be used to generate snippets that can be included in the doxygen doc;
    // the first line is the tag
    exampleblock << "MULTICELL\n";
    exampleblock << "#  NTM: 0,1 switch for multiple-unit-cell simulation.\n";
    exampleblock << "#       0 : single-unit-cell simulation [default]\n";
    exampleblock << "#       1 : multiple-unit-cell simulation\n";
    exampleblock << "#         NTM\n";
    exampleblock << "            0\n";
    exampleblock << "#  number of subdivisions along axis\n";
    exampleblock << "#   NCELLA    NCELLB    NCELLC\n";
    exampleblock << "         1         1         1\n";
    exampleblock << "#  periodicity checks (relative tolerance)\n";
    exampleblock << "#  not available in md++ -> 0.0\n";
    exampleblock << "#    TOLPX     TOLPV     TOLPF    TOLPFW\n";
    exampleblock << "       0.0       0.0       0.0       0.0\n";
    exampleblock << "END\n";


    std::string blockname = "MULTICELL";
    Block block(blockname, exampleblock.str());

    if (block.read_buffer(m_block[blockname], false) == 0) {
        block_read.insert(blockname);

        param.setDevelop("MULTICELL is under development.");

        int ntm;
        double tolpx, tolpv, tolpf, tolpfw;
        block.get_next_parameter("NTM", ntm, "", "0,1");
        block.get_next_parameter("NCELLA", param.multicell.x, ">=1", "");
        block.get_next_parameter("NCELLB", param.multicell.y, ">=1", "");
        block.get_next_parameter("NCELLC", param.multicell.z, ">=1", "");

        block.get_next_parameter("TOLPX", tolpx, "", "");
        block.get_next_parameter("TOLPV", tolpv, "", "");
        block.get_next_parameter("TOLPF", tolpf, "", "");
        block.get_next_parameter("TOLPW", tolpfw, "", "");

        switch (ntm) {
            case 1:
                param.multicell.multicell = true;
                break;
            case 0:
                param.multicell.multicell = false;
                break;
            default:
                param.multicell.multicell = false;
        }

        if (param.multicell.multicell) {
            /*
               // disable because broken
               param.multicell.multicell = false;
               io::messages.add("MULTICELL simulations are broken in MD++",
                               "In_Parameter", io::message::error);      */

            if (param.multicell.x == 1 && param.multicell.y == 1 &&
                param.multicell.z == 1) {
                io::messages.add("MULTICELL block: NCELLA, NCELLB and NCELLC are all 1.\n"
                                 "disabling MULTICELL simulation.", "In_Parameter",
                                 io::message::warning);
                param.multicell.multicell = false;
            }

            if (tolpx || tolpv || tolpf || tolpfw) {
                io::messages.add("MULTICELL block: Periodicity checks are not needed "
                                 "in the MD++ implementation of MULTICELL.",
                                 "In_Parameter", io::message::warning);
            }
        } else {
            // make sure all values are set to one in a normal, non-multicell, simulation!
            param.multicell.x = param.multicell.y = param.multicell.z = 1;
        }

        block.get_final_messages();
    }
}

/*
 * @section readtraj READTRAJ block
 * @snippet snippets/snippets.cc READTRAJ
 */
void io::In_Parameter::read_READTRAJ(simulation::Parameter & param,
                                     std::ostream & os) {
    DEBUG(8, "reading READTRAJ");

    std::stringstream exampleblock;
    // lines starting with 'exampleblock<<"' and ending with '\n";' (spaces don't matter)
    // will be used to generate snippets that can be included in the doxygen doc;
    // the first line is the tag
    exampleblock << "READTRAJ\n";
    exampleblock << "# NTRD  0,1 controls trajectory-reevaluation mode\n";
    exampleblock << "#       0: do not use trajectory-reevaluation mode (default)\n";
    exampleblock << "#       1: use trajectory-reevaluation mode\n";
    exampleblock << "# NTSTR stride: should be the NTWX used to produce the analyzed trajectory\n";
    exampleblock << "# NTRB  read box (must be 1)\n";
    exampleblock << "# NTSHK 0,1 controls application of constraints\n";
    exampleblock << "#       0 apply constraints with respect to previous coordinates\n";
    exampleblock << "#       1 apply constraints with respect to current coordinates\n";
    exampleblock << "#       2 do not apply constraints (neither solute nor solvent)\n";
    exampleblock << "#\n";
    exampleblock << "#   NTRD   NTSTR    NTRB   NTSHK\n";
    exampleblock << "       0       0       1       0\n";
    exampleblock << "END\n";


    std::string blockname = "READTRAJ";
    Block block(blockname, exampleblock.str());

    if (block.read_buffer(m_block[blockname], false) == 0) {
        block_read.insert(blockname);

        int ntrd, ntrb, ntshk;
        block.get_next_parameter("NTRD", ntrd, "", "0,1");
        block.get_next_parameter("NTSTR", param.analyze.stride, "", "");
        block.get_next_parameter("NTRB", ntrb, "", "1");
        block.get_next_parameter("NTSHK", ntshk, "", "0,1,2");

        if (block.error()) {
          block.get_final_messages();
          return;
        }

        switch (ntrd) {
            case 1:
                param.analyze.analyze = true;
                io::messages.add("READTRAJ block: make sure NTSTR is set to the value of NTWX used for writing the trajectory to be analyzed!", "In_Parameter",
                             io::message::notice);
                break;
            case 0:
                param.analyze.analyze = false;
                break;
            default:
                break;
        }

        if (ntrb != 1)
            io::messages.add("READTRAJ block: NTRB must be 1.", "In_Parameter",
                             io::message::error);

        switch (ntshk) {
            case 1:
                param.analyze.copy_pos = true;
                param.analyze.no_constraints = false;
                break;
            case 0:
                param.analyze.copy_pos = false;
                param.analyze.no_constraints = false;
                break;
            case 2:
                param.analyze.copy_pos = false;
                param.analyze.no_constraints = true;
                break;
            default:
                break;
        }

        block.get_final_messages();
    }
} //READTRAJ

/**
 * @section integrate INTEGRATE block
 * @snippet snippets/snippets.cc INTEGRATE
 */
void io::In_Parameter::read_INTEGRATE(simulation::Parameter & param,
                                      std::ostream & os) {
    DEBUG(8, "reading INTEGRATE");

    std::stringstream exampleblock;
    // lines starting with 'exampleblock<<"' and ending with '\n";' (spaces don't matter)
    // will be used to generate snippets that can be included in the doxygen doc;
    // the first line is the tag
    exampleblock << "INTEGRATE\n";
    exampleblock << "#  NINT 0..1 selects integration method\n";
    exampleblock << "#	0: no integration performed\n";
    exampleblock << "#	1: leap-frog integration scheme performed (default)\n";
    exampleblock << "#\n";
    exampleblock << "#    NINT\n";
    exampleblock << "        1\n";
    exampleblock << "END\n";

    std::string blockname = "INTEGRATE";
    Block block(blockname, exampleblock.str());

    if (block.read_buffer(m_block[blockname], false) == 0) {
        block_read.insert(blockname);

        int nint;
        block.get_next_parameter("NINT", nint, "", "0,1");

        switch (nint) {
            case 0:
                param.integrate.method = simulation::integrate_off;
                break;
            case 1:
                param.integrate.method = simulation::integrate_leap_frog;
                break;
            default:
                break;
        }
        block.get_final_messages();
    }
}

/**
 * @section stochdyn STOCHDYN block
 * @snippet snippets/snippets.cc STOCHDYN
 */
void io::In_Parameter::read_STOCHDYN(simulation::Parameter & param,
                                     std::ostream & os) {
    DEBUG(8, "reading STOCHDYN");

    std::stringstream exampleblock;
    // lines starting with 'exampleblock<<"' and ending with '\n";' (spaces don't matter)
    // will be used to generate snippets that can be included in the doxygen doc;
    // the first line is the tag
    exampleblock << "STOCHDYN\n";
    exampleblock << "# NTSD    0,1 controls stochastic dynamics mode\n";
    exampleblock << "#         0: do not do stochastic dynamics (default)\n";
    exampleblock << "#         1: do stochastic dynamics\n";
    exampleblock << "# NTFR    0..3 defines atomic friction coefficients gamma\n";
    exampleblock << "#         0: set gamma to 0.0 (default)\n";
    exampleblock << "#         1: set gamma to CFRIC\n";
    exampleblock << "#         2: set gamma to CFRIC*GAM0\n";
    exampleblock << "#         3: set gamma to CFRIC*w where w approximates the solvent-accessible \n";
    exampleblock << "#            surface area as described in the Stochastic Dynamics Chapter in Vol.2 of the manual \n";
    exampleblock << "# NSFR    > 0 recalculate gamma every NSFR steps\n";
    exampleblock << "# NBREF   > 0 threshold number of neighbour atoms for a buried atom\n";
    exampleblock << "# RCUTF   >= 0.0 interatomic distance considered when calculating gamma\n";
    exampleblock << "# CFRIC   >= 0.0 global weighting for gamma\n";
    exampleblock << "# TEMPSD  >= 0.0 temperature of stochastic bath\n";
    exampleblock << "#\n";
    exampleblock << "#     NTSD     NTFR     NSFR   NBREF  RCUTF    CFRIC    TEMPSD\n";
    exampleblock << "         0        1        0       6    0.3     91.0     300.0\n";
    exampleblock << "END\n";


    std::string blockname = "STOCHDYN";
    Block block(blockname, exampleblock.str());

    param.stochastic.sd=0;

    if (block.read_buffer(m_block[blockname], false) == 0) {
        block_read.insert(blockname);

        block.get_next_parameter("NTSD", param.stochastic.sd, "", "0,1");
        block.get_next_parameter("NTFR", param.stochastic.ntfr, "", "0,1,2,3");
        block.get_next_parameter("NSFR", param.stochastic.nsfr, ">0", "");
        block.get_next_parameter("NBREF", param.stochastic.nbref, ">0", "");
        block.get_next_parameter("RCUTF", param.stochastic.rcutf, ">=0.0", "");
        block.get_next_parameter("CFRIC", param.stochastic.cfric, ">=0.0", "");
        block.get_next_parameter("TEMPSD", param.stochastic.temp, ">=0.0", "");

        block.get_final_messages();
    }
}

/**
 * @section ewarn EWARN block
 * @snippet snippets/snippets.cc EWARN
 */
void io::In_Parameter::read_EWARN(simulation::Parameter & param,
                                  std::ostream & os) {
    DEBUG(8, "reading EWARN");

    std::stringstream exampleblock;
    // lines starting with 'exampleblock<<"' and ending with '\n";' (spaces don't matter)
    // will be used to generate snippets that can be included in the doxygen doc;
    // the first line is the tag
    exampleblock << "EWARN\n";
    exampleblock << "# MAXENER issue a warning if total energy is larger than this value\n";
    exampleblock << "#\n";
    exampleblock << "# MAXENER\n";
    exampleblock << "   100000\n";
    exampleblock << "END\n";

    std::string blockname = "EWARN";
    Block block(blockname, exampleblock.str());

    if (block.read_buffer(m_block[blockname], false) == 0) {
        block_read.insert(blockname);

        block.get_next_parameter("MAXENER", param.ewarn.limit, "", "");

        block.get_final_messages();
    } else {
#ifndef HAVE_ISNAN
        io::messages.add("std::isnan() is not available for your compilation. "
                         "Consider using the EWARN block.",
                         "In_Parameter", io::message::warning);
#endif
    }
}

/**
 * @section multistep MULTISTEP block
 * @snippet snippets/snippets.cc MULTISTEP
 */
void io::In_Parameter::read_MULTISTEP(simulation::Parameter & param,
                                      std::ostream & os) {
    DEBUG(8, "reading MULTISTEP");

    std::stringstream exampleblock;
    // lines starting with 'exampleblock<<"' and ending with '\n";' (spaces don't matter)
    // will be used to generate snippets that can be included in the doxygen doc;
    // the first line is the tag
    exampleblock << "MULTISTEP\n";
    exampleblock << "#   STEPS calculate non-bonded every STEPSth step.\n";
    exampleblock << "#   BOOST 0,1\n";
    exampleblock << "#         0: stored forces of STEPSth step are added every step\n";
    exampleblock << "#         1: stored forces of STEPSth setp are multiplied by STEPS\n";
    exampleblock << "#            and added every STEPSth step (default)\n";
    exampleblock << "#\n";
    exampleblock << "#   STEPS   BOOST\n";
    exampleblock << "        0       0\n";
    exampleblock << "END\n";

    std::string blockname = "MULTISTEP";
    Block block(blockname, exampleblock.str());

    if (block.read_buffer(m_block[blockname], false) == 0) {
        block_read.insert(blockname);

        int boost;
        block.get_next_parameter("STEPS", param.multistep.steps, ">=0", "");
        block.get_next_parameter("BOOST", boost, "", "0,1");

        switch (boost) {
            case 0:
                param.multistep.boost = false;
                break;
            case 1:
                param.multistep.boost = true;
                break;
            default:
                break;
        }
        block.get_final_messages();
    }
}

/**
 * @section montecarlo CHEMICALMONTECARLO block
 * @snippet snippets/snippets.cc CHEMICALMONTECARLO
 */
void io::In_Parameter::read_CHEMICALMONTECARLO(simulation::Parameter & param,
                                       std::ostream & os) {
    DEBUG(8, "reading CHEMICALMONTECARLO");

    std::stringstream exampleblock;
    // lines starting with 'exampleblock<<"' and ending with '\n";' (spaces don't matter)
    // will be used to generate snippets that can be included in the doxygen doc;
    // the first line is the tag
    exampleblock << "CHEMICALMONTECARLO\n";
    exampleblock << "#\n";
    exampleblock << "#     MC  MCSTEPS   MCDLAM\n";
    exampleblock << "       0        1      0.5\n";
    exampleblock << "END\n";

    std::string blockname = "CHEMICALMONTECARLO";
    Block block(blockname, exampleblock.str());

    if (block.read_buffer(m_block[blockname], false) == 0) {
        block_read.insert(blockname);

        int mc;
        block.get_next_parameter("MC", mc, "", "0,1");
        block.get_next_parameter("MCSTEPS", param.montecarlo.steps, ">=0", "");
        block.get_next_parameter("MCDLAM", param.montecarlo.dlambda, ">=0", "");

        switch (mc) {
            case 0: param.montecarlo.mc = mc;
                break;
            case 1: param.montecarlo.mc = mc;
                break;
            default:
                break;
        }

        block.get_final_messages();
    }
}

/**
 * @section polarise POLARISE block
 * @snippet snippets/snippets.cc POLARISE
 */
void io::In_Parameter::read_POLARISE(simulation::Parameter & param,
                                     std::ostream & os) {
    DEBUG(8, "reading POLARISE");

    std::stringstream exampleblock;
    // lines starting with 'exampleblock<<"' and ending with '\n";' (spaces don't matter)
    // will be used to generate snippets that can be included in the doxygen doc;
    // the first line is the tag
    exampleblock << "POLARISE\n";
    exampleblock << "# COS      0,1,2 use polarisation\n";
    exampleblock << "#          0: don't use polarisation (default)\n";
    exampleblock << "#          1: use charge-on-spring model for dipolar polarisation\n";
    exampleblock << "#          2: use charge-on-spring model for dipolar polarisation with off atom site\n";
    exampleblock << "# EFIELD   0,1 controls evaluation site for electric field\n";
    exampleblock << "#          0: evaluate at atom position\n";
    exampleblock << "#          1: evaluate at cos position\n";
    exampleblock << "# MINFIELD >0.0 convergence criterion in terms of the el. field (dU/(|qO|*dOH))\n";
    exampleblock << "#          where dU  .. maximum change in energy due to the change in field\n";
    exampleblock << "#                       [typically 2.5 kJ/mol]\n";
    exampleblock << "#                qO  .. charge of an oxygen atom\n";
    exampleblock << "#                dOH .. length of OH bond\n";
    exampleblock << "# DAMP     0,1 controls polarisability damping\n";
    exampleblock << "#          0: don't damp polarisability\n";
    exampleblock << "#          1: damp polarisability (with paramaters from topology)\n";
    exampleblock << "# WRITE    > 0 write COS positions to special trajectory\n";
    exampleblock << "#          0: don't write\n";
    exampleblock << "#         >0: write COS positions every WRITEth step\n";
    exampleblock << "#\n";
    exampleblock << "#     COS  EFIELD MINFIELD    DAMP  WRITE\n";
    exampleblock << "        0       0      2.5       0      0\n";
    exampleblock << "END\n";


    std::string blockname = "POLARISE";
    Block block(blockname, exampleblock.str());

    if (block.read_buffer(m_block[blockname], false) == 0) {
        block_read.insert(blockname);

        int cos, damp, efield;
        block.get_next_parameter("COS", cos, "", "0,1,2");
        block.get_next_parameter("EFIELD", efield, "", "0,1");
        block.get_next_parameter("MINFIELD", param.polarise.minfield, ">0.0", "");
        block.get_next_parameter("DAMP", damp, "", "0,1");
        block.get_next_parameter("WRITE", param.polarise.write, ">=0", "");

        switch (cos) {
            case 0:
            {
                param.polarise.cos = 0;
                param.polarise.write = 0;
                break;
            }
            case 1:
            {
                param.polarise.cos = 1;
                param.force.interaction_function = simulation::pol_lj_crf_func;
                break;
            }
            case 2:
            {
                param.polarise.cos = 2;
                param.force.interaction_function = simulation::pol_off_lj_crf_func;
                break;
            }

            default:
                break;
        }

        switch (efield) {
            case 0: param.polarise.efield_site = simulation::ef_atom;
                break;
            case 1: param.polarise.efield_site = simulation::ef_cos;
                break;
            default:
                break;
        }

        switch (damp) {
            case 0: param.polarise.damp = false;
                break;
            case 1: param.polarise.damp = true;
                break;
            default:
                break;
        }

        if (!param.polarise.cos)
            param.polarise.write = 0;

        if (param.polarise.damp && !param.polarise.cos) {
            io::messages.add("POLARISE block: DAMP is ignored if no polarisation is used",
                             "In_Parameter", io::message::warning);
        }

        block.get_final_messages();
    }
} //POLARISE

/**
 * @section randomnumbers RANDOMNUMBERS block
 * @snippet snippets/snippets.cc RANDOMNUMBERS
 */
void io::In_Parameter::read_RANDOMNUMBERS(simulation::Parameter & param,
                                          std::ostream & os) {
    DEBUG(8, "reading RANDOMNUMBERS");

    std::stringstream exampleblock;
    // lines starting with 'exampleblock<<"' and ending with '\n";' (spaces don't matter)
    // will be used to generate snippets that can be included in the doxygen doc;
    // the first line is the tag
    exampleblock << "RANDOMNUMBERS\n";
    exampleblock << "# NTRNG 0,1 random number generator\n";
    exampleblock << "#         0 use G96 algorithm (default)\n";
    exampleblock << "#         1 use GSL library\n";
    exampleblock << "# NTGSL -1.. GSL random number generation algorithm\n";
    exampleblock << "#         -1: use default algorithm (mt19937)\n";
    exampleblock << "#       >=0 : run contrib/rng_gsl for a list of possible arguments\n";
    exampleblock << "#\n";
    exampleblock << "#   NTRNG   NTGSL\n";
    exampleblock << "        1      -1\n";
    exampleblock << "END\n";


    std::string blockname = "RANDOMNUMBERS";
    Block block(blockname, exampleblock.str());

    if (block.read_buffer(m_block[blockname], false) == 0) {
        block_read.insert(blockname);

        int rng;
        block.get_next_parameter("NTRNG", rng, "", "0,1");
        block.get_next_parameter("NTGSL", param.rng.gsl_rng, ">=0", "-1");

        switch (rng) {
            case 0:
                param.rng.rng = simulation::random_g96;
                break;
            case 1:
                param.rng.rng = simulation::random_gsl;
                break;
            default:
                break;
        }

        math::RandomGenerator::check(param);
        block.get_final_messages();
    }
} // RANDOMNUMBERS

/**
 * @section EDS EDS block
 * @snippet snippets/snippets.cc EDS

 */
void io::In_Parameter::read_EDS(simulation::Parameter & param,
                                std::ostream & os) {
    DEBUG(8, "reading EDS");

    std::stringstream exampleblock;
    // lines starting with 'exampleblock<<"' and ending with '\n";' (spaces don't matter)
    // will be used to generate snippets that can be included in the doxygen doc;
    // the first line should be the blockname and is used as snippet tag
    exampleblock << "EDS\n";
    exampleblock << "# EDS        0,1\n";
    exampleblock << "#              0: no enveloping distribution sampling (EDS) [default]\n";
    exampleblock << "#              1: enveloping distribution sampling\n";
    exampleblock << "# ALPHLJ: >= 0.0 Lennard-Jones soft-core parameter\n";
    exampleblock << "#  ALPHC: >= 0.0 Coulomb-RF soft-core parameter\n";
    exampleblock << "# FORM       1-3\n";
    exampleblock << "#              1: Single s Hamiltonian\n";
    exampleblock << "#              2: Hamiltonian with NUMSTATES*(NUMSTATES-1)/2 (pairwise) S parameters\n";
    exampleblock << "#              3: Hamiltonian with (NUMSTATES-1) S parameters\n";
    exampleblock << "# NUMSTATES >1  : number of states\n";
    exampleblock << "# if NUMSTATES != 3:\n";
    exampleblock << "# S         >0.0: smoothness parameter(s)\n";
    exampleblock << "# if NUMSTATES == 3:\n";
    exampleblock << "# i   j   S     : state pair i j and associated s parameter\n";
    exampleblock << "# EIR           : energy offsets for states\n";
    exampleblock << "#\n";
    exampleblock << "# EDS\n";
    exampleblock << "  1\n";
    exampleblock << "# ALPHLJ  ALPHC  FORM  NUMSTATES\n";
    exampleblock << "  0.0     0.0       2          3\n";
    exampleblock << "# S\n";
    exampleblock << "  0.2  0.01 0.1\n";
    exampleblock << "# EIR\n";
    exampleblock << "  0   20   40\n";
    exampleblock << "#\n";
    exampleblock << "# ---- OR: example for FORM = 3:\n";
    exampleblock << "#\n";
    exampleblock << "# EDS\n";
    exampleblock << "  1\n";
    exampleblock << "# ALPHLJ  ALPHC  FORM  NUMSTATES\n";
    exampleblock << "  0.0     0.0       3          3\n";
    exampleblock << "# i  j  S\n";
    exampleblock << "  1  2  0.1\n";
    exampleblock << "  2  3  0.5\n";
    exampleblock << "# EIR\n";
    exampleblock << "  0   20   40\n";
    exampleblock << "END\n";


    std::string blockname = "EDS";
    Block block(blockname, exampleblock.str());

    if (block.read_buffer(m_block[blockname], false) == 0) {
        block_read.insert(blockname);

        int eds, form;
        double soft_lj, soft_crf;
        block.get_next_parameter("EDS", eds, "", "0,1");
        block.get_next_parameter("ALPHLJ", soft_lj, ">=0", "");
        block.get_next_parameter("ALPHC", soft_crf, ">=0", "");
        block.get_next_parameter("FORM", form, "", "1,2,3");
        block.get_next_parameter("NUMSTATES", param.eds.numstates, ">=2", "");

        switch (eds) {
            case 0:
                param.eds.eds = 0;
                param.eds.numstates = 0;
                break;
            case 1:
                param.eds.eds = 1;
                break;
            default:
                break;
        }

        if (!param.eds.eds) {
          block.get_final_messages();
          return;
        }

        param.eds.soft_vdw = soft_lj;
        param.eds.soft_crf = soft_crf;
        if (soft_lj > 0.0 || soft_crf > 0.0)
            param.setDevelop("Soft-core EDS is under development.");

        switch (form) {
            case 1: {
                param.eds.form = simulation::single_s;
                // read in 1 S value
                param.eds.s.resize(1, 1.0);
                block.get_next_parameter("S[0]", param.eds.s[0], ">0", "");
                break;
            }
            case 2: {
                param.eds.form = simulation::multi_s;
                const unsigned int n = param.eds.numstates;
                param.eds.s.resize((n * (n - 1)) / 2, 1.0);
                for (unsigned int pair = 0; pair < param.eds.s.size(); pair++) {
                    std::string idx = io::to_string(pair);
                    block.get_next_parameter("S["+idx+"]", param.eds.s[pair], ">0", "");
                }
                break;
            }
            case 3: {
                param.eds.form = simulation::pair_s;
                const unsigned int n = param.eds.numstates;
                param.eds.s.resize(n - 1, 1.0);
                param.eds.pairs.resize(n - 1);
                for (unsigned int pair = 0; pair < param.eds.s.size(); pair++) {
                    std::string idx = io::to_string(pair);
                    block.get_next_parameter("i["+idx+"]", param.eds.pairs[pair].i, "", "");
                    block.get_next_parameter("j["+idx+"]", param.eds.pairs[pair].j, "", "");
                    block.get_next_parameter("S["+idx+"]", param.eds.s[pair], ">0", "");
                }
                break;
            }
            default:
                break;
        }

        param.eds.eir.resize(param.eds.numstates, 0.0);
        for (unsigned int i = 0; i < param.eds.numstates; i++) {
            std::string idx = io::to_string(i);
            block.get_next_parameter("EIR["+idx+"]", param.eds.eir[i], "", "");
        }

        block.get_final_messages();
    }
}

/**
* @section AEDS AEDS block
* @snippet snippets/snippets.cc AEDS

*/
void io::In_Parameter::read_AEDS(simulation::Parameter & param,
  std::ostream & os) {
  DEBUG(8, "reading AEDS");

  std::stringstream exampleblock;
  // lines starting with 'exampleblock<<"' and ending with '\n";' (spaces don't matter)
  // will be used to generate snippets that can be included in the doxygen doc;
  // the first line should be the blockname and is used as snippet tag
  exampleblock << "AEDS\n";
  exampleblock << "# AEDS       0,1\n";
  exampleblock << "#              0: no accelerated enveloping distribution sampling (A-EDS) [default]\n";
  exampleblock << "#              1: accelerated enveloping distribution sampling\n";
  exampleblock << "# ALPHLJ: >= 0.0 Lennard-Jones soft-core parameter\n";
  exampleblock << "#  ALPHC: >= 0.0 Coulomb-RF soft-core parameter\n";
  exampleblock << "# FORM       1-4\n";
  exampleblock << "#              1: A-EDS with fixed parameters\n";
  exampleblock << "#              2: fixed Emax and Emin parameters, search for offset parameters\n";
  exampleblock << "#              3: search for Emax and Emin parameters, fixed offset parameters\n";
  exampleblock << "#              4: search for Emax, Emin and offset parameters\n";
  exampleblock << "# NUMSTATES >1  : number of states\n";
  exampleblock << "# EMAX          : A-EDS parameter Emax\n";
  exampleblock << "# EMIN          : A-EDS parameter Emin\n";
  exampleblock << "# EIR           : energy offsets for states\n";
  exampleblock << "# NTIAEDSS   0,1\n";
  exampleblock << "#              0: read A-EDS parameter search configuration from input configuration\n";
  exampleblock << "#              1: initialize A-EDS parameter search\n";
  exampleblock << "# RESTREMIN  0,1\n";
  exampleblock << "#              0: do not restrict Emin >= minimum average end-state energy\n";
  exampleblock << "#              1: restrict Emin >= minimum average end-state energy before all states have been visited at least once\n";
  exampleblock << "# BMAXTYPE   1,2\n";
  exampleblock << "#              1: absolute maximum energy barrier between the states in energy units\n";
  exampleblock << "#              2: multiples of the standard deviation of the energy of the end-state with the lowest average energy\n";
  exampleblock << "# BMAX          : maximum energy barrier parameter\n";
  exampleblock << "# ASTEPS        : have-life in simulation steps of the exponential averaged energy difference between the end-states at the begining of the run\n";
  exampleblock << "# BSTEPS        : have-life in simulation steps of the exponential averaged energy difference between the end-states at the end of the run\n";
  exampleblock << "#\n";
  exampleblock << "# AEDS\n";
  exampleblock << "  1\n";
  exampleblock << "# ALPHLJ  ALPHC  FORM  NUMSTATES\n";
  exampleblock << "  0.0     0.0       4          5\n";
  exampleblock << "# EMAX  EMIN\n";
  exampleblock << "  10    -50\n";
  exampleblock << "# EIR\n";
  exampleblock << "  0   -5   -140   -560   -74\n";
  exampleblock << "# NTIAEDSS  RESTREMIN  BMAXTYPE  BMAX  ASTEPS  BSTEPS\n";
  exampleblock << "  1         1          2         3     500     50000\n";
  exampleblock << "END\n";



  std::string blockname = "AEDS";
  Block block(blockname, exampleblock.str());

  if (block.read_buffer(m_block[blockname], false) == 0) {
    block_read.insert(blockname);

    int aeds, form;
    double soft_lj, soft_crf;
    block.get_next_parameter("AEDS", aeds, "", "0,1");
    block.get_next_parameter("ALPHLJ", soft_lj, ">=0", "");
    block.get_next_parameter("ALPHC", soft_crf, ">=0", "");
    block.get_next_parameter("FORM", form, "", "1,2,3,4");
    block.get_next_parameter("NUMSTATES", param.eds.numstates, ">=2", "");

    if (param.eds.eds != 1) {
      switch (aeds) {
      case 0:
        param.eds.eds = 0;
        param.eds.numstates = 0;
        break;
      case 1:
        param.eds.eds = 2;
        break;
      default:
        break;
      }
    }
    else {
      io::messages.add("AEDS block: AEDS cannot be used in combination with EDS.",
                                 "In_Parameter", io::message::error);
    }

    if (!param.eds.eds) {
      block.get_final_messages();
      return;
    }

    param.eds.soft_vdw = soft_lj;
    param.eds.soft_crf = soft_crf;
    if (soft_lj > 0.0 || soft_crf > 0.0)
      param.setDevelop("Soft-core EDS is under development.");

    switch (form) {
    case 1: {
      param.eds.form = simulation::aeds;
      break;
    }
    case 2: {
      param.eds.form = simulation::aeds_search_eir;
      break;
    }
    case 3: {
      param.eds.form = simulation::aeds_search_emax_emin;
      break;
    }
    case 4: {
      param.eds.form = simulation::aeds_search_all;
      break;
    }
    default:
      break;
    }

    block.get_next_parameter("EMAX", param.eds.emax, "", "");
    block.get_next_parameter("EMIN", param.eds.emin, "", "");

    if (param.eds.emin > param.eds.emax) {
      io::messages.add("AEDS paramater EMIN is larger than EMAX",
        "In_Parameter", io::message::warning);
      return;
    }

    param.eds.eir.resize(param.eds.numstates, 0.0);
    for (unsigned int i = 0; i < param.eds.numstates; i++) {
      std::string idx = io::to_string(i);
      block.get_next_parameter("EIR[" + idx + "]", param.eds.eir[i], "", "");
    }

    int ntia, restremin;
    block.get_next_parameter("NTIAEDSS",ntia, "", "0,1");
    switch (ntia) {
    case 0:
      param.eds.initaedssearch = false;
      break;
    case 1:
      param.eds.initaedssearch = true;
      break;
    default:
      break;
    }
    block.get_next_parameter("RESTREMIN", restremin, "", "0,1");
    switch (restremin) {
    case 0:
      param.eds.fullemin = true;
      break;
    case 1:
      param.eds.fullemin = false;
      break;
    default:
      break;
    }
    block.get_next_parameter("BMAXTYPE", param.eds.bmaxtype, "", "1,2");
    block.get_next_parameter("BMAX", param.eds.setbmax, ">0", "");
    block.get_next_parameter("ASTEPS", param.eds.asteps, ">0", "");
    block.get_next_parameter("BSTEPS", param.eds.bsteps, ">0", "");

    param.eds.searchemax = 0.0;
    param.eds.emaxcounts = 0;
    param.eds.oldstate = 0;

    param.eds.lnexpde.resize(param.eds.numstates, 0.0);
    param.eds.statefren.resize(param.eds.numstates, 0.0);
    param.eds.visitedstates.resize(param.eds.numstates, false);
    param.eds.visitcounts.resize(param.eds.numstates, 0);
    param.eds.avgenergy.resize(param.eds.numstates, 0.0);
    param.eds.eiravgenergy.resize(param.eds.numstates, 0.0);
    param.eds.bigs.resize(param.eds.numstates, 0.0);
    param.eds.stdevenergy.resize(param.eds.numstates, 0.0);

    block.get_final_messages();
  }
}

/**
 * @section LAMBDAS LAMBDAS block
 * @snippet snippets/snippets.cc LAMBDAS
 */
void io::In_Parameter::read_LAMBDAS(simulation::Parameter & param,
                                    std::ostream & os) {
    DEBUG(8, "reading LAMBDAS");

    std::stringstream exampleblock;
    // lines starting with 'exampleblock<<"' and ending with '\n";' (spaces don't matter)
    // will be used to generate snippets that can be included in the doxygen doc;
    // the first line is the tag
    exampleblock << "LAMBDAS\n";
    exampleblock << "# NTIL    off(0), on(1)\n";
    exampleblock << "#         0: no special treatment of interactions with individual lambda-values\n";
    exampleblock << "#         1: interactions are treated with special individual lambda-values\n";
    exampleblock << "# NTLI(1..)  interaction type to treat with individual lambda:\n";
    exampleblock << "#            bond(1), angle(2), dihedral(3), improper(4), vdw(5), vdw_soft(6),\n";
    exampleblock << "#            crf(7), crf_soft(8), distanceres(9), distancefield(10),\n";
    exampleblock << "#            dihedralres(11), mass(12)\n";
    exampleblock << "# NILG1, NILG2 energy groups of interactions that are treated with individual\n";
    exampleblock << "#              lambda values\n";
    exampleblock << "# ALI, BLI, CLI, DLI, ELI polynomial coefficients linking the individual lambda-\n";
    exampleblock << "#                         values to the overall lambda-value\n";
    exampleblock << "# NTIL\n";
    exampleblock << "   1\n";
    exampleblock << "# NTLI NILG1  NILG2  ALI   BLI   CLI   DLI   ELI\n";
    exampleblock << "    7      1      3    0     0     1     0     0\n";
    exampleblock << "END\n";


    std::string blockname = "LAMBDAS";
    Block block(blockname, exampleblock.str());

    if (block.read_buffer(m_block[blockname], false) == 0) {
        block_read.insert(blockname);

        int num = block.numlines()-3;

        std::string nm;
        simulation::interaction_lambda_enum j;
        int n1, n2;
        double a, b, c, d, e;
        block.get_next_parameter("NTIL", nm, "", "on,off,1,0");
        DEBUG(10, "read NTIL " << nm);

        if (nm == "on" || nm == "1")
            param.lambdas.individual_lambdas = true;
        else if (nm == "off" || nm == "0") {
            param.lambdas.individual_lambdas = false;
            return;
        }

        if (param.perturbation.perturbation == false) {
            io::messages.add("LAMBDAS block without perturbation is ignored",
                             "In_Parameter", io::message::warning);
            return;
        }

        // the full matrices for the energy groups were created and
        // filled with a, b, c, e = 0 and d=1 when the FORCE block was read in
        // that way, they are also defined if you do not give the LAMBDAS block
        // we cannot initialize them earlier, because they depend on the
        // energy groups

        int maxnilg = param.force.energy_group.size();
        for (int i = 0; i < num; ++i) {
            std::string idx = io::to_string(i);
            block.get_next_parameter("NTLI["+idx+"]", nm, "", "1, bond, 2, angle, 3, dihedral, 4, improper, 5, vdw, 6, vdw_soft, 7, crf, 8, crf_soft, 9, distanceres, 10, distancefield, 11, dihedralres, 12, mass");
            block.get_next_parameter("NILG1["+idx+"]", n1, ">0", "");
            block.get_next_parameter("NILG2["+idx+"]", n2, ">0", "");
            block.get_next_parameter("ALI["+idx+"]", a, "", "");
            block.get_next_parameter("BLI["+idx+"]", b, "", "");
            block.get_next_parameter("CLI["+idx+"]", c, "", "");
            block.get_next_parameter("DLI["+idx+"]", d, "", "");
            block.get_next_parameter("ELI["+idx+"]", e, "", "");
            DEBUG(10, "read : " << nm << n1 << n2 << a << b << c << d << e);

            if (n1 > maxnilg || n2 > maxnilg) {
                io::messages.add("LAMBDAS block: NILG1 and NILG2 need to be smaller than the number of energy groups",
                                 "In_Parameter", io::message::error);
                return;
            }

            if (n2 < n1) {
                io::messages.add("only give NILG2 >= NILG1 in LAMBDAS BLOCK",
                                 "In_Parameter", io::message::error);
            }

            if (block.error()){
              block.get_final_messages();
              return;
            }

            n1--;
            n2--;

            if (nm == "bond" || nm == "1")
                j = simulation::bond_lambda;
            else if (nm == "angle" || nm == "2")
                j = simulation::angle_lambda;
            else if (nm == "dihedral" || nm == "3")
                j = simulation::dihedral_lambda;
            else if (nm == "improper" || nm == "4")
                j = simulation::improper_lambda;
            else if (nm == "vdw" || nm == "5")
                j = simulation::lj_lambda;
            else if (nm == "vdw_soft" || nm == "6")
                j = simulation::lj_softness_lambda;
            else if (nm == "crf" || nm == "7")
                j = simulation::crf_lambda;
            else if (nm == "crf_soft" || nm == "8")
                j = simulation::crf_softness_lambda;
            else if (nm == "distanceres" || nm == "9")
                j = simulation::disres_lambda;
            else if (nm == "distancefield" || nm == "10")
                j = simulation::disfield_lambda;
            else if (nm == "dihedralres" || nm == "11")
                j = simulation::dihres_lambda;
            else if (nm == "mass" || nm == "12")
                j = simulation::mass_lambda;
            else {
                io::messages.add("unknown lambda type in LAMBDAS block: " + nm,
                                 "In_Parameter", io::message::error);
                return;
            }

            // and now replace the matrix with the numbers we just read in
            if (j != simulation::lj_lambda &&
                j != simulation::lj_softness_lambda &&
                j != simulation::crf_lambda &&
                j != simulation::crf_softness_lambda &&
                n1 != n2)
                io::messages.add("NILG1 != NILG2 in LAMBDAS block only allowed for nonbonded interactions",
                                 "In_Parameter", io::message::warning);

            param.lambdas.a[j][n1][n2] = a;
            param.lambdas.a[j][n2][n1] = a;
            param.lambdas.b[j][n1][n2] = b;
            param.lambdas.b[j][n2][n1] = b;
            param.lambdas.c[j][n1][n2] = c;
            param.lambdas.c[j][n2][n1] = c;
            param.lambdas.d[j][n1][n2] = d;
            param.lambdas.d[j][n2][n1] = d;
            param.lambdas.e[j][n1][n2] = e;
            param.lambdas.e[j][n2][n1] = e;
        }
        block.get_final_messages();
    }
}

/**
 * @section precalclam PRECALCLAM block
 * @snippet snippets/snippets.cc PRECALCLAM
 */
void io::In_Parameter::read_PRECALCLAM(simulation::Parameter & param,
        std::ostream & os) {
    DEBUG(8, "read PRECALCLAM");

    std::stringstream exampleblock;
    // lines starting with 'exampleblock<<"' and ending with '\n";' (spaces don't matter)
    // will be used to generate snippets that can be included in the doxygen doc;
    // the first line is the tag
    exampleblock << "PRECALCLAM\n";
    exampleblock << "# NRLAM   0  : off\n";
    exampleblock << "#         >1 : precalculating energies for NRLAM extra lambda values\n";
    exampleblock << "# MINLAM  between 0 and 1: minimum lambda value to precalculate energies\n";
    exampleblock << "# MAXLAM  between MINLAM and 1: maximum lambda value to precalculate energies\n";
    exampleblock << "# NRLAM	  MINLAM   MAXLAM\n";
    exampleblock << "   100      0.0        1.0\n";
    exampleblock << "END\n";

    std::string blockname = "PRECALCLAM";
    Block block(blockname, exampleblock.str());

    if (block.read_buffer(m_block[blockname], false) == 0) {
        block_read.insert(blockname);

        block.get_next_parameter("NRLAM", param.precalclam.nr_lambdas, ">=0", "");
        block.get_next_parameter("MINLAM", param.precalclam.min_lam, ">=0 && <=1", "");
        block.get_next_parameter("MAXLAM", param.precalclam.max_lam, ">=0 && <=1", "");

        if (param.precalclam.min_lam >= param.precalclam.max_lam)
          io::messages.add("PRECALCLAM block: MINLAM should be smaller than MAXLAM",
            "In_Parameter", io::message::error);

    block.get_final_messages();

  }

} // PRECALCLAM

/**
 * @section nonbonded NONBONDED block
 * @snippet snippets/snippets.cc NONBONDED
 */
void io::In_Parameter::read_NONBONDED(simulation::Parameter & param,
                                      std::ostream & os) {
    DEBUG(8, "reading NONBONDED");

    std::stringstream exampleblock;
    // lines starting with 'exampleblock<<"' and ending with '\n";' (spaces don't matter)
    // will be used to generate snippets that can be included in the doxygen doc;
    // the first line is the tag
    exampleblock << "NONBONDED\n";
    exampleblock << "# NLRELE    1-3 method to handle electrostatic interactions\n";
    exampleblock << "#    -1 : reaction-field (LSERF compatibility mode)\n";
    exampleblock << "#     0 : no electrostatic interactions\n";
    exampleblock << "#     1 : reaction-field\n";
    exampleblock << "#     2 : Ewald method\n";
    exampleblock << "#     3 : P3M method\n";
    exampleblock << "# APPAK     >= 0.0 reaction-field inverse Debye screening length\n";
    exampleblock << "# RCRF      >= 0.0 reaction-field radius\n";
    exampleblock << "#   0.0 : set to infinity\n";
    exampleblock << "# EPSRF     = 0.0 || > 1.0 reaction-field permittivity\n";
    exampleblock << "#   0.0 : set to infinity\n";
    exampleblock << "# NSLFEXCL  0,1 contribution of excluded atoms to reaction field\n";
    exampleblock << "#     0 : contribution turned off\n";
    exampleblock << "#     1 : contribution considered (default)\n";
    exampleblock << "# NSHAPE    -1..10 lattice sum charge-shaping function\n";
    exampleblock << "#    -1 : gaussian\n";
    exampleblock << "# 0..10 : polynomial\n";
    exampleblock << "# ASHAPE    > 0.0 width of the lattice sum charge-shaping function\n";
    exampleblock << "# NA2CALC   0..4 controls evaluation of lattice sum A2 term\n";
    exampleblock << "#     0 : A2 = A2~ = 0\n";
    exampleblock << "#     1 : A2~ exact, A2 = A2~\n";
    exampleblock << "#     2 : A2 numerical, A2~ = A2\n";
    exampleblock << "#     3 : A2~ exact from Ewald or from mesh and atom coords, A2 numerical\n";
    exampleblock << "#     4 : A2~ averaged from mesh only, A2 numerical\n";
    exampleblock << "# TOLA2     > 0.0 tolerance for numerical A2 evaluation\n";
    exampleblock << "# EPSLS      = 0.0 || > 1.0 lattice sum permittivity (0.0 = tinfoil)\n";
    exampleblock << "# NKX, NKY, NKZ > 0 maximum absolute Ewald k-vector components\n";
    exampleblock << "# KCUT       > 0.0 Ewald k-space cutoff\n";
    exampleblock << "# NGX, NGY, NGZ > 0 P3M number of grid points\n";
    exampleblock << "# NASORD    1..5 order of mesh charge assignment function\n";
    exampleblock << "# NFDORD    0..5 order of the mesh finite difference operator\n";
    exampleblock << "#     0 : ik - differentiation\n";
    exampleblock << "#  1..5 : finite differentiation\n";
    exampleblock << "# NALIAS    > 0 number of mesh alias vectors considered\n";
    exampleblock << "# NSPORD        order of SPME B-spline functions (not available)\n";
    exampleblock << "# NQEVAL    >= 0 controls accuracy reevaluation\n";
    exampleblock << "#     0 : do not reevaluate\n";
    exampleblock << "#   > 0 : evaluate every NQEVAL steps\n";
    exampleblock << "# FACCUR    > 0.0 rms force error threshold to recompute influence function\n";
    exampleblock << "# NRDGRD    0,1 read influence function\n";
    exampleblock << "#     0 : calculate influence function at simulation start up\n";
    exampleblock << "#     1 : read influence function from file (not yet implemented)\n";
    exampleblock << "# NWRGRD    0,1 write influence function\n";
    exampleblock << "#     0 : do not write\n";
    exampleblock << "#     1 : write at the end of the simulation (not yet implemented)\n";
    exampleblock << "# NLRLJ     0,1 controls long-range Lennard-Jones corrections\n";
    exampleblock << "#     0 : no corrections\n";
    exampleblock << "#     1 : do corrections (not yet implemented)\n";
    exampleblock << "# SLVDNS    > 0.0 average solvent density for long-range LJ correction (ignored)\n";
    exampleblock << "#\n";
    exampleblock << "#   NLRELE\n";
    exampleblock << "         1\n";
    exampleblock << "#    APPAK      RCRF     EPSRF   NSLFEXCL\n";
    exampleblock << "       0.0       1.4      61.0          1\n";
    exampleblock << "#   NSHAPE    ASHAPE    NA2CLC      TOLA2    EPSLS\n";
    exampleblock << "        -1       1.4         2     0.1E-9      0.0\n";
    exampleblock << "#      NKX       NKY       NKZ       KCUT\n";
    exampleblock << "        10        10        10      100.0\n";
    exampleblock << "#      NGX       NGY       NGZ    NASORD    NFDORD    NALIAS    NSPORD\n";
    exampleblock << "        32        32        32         3         2         3         4\n";
    exampleblock << "#   NQEVAL    FACCUR    NRDGRD    NWRGDR\n";
    exampleblock << "    100000       1.6         0         0\n";
    exampleblock << "#    NLRLJ    SLVDNS\n";
    exampleblock << "         0      33.3\n";
    exampleblock << "END\n";


    std::string blockname = "NONBONDED";
    Block block(blockname, exampleblock.str());

    if (block.read_buffer(m_block[blockname], true) == 0) {
        block_read.insert(blockname);

        int method, ls_calculate_a2;

        block.get_next_parameter("NLRELE", method, "", "-1,0,1,2,3");
        block.get_next_parameter("APPAK", param.nonbonded.rf_kappa, ">=0", "");
        block.get_next_parameter("RCRF", param.nonbonded.rf_cutoff, ">=0", "");
        block.get_next_parameter("EPSRF", param.nonbonded.rf_epsilon, ">=1", "0.0");
        block.get_next_parameter("NSLFEXCL", param.nonbonded.selfterm_excluded_atoms, "", "0,1");
        block.get_next_parameter("NSHAPE", param.nonbonded.ls_charge_shape, ">=-1 && <=10", "");
        block.get_next_parameter("ASHAPE", param.nonbonded.ls_charge_shape_width, ">0", "");
        block.get_next_parameter("NA2CLC", ls_calculate_a2, "", "0,1,2,3,4");
        block.get_next_parameter("TOLA2", param.nonbonded.ls_a2_tolerance, ">0.0", "");
        block.get_next_parameter("EPSLS", param.nonbonded.ls_epsilon, ">=1.0", "0.0");
        block.get_next_parameter("NKX", param.nonbonded.ewald_max_k_x, ">0", "");
        block.get_next_parameter("NKY", param.nonbonded.ewald_max_k_y, ">0", "");
        block.get_next_parameter("NKZ", param.nonbonded.ewald_max_k_z, ">0", "");
        block.get_next_parameter("KCUT", param.nonbonded.ewald_kspace_cutoff, ">0.0", "");
        block.get_next_parameter("NGX", param.nonbonded.p3m_grid_points_x, ">0", "");
        block.get_next_parameter("NGY", param.nonbonded.p3m_grid_points_y, ">0", "");
        block.get_next_parameter("NGZ", param.nonbonded.p3m_grid_points_z, ">0", "");
        block.get_next_parameter("NASORD", param.nonbonded.p3m_charge_assignment, "", "1,2,3,4,5");
        block.get_next_parameter("NFDORD", param.nonbonded.p3m_finite_differences_operator, "", "0,1,2,3,4,5");
        block.get_next_parameter("NALIAS", param.nonbonded.p3m_mesh_alias, ">0", "");
        block.get_next_parameter("NSPORD", param.nonbonded.spme_bspline, "", "");
        block.get_next_parameter("NQEVAL", param.nonbonded.accuracy_evaluation, ">=0", "");
        block.get_next_parameter("FACCUR", param.nonbonded.influence_function_rms_force_error, ">0.0", "");
        block.get_next_parameter("NRDGRD", param.nonbonded.influence_function_read, "", "0,1");
        block.get_next_parameter("NWRGRD", param.nonbonded.influence_function_write, "", "0,1");
        block.get_next_parameter("NLRLJ", param.nonbonded.lj_correction, "", "0,1");
        block.get_next_parameter("SLVDNS", param.nonbonded.lj_solvent_density, ">0.0", "");

        if (block.error()) {
          block.get_final_messages();
          return;
        }

        bool do_ls = false;
        switch (method) {
            case 0:
                param.force.nonbonded_crf = 0;
                break;
            case 1:
                param.nonbonded.method = simulation::el_reaction_field;
                param.nonbonded.lserf = false;
                break;
            case -1:
                param.nonbonded.method = simulation::el_reaction_field;
                param.nonbonded.lserf = false;
                break;
            case 2:
                param.nonbonded.method = simulation::el_ewald;
                param.setDevelop("Ewald sum is under development");
                param.nonbonded.lserf = false;
                param.nonbonded.rf_excluded = false;
                do_ls = true;
                break;
            case 3:
                param.nonbonded.method = simulation::el_p3m;
                param.nonbonded.lserf = false;
                param.nonbonded.rf_excluded = false;
                do_ls = true;
                break;
            default:
                break;
        }

        // switch to turn of the contribution of the excluded atoms to the reaction field
        if (param.nonbonded.method == simulation::el_reaction_field
            && param.nonbonded.selfterm_excluded_atoms == 0) {
            param.nonbonded.rf_excluded = false;
            io::messages.add("NONBONDED block: contribution of excluded atoms to the reaction field turned off!",
                             "In_Parameter", io::message::warning);
        }

        if (param.nonbonded.method != simulation::el_reaction_field)
            param.force.interaction_function = simulation::lj_ls_func;

        if (do_ls && param.nonbonded.ls_charge_shape_width > param.pairlist.cutoff_short &&
            fabs(param.nonbonded.ls_charge_shape_width - param.pairlist.cutoff_short) > math::epsilon)
            io::messages.add("NONBONDED block: charge width greater than cutoff! (ASHAPE > RCUTP)",
                             "In_Parameter", io::message::warning);


        switch (ls_calculate_a2) {
            case 0:
                param.nonbonded.ls_calculate_a2 = simulation::ls_a2_zero;
                if (param.nonbonded.method == simulation::el_p3m || param.nonbonded.method == simulation::el_ewald)
                    io::messages.add("NONBONDED block: you are using p3m or ewald but NA2CLC=0.",
                                     "In_Parameter", io::message::warning);
                break;
            case 1:
                param.nonbonded.ls_calculate_a2 = simulation::ls_a2t_exact;
                if (param.nonbonded.method != simulation::el_ewald) {
                    io::messages.add("NONBONDED block: exact A2~ calculation needs Ewald.",
                                     "In_Parameter", io::message::error);
                }
                break;
            case 2:
                param.nonbonded.ls_calculate_a2 = simulation::ls_a2_numerical;
                break;
            case 3:
                param.nonbonded.ls_calculate_a2 = simulation::ls_a2t_exact_a2_numerical;
                break;
            case 4:
                param.nonbonded.ls_calculate_a2 = simulation::ls_a2t_exact_a2_numerical;
                if (param.nonbonded.method != simulation::el_p3m) {
                    io::messages.add("NONBONDED block: averaged A2~ calculation needs P3M.",
                                     "In_Parameter", io::message::error);
                }
                break;
            default:
                io::messages.add("NONBONDED block: A2 calculation method not implemented",
                                 "In_Parameter", io::message::error);
        }

        if (param.nonbonded.p3m_grid_points_x % 2 != 0 ||
            param.nonbonded.p3m_grid_points_y % 2 != 0 ||
            param.nonbonded.p3m_grid_points_z % 2 != 0)
            io::messages.add("NONBONDED block: Illegal value for NGA, NGB or NGC (even)",
                             "In_Parameter", io::message::error);

        if (param.nonbonded.influence_function_read ||
            param.nonbonded.influence_function_write)
            io::messages.add("NONBONDED block: Influence function IO not implemented."
                             " Set NRDGRD and NWRGRD to 0.",
                             "In_Parameter", io::message::error);

        if (param.nonbonded.lj_correction)
            io::messages.add("NONBONDED block: LJ long range correction Switched on."
                             "In_Parameter", io::message::warning);

        block.get_final_messages();
    }
} // NONBONDED

/**
 * @section sasa SASA block
 * @snippet snippets/snippets.cc SASA
 */
void io::In_Parameter::read_SASA(simulation::Parameter & param, std::ostream & os) {
    DEBUG(8, "reading SASA");

    std::stringstream exampleblock;
    // lines starting with 'exampleblock<<"' and ending with '\n";' (spaces don't matter)
    // will be used to generate snippets that can be included in the doxygen doc;
    // the first line is the tag
    exampleblock << "SASA\n";
    exampleblock << "# NTSASA\n";
    exampleblock << "# 0 : not used (default)\n";
    exampleblock << "# 1 : use SASA implicit solvent model\n";
    exampleblock << "# NTVOL\n";
    exampleblock << "# 0 : not used (default)\n";
    exampleblock << "# 1 : use VOLUME correction to SASA implicit solvent model (requires NTSASA = 1)\n";
    exampleblock << "# P_12 >= 0, <= 1 pair parameter for SASA reduction for first neighbours\n";
    exampleblock << "# P_13 >= 0, <= 1 pair parameter for SASA reduction for second neighbours\n";
    exampleblock << "# P_1X >= 0, <= 1 pair parameter for SASA reduction for third and higher neighbours\n";
    exampleblock << "# SIGMAV >0 scaling parameter for volume energy term (kJ.mol^-1.nm^-3)\n";
    exampleblock << "# RSOLV > 0 radius of solvent molecule for SASA calculation (nm)\n";
    exampleblock << "# AS1 > 0 an atom with SASA below this contributes to the VOLUME correction (nm^2)\n";
    exampleblock << "# AS2 > 0 an atom with SASA above this is not considered for the VOLUME correction (nm^2)\n";
    exampleblock << "# atoms with AS1 < SASA < AS2 have a partial contribution determined by a switching function\n";
    exampleblock << "#   NTSASA      NTVOL       P_12      P_13     P_1X   SIGMAV  RSOlV    AS1    AS2\n";
    exampleblock << "         1          1     0.8875    0.3516   0.3516     -100   0.14   0.01   0.02\n";
    exampleblock << "END\n";


    std::string blockname = "SASA";
    Block block(blockname, exampleblock.str());

    if (block.read_buffer(m_block[blockname], false) == 0) {
        block_read.insert(blockname);

        int switch_sasa, switch_volume;
        block.get_next_parameter("NTSASA", switch_sasa, "", "0,1");
        block.get_next_parameter("NTVOL", switch_volume, "", "0,1");
        block.get_next_parameter("P_12", param.sasa.p_12, ">=0.0 && <=1.0", "");
        block.get_next_parameter("P_13", param.sasa.p_13, ">=0.0 && <=1.0", "");
        block.get_next_parameter("P_1X", param.sasa.p_1x, ">=0.0 && <=1.0", "");
        block.get_next_parameter("SIGMAV", param.sasa.sigma_v, ">0", "");
        block.get_next_parameter("RSOLV", param.sasa.r_solv, ">0", "");
        block.get_next_parameter("AS1", param.sasa.min_cut, ">0", "");
        block.get_next_parameter("AS2", param.sasa.max_cut, ">0", "");

        switch(switch_sasa) {
            case 0:
                param.sasa.switch_sasa = false;
                break;
            case 1:
                param.sasa.switch_sasa = true;
                break;
            default:
                param.sasa.switch_sasa = false;
        }

        switch(switch_volume) {
            case 0:
                param.sasa.switch_volume = false;
                break;
            case 1:
                param.sasa.switch_volume = true;
                break;
            default:
                param.sasa.switch_volume = false;
        }

        // check that vol not used without sasa
        if (!param.sasa.switch_sasa && param.sasa.switch_volume) {
            io::messages.add("SASA block: Cannot have NTSASAVOL without NTSASA",
                             "In_Parameter", io::message::error);
        }

        // compute and store upper - lower cutoffs
        param.sasa.cut_diff = param.sasa.max_cut - param.sasa.min_cut;
        if (param.sasa.cut_diff < 0.0 ) {
            io::messages.add("SASA block: Cutoffs: min. is larger than max.",
                             "In_Parameter", io::message::error);
        }
        block.get_final_messages();
    }
}

/**
 * @section localelev LOCALELEV block
 * @snippet snippets/snippets.cc LOCALELEV
 */
void io::In_Parameter::read_LOCALELEV(simulation::Parameter & param,
                                      std::ostream & os) {
    DEBUG(8, "reading LOCALELEV");

    std::stringstream exampleblock;
    // lines starting with 'exampleblock<<"' and ending with '\n";' (spaces don't matter)
    // will be used to generate snippets that can be included in the doxygen doc;
    // the first line is the tag
    exampleblock << "LOCALELEV\n";
    exampleblock << "# NTLES 0,1 controls the use of local elevation.\n";
    exampleblock << "#    0 : not used [default]\n";
    exampleblock << "#    1 : local elevation is applied\n";
    exampleblock << "# NLEPOT >= 0 number of umbrella potentials applied\n";
    exampleblock << "# NTLESA 1..2 controls the reading of the potential definition\n";
    exampleblock << "#    1 : read from startup file\n";
    exampleblock << "#    2 : read from special file (@lud)\n";
    exampleblock << "# NTWLE >= 0 write umbrellas to trajectory every NTWLEth step\n";
    exampleblock << "# NLEPID[1..NLEPOT] IDs of the umbrella potentials\n";
    exampleblock << "# NTLEPFR[1..NLEPOT] 0,1 freeze the umbrella potential\n";
    exampleblock << "#    0 : build up\n";
    exampleblock << "#    1 : freeze\n";
    exampleblock << "# NTLES  NLEPOT  NTLESA  NTWLE\n";
    exampleblock << "      1       2       1      0\n";
    exampleblock << "# NLEPID NLEPFR\n";
    exampleblock << "       1      0\n";
    exampleblock << "       2      1\n";
    exampleblock << "END\n";


    std::string blockname = "LOCALELEV";
    Block block(blockname, exampleblock.str());

    if (block.read_buffer(m_block[blockname], false) == 0) {
        block_read.insert(blockname);

        int onoff, num, read;
        block.get_next_parameter("NTLES", onoff, "", "0,1");
        block.get_next_parameter("NLEPOT", num, ">=0", "");
        block.get_next_parameter("NTLESA", read, "", "1,2");
        block.get_next_parameter("NTWLE", param.localelev.write, ">=0", "");

        switch (onoff) {
            case 0:
                param.localelev.localelev = simulation::localelev_off;
                break;
            case 1:
                param.localelev.localelev = simulation::localelev_on;
                break;
            default:
                param.localelev.localelev = simulation::localelev_off;
        }

        switch (read) {
            case 1:
                param.localelev.read = false;
                break;
            case 2:
                param.localelev.read = true;
                break;
            default:
                param.localelev.read = false;
        }

        // read the umbrellas
        for (int i = 0; i < num; ++i) {
            int id, f;
            block.get_next_parameter("NLEPID", id, ">=1", "");
            block.get_next_parameter("NTLEPFR", f, "", "0,1");
            if (block.error()) {
                block.get_final_messages();
                return;
            }

            bool freeze = (f == 1) ? true : false;
            if (param.localelev.umbrellas.find(id) == param.localelev.umbrellas.end()) {
                param.localelev.umbrellas[id] = !freeze;
            } else {
                std::ostringstream msg;
                msg << "LOCALELEV block: duplicated umbrella potential ID (" << id << ")";
                io::messages.add(msg.str(), "In_Parameter", io::message::error);
                return;
            }
        }         // for umbrellas
        block.get_final_messages();
    }     // if block
}  //LOCALELEV

/**
 * @section bsleusparam BSLEUS block
 * @snippet snippets/snippets.cc BSLEUS
 */
void io::In_Parameter::read_BSLEUS(simulation::Parameter& param, std::ostream& os)
{
    DEBUG(8, "reading BSLEUS");

    std::stringstream exampleblock;
    // lines starting with 'exampleblock<<"' and ending with '\n";' (spaces don't matter)
    // will be used to generate snippets that can be included in the doxygen doc;
    // the first line is the tag
    exampleblock << "BSLEUS\n";
    exampleblock << "#\n";
    exampleblock << "# The general settings for the B&S-LEUS algorithm\n";
    exampleblock << "# BSLEUS:   Dow we use B&S-LEUS?\n";
    exampleblock << "#   0:          Don'use it (default)\n";
    exampleblock << "#   1:          Use it\n";
    exampleblock << "# BUILD:    Are we building?\n";
    exampleblock << "#   0:          No\n";
    exampleblock << "#   1:          Yes\n";
    exampleblock << "# WRITE:    >= 0 Do we write the energies and forces of the Umbrella?\n";
    exampleblock << "#   == 0:          No\n";
    exampleblock << "#   > 0:           Every nth step\n";
    exampleblock << "#\n";
    exampleblock << "# BSLEUS    BUILD   WRITE\n";
    exampleblock << "  1         1       0\n";
    exampleblock << "END\n";

    std::string blockname = "BSLEUS";
    Block block(blockname, exampleblock.str());

    if (block.read_buffer(m_block[blockname], false) == 0) {
        block_read.insert(blockname);

        int use_bsleus, build;
        block.get_next_parameter("BSLEUS", use_bsleus, "", "0,1");
        block.get_next_parameter("BUILD", build, "", "0,1");
        block.get_next_parameter("WRITE", param.bsleus.write, ">=0", "");

        if (block.error()) {
          block.get_final_messages();
          return;
        }


        param.bsleus.bsleus = use_bsleus ? simulation::bsleus_on :
                              simulation::bsleus_off;
        param.bsleus.building = build ? true : false;

        block.get_final_messages();
    }
}
/**
 * @section electric ELECTRIC block
 * @snippet snippets/snippets.cc ELECTRIC
 */
void io::In_Parameter::read_ELECTRIC(simulation::Parameter & param,
                                     std::ostream & os) {
    DEBUG(8, "reading ELECTRIC");

    std::stringstream exampleblock;
    // lines starting with 'exampleblock<<"' and ending with '\n";' (spaces don't matter)
    // will be used to generate snippets that can be included in the doxygen doc;
    // the first line is the tag
    exampleblock << "ELECTRIC\n";
    exampleblock << "# FIELD 0,1 controls the use of applied electric field.\n";
    exampleblock << "#    0 : not used [default]\n";
    exampleblock << "#    1 : electric field is applied\n";
    exampleblock << "# DIPOLE 0,1 controls the calculation of box dipole.\n";
    exampleblock << "#    0 : not used [default]\n";
    exampleblock << "#    1 : box dipole is calculated and written to special trajectory\n";
    exampleblock << "# CURRENT 0,1 controls the calculation of electric currents.\n";
    exampleblock << "#    0 : not used [default]\n";
    exampleblock << "#    1 : electric current is calculated and written to special trajectory\n";
    exampleblock << "# ELECTRIC FIELD COMPONENTS (EF_x, EF_y, EF_z)\n";
    exampleblock << "# 0.0 0.0 0.0\n";
    exampleblock << "# DIPGRP 0..2 controls the groups considered for box dipole calculation\n";
    exampleblock << "#    0 : solute only\n";
    exampleblock << "#    1 : solvent only\n";
    exampleblock << "#    2 : all\n";
    exampleblock << "# NTWDIP >= 0 write dipole box every NTWDIPth step\n";
    exampleblock << "# NTWCUR >= 0 write current every NTWDIPth step\n";
    exampleblock << "# NCURGRP >=0 number of current groups\n";
    exampleblock << "# CURGRP [1..NCURGRP] last atom of the group\n";
    exampleblock << "#  FIELD  DIPOLE CURRENT\n";
    exampleblock << "       1       1       1\n";
    exampleblock << "#   EF_x    EF_y    EF_z\n";
    exampleblock << "     0.0     0.0     0.0\n";
    exampleblock << "# DIPGRP  NTWDIP\n";
    exampleblock << "       0       1\n";
    exampleblock << "# NTWCUR  NCURGRP   CURGRP[1]   CURGRP[2]\n";
    exampleblock << "       1       2        100        1000\n";
    exampleblock << "END\n";


    std::string blockname = "ELECTRIC";
    Block block(blockname, exampleblock.str());

    if (block.read_buffer(m_block[blockname], false) == 0) {
        block_read.insert(blockname);

        int field, dipole, current, ncurgrp;
        block.get_next_parameter("FIELD", field, "", "0,1");
        block.get_next_parameter("DIPOLE", dipole, "", "0,1");
        block.get_next_parameter("CURRENT", current, "", "0,1");
        block.get_next_parameter("EF_x", param.electric.Ef_x, "", "");
        block.get_next_parameter("EF_y", param.electric.Ef_y, "", "");
        block.get_next_parameter("EF_z", param.electric.Ef_z, "", "");
        block.get_next_parameter("DIPGRP", param.electric.dip_groups, "", "0,1,2");
        block.get_next_parameter("NTWDIP", param.electric.dip_write, ">=0", "");
        block.get_next_parameter("NTWCUR", param.electric.cur_write, ">=0", "");
        block.get_next_parameter("NCURGRP", ncurgrp, ">0", "");

        switch (field) {
            case 0:
                param.electric.electric = simulation::electric_off;
                param.electric.Ef_x = 0.0;
                param.electric.Ef_y = 0.0;
                param.electric.Ef_z = 0.0;
                break;
            case 1:
            {
                param.electric.electric = simulation::electric_on;
                if (param.electric.Ef_x == param.electric.Ef_y &&
                    param.electric.Ef_y == param.electric.Ef_z &&
                    param.electric.Ef_z == 0.0)
                    io::messages.add("Electric field enabled, but all components are zero",
                                     "In_Parameter", io::message::error);
                if (param.nonbonded.method != simulation::el_reaction_field &&
                    param.nonbonded.rf_epsilon != 1.0)
                    io::messages.add("To use electric field together with Ewald or P3M, eps_rf must be 1.0",
                                     "In_Parameter", io::message::error);
                break;
            }
            default:
                break;
        }

        switch (dipole) {
            case 0:
            {
                param.electric.dipole = false;
                param.electric.dip_write = 0;
                break;
            }
            case 1:
            {
                param.electric.dipole = true;
                break;
            }
            default:
                break;
        }

        switch (current) {
            case 0:
            {
                param.electric.current = false;
                param.electric.cur_write = 0;
                break;
            }
            case 1:
            {
                param.electric.current = true;
                param.electric.cur_groups = ncurgrp;
                break;
            }
            default:
                break;
        }

        if (param.electric.current != false) {
            // TO READ THE ELECTRIC GROUPS
            unsigned int temp;
            for (unsigned int i = 0; i < param.electric.cur_groups; i++) {
                std::string idx = io::to_string(i);
                block.get_next_parameter("CURGRP["+idx+"]", temp, ">0", "");
                if (block.error()) break;
                param.electric.current_group.push_back(temp);
            }
        }
        block.get_final_messages();
    }     // if block
} //ELECTRIC

/**
 * @section nemd NEMD block
 * @snippet snippets/snippets.cc NEMD
 */
void io::In_Parameter::read_NEMD(simulation::Parameter & param,
                                 std::ostream & os) {
    DEBUG(8, "reading NEMD");

    std::stringstream exampleblock;
    // lines starting with 'exampleblock<<"' and ending with '\n";' (spaces don't matter)
    // will be used to generate snippets that can be included in the doxygen doc;
    // the first line is the tag
    exampleblock << "NEMD\n";
    exampleblock << "# NEMD 0,1 controls the use of non-equilibrium molecular dynamics.\n";
    exampleblock << "#    0 : not used [default]\n";
    exampleblock << "#    1 : nemd is used\n";
    exampleblock << "# PROPERTY 0- select property to calculate\n";
    exampleblock << "#    0 : viscosity\n";
    exampleblock << "# METHOD 0- select method of NEMD.\n";
    exampleblock << "#    0 : periodic perturbation method (PPM)\n";
    exampleblock << "#    1 : internal reservoir method (IRM)\n";
    exampleblock << "# SLABNUM >=1 number of slabs used in the discretization along z-direction.\n";
    exampleblock << "#             the effective number is 2xSLABNUM due to periodicity\n";
    exampleblock << "# PERTFRQ >=1 perturbation frequency: apply perturbation every PERTFRQth timestep\n";
    exampleblock << "#             [this flag is ignored by the PPM method, but a value must be provided]\n";
    exampleblock << "# AMPLI   >=0 amplitude of applied field\n";
    exampleblock << "#             [this flag is ignored by the IRM method, but a value must be provided]\n";
    exampleblock << "# STDYAFT >=0 first STDYAFTth steps do not contribute for accumulated averages\n";
    exampleblock << "# WRITE >=1 write flux and average velocities to special trajectory every WRITEth timestep\n";
    exampleblock << "# NEMD     PROPERTY  METHOD\n";
    exampleblock << "    1         0        0\n";
    exampleblock << "# SLABNUM  PERTFRQ    AMPLI   STDYAFT   WRITE\n";
    exampleblock << "     10       20       10      1000     200\n";
    exampleblock << "END\n";

    std::string blockname = "NEMD";
    Block block(blockname, exampleblock.str());

    if (block.read_buffer(m_block[blockname], false) == 0) {
        block_read.insert(blockname);
        param.setDevelop("NEMD is under development.");

        int nemd, method;
        block.get_next_parameter("NEMD", nemd, "", "0,1");
        block.get_next_parameter("PROPERTY", param.nemd.property, "", "0");
        block.get_next_parameter("METHOD", method, "", "0,1");
        block.get_next_parameter("SLABNUM", param.nemd.slabnum, ">=0", "");
        block.get_next_parameter("PERTFRQ", param.nemd.pertfrq, ">=0", "");
        block.get_next_parameter("AMPLI", param.nemd.ampbath, ">=0", "");
        block.get_next_parameter("STDYAFT",  param.nemd.stdyaft, ">=0", "");
        block.get_next_parameter("WRITE", param.nemd.write, ">=0", "");


        if (block.error()) {
          block.get_final_messages();
          return;
        }

        param.nemd.nemd = nemd ? simulation::nemd_on : simulation::nemd_off;

        switch (method) {
            case 0:
            {
                param.nemd.method = 0;
                if (param.nemd.slabnum <=0 || param.nemd.ampbath <=0)
                    io::messages.add("NEMD block: PPM method used, but found invalid values for SLABNUM and AMPLI",
                                     "In_Parameter", io::message::error);
                break;
            }
            case 1:
            {
                param.nemd.method = 1;
                if (param.nemd.slabnum <=0 || param.nemd.pertfrq <=0)
                    io::messages.add("NEMD block: IRM method used, but found invalid values for SLABNUM and PERTFRQ",
                                     "In_Parameter", io::message::error);
                break;
            }
            default:
                break;
        }
        block.get_final_messages();
    }     // if block
} // NEMD

/**
 * @section multigradient MULTIGRADIENT block
 * @snippet snippets/snippets.cc MULTIGRADIENT
 */
void io::In_Parameter::read_MULTIGRADIENT(simulation::Parameter & param,
                                          std::ostream & os) {
    DEBUG(8, "reading MULTIGRADIENT");

    std::stringstream exampleblock;
    // lines starting with 'exampleblock<<"' and ending with '\n";' (spaces don't matter)
    // will be used to generate snippets that can be included in the doxygen doc;
    // the first line is the tag
    exampleblock << "MULTIGRADIENT\n";
    exampleblock << "# NTMGRE 0,1 enable multiple gradients\n";
    exampleblock << "#    0: disable gradients (default)\n";
    exampleblock << "#    1: enable gradients\n";
    exampleblock << "# NTMGRP 0..3 print of curves\n";
    exampleblock << "#    0: don't print\n";
    exampleblock << "#    1: plot the curves\n";
    exampleblock << "#    2: print that values of the curves\n";
    exampleblock << "#    3: plot and print the curves\n";
    exampleblock << "# NTMGRN >= 0 number of gradients\n";
    exampleblock << "# MGRVAR: variable name to affect, available are:\n";
    exampleblock << "    TEMP0, CPOR, CDIR, RESO, CXR, COPR\n";
    exampleblock << "# MGRFRM: functional form of the curve\n";
    exampleblock << "#    0: linear interpolation between control points\n";
    exampleblock << "#    1: cubic spline interpolation between control points\n";
    exampleblock << "#    2: Bezier curve\n";
    exampleblock << "#    3: Oscillation: A sin[2Pi/T (t - dt)] + b\n";
    exampleblock << "#       Note: MGRNCP is 2. A = MGRCPT[1] T = MGRCPV[1] dt = MGRCPT[2] b = MGRCPV[2]\n";
    exampleblock << "# MGRNCP >= 2: number of control points\n";
    exampleblock << "# MGRCPT >= 0: time of the control point\n";
    exampleblock << "# MGRCPV: value of the control point\n";
    exampleblock << "#\n";
    exampleblock << "# NTMGRE NTMGRP\n";
    exampleblock << "       1      1\n";
    exampleblock << "# NTMGRN\n";
    exampleblock << "       2\n";
    exampleblock << "# MGRVAR MGRFRM MGRNCP\n";
    exampleblock << "  TEMP0[0]     0      2\n";
    exampleblock << "# MGRCPT MGRCPV\n";
    exampleblock << "  0.0    60.0\n";
    exampleblock << "  80.0   300.0\n";
    exampleblock << "# MGRVAR MGRFRM MGRNCP\n";
    exampleblock << "  CPOR        2      4\n";
    exampleblock << "# MGRCPT MGRCPV\n";
    exampleblock << "  0.0    2.5E5\n";
    exampleblock << "  0.0    2.5E1\n";
    exampleblock << " 20.0    0.0\n";
    exampleblock << " 80.0    0.0\n";
    exampleblock << "END\n";


    std::string blockname = "MULTIGRADIENT";
    Block block(blockname, exampleblock.str());

    if (block.read_buffer(m_block[blockname], false) == 0) {
        block_read.insert(blockname);

        int enable, plot, num;
        block.get_next_parameter("NTMGRE", enable, "", "0,1");
        block.get_next_parameter("NTMGRP", plot, "", "0,1,2,3");
        block.get_next_parameter("NTMGRN", num, ">=0", "");

        if (block.error()) {
          block.get_final_messages();
          return;
        }

        switch(enable) {
            case 0:
                param.multigradient.multigradient = false;
                break;
            case 1:
                param.multigradient.multigradient = true;
                break;
            default:
                break;
        }

        switch(plot) {
            case 0:
                param.multigradient.print_graph = false;
                param.multigradient.print_curve = false;
                break;
            case 1:
                param.multigradient.print_graph = true;
                param.multigradient.print_curve = false;
                break;
            case 2:
                param.multigradient.print_graph = false;
                param.multigradient.print_curve = true;
                break;
            case 3:
                param.multigradient.print_graph = true;
                param.multigradient.print_curve = true;
                break;
            default:
                break;
        }

        // read the gradient
        for(int i = 0; i < num; ++i) {
            int funct_form, num_p;
            std::string var;
            block.get_next_parameter("MGRVAR", var, "", "");
            block.get_next_parameter("MGRFRM", funct_form, "", "0,1,2,3");
            block.get_next_parameter("MGRNCP", num_p, ">=2", "");

            if (block.error()) {
              block.get_final_messages();
              return;
            }

            std::vector<std::pair<double, double> > points;
            for(int p = 0; p < num_p; ++p) {
                double t, v;
                block.get_next_parameter("MGRCPT", t, ">=0", "");
                block.get_next_parameter("MGRCPV", v, "", "");
                if (block.error()) return;
                points.push_back(std::pair<double, double>(t,v));
            }

            param.multigradient.variable.push_back(var);
            param.multigradient.functional_form.push_back(funct_form);
            param.multigradient.control_points.push_back(points);
        } // for gradients
        block.get_final_messages();
    }  // if block
} // MULTIGRADIENT

/**
 * @section addecouple ADDECOUPLE block
 * @snippet snippets/snippets.cc ADDECOUPLE
 */
void io::In_Parameter::read_ADDECOUPLE(simulation::Parameter & param,
                                       std::ostream & os) {
    DEBUG(8, "reading ADDECOUPLE");

    std::stringstream exampleblock;
    // lines starting with 'exampleblock<<"' and ending with '\n";' (spaces don't matter)
    // will be used to generate snippets that can be included in the doxygen doc;
    // the first line is the tag
    exampleblock << "ADDECOUPLE\n";
    exampleblock << "# ADGR    >= 0 number of adiabatic decoupling groups\n";
    exampleblock << "# ADSTART first atom of the adiabatic decoupling group\n";
    exampleblock << "# ADEND   last atom of the adiabatic decoupling group\n";
    exampleblock << "# SM      scaling factor mass\n";
    exampleblock << "# SV      scaling factor potential energy function\n";
    exampleblock << "# ST      scaling factor temperature\n";
    exampleblock << "# TIR     which temperature bath to scale\n";
    exampleblock << "#  1      translational\n";
    exampleblock << "#  2      internal-rotatinal\n";
    exampleblock << "#  3      both\n";
    exampleblock << "# TMF     tau for calculating mean field\n";
    exampleblock << "# STAD    printing average to special trajectory\n";
    exampleblock << "# ADGR\n";
    exampleblock << "      2\n";
    exampleblock << "# ADSTART ADEND SM SV  ST TIR\n";
    exampleblock << "  1       1500 10   1  0  1\n";
    exampleblock << "  1501    3000  1  10  1  3\n";
    exampleblock << "# TMF STAD\n";
    exampleblock << "  0.1 1000\n";
    exampleblock << "END\n";

    std::string blockname = "ADDECOUPLE";
    Block block(blockname, exampleblock.str());

    if (block.read_buffer(m_block[blockname], false) == 0) {
        block_read.insert(blockname);

        unsigned int adstart, eg, tg=0, adend, tir;
        double sm, sv, st;

        block.get_next_parameter("ADGR", param.addecouple.adgr, "=>0", "");

        if (block.error()) {
          block.get_final_messages();
          return;
        }

        for (unsigned int i = 0; i < param.addecouple.adgr; ++i) {
            block.get_next_parameter("ADSTART", adstart, ">=0", "");
            std::string str_adstart  = io::to_string(adstart);
            block.get_next_parameter("ADEND", adend, ">="+str_adstart, "");
            block.get_next_parameter("SM", sm, ">=0", "");
            block.get_next_parameter("SV", sv, "", "");
            block.get_next_parameter("ST", st, ">=0", "");
            block.get_next_parameter("TIR", tir, "", "1,2,3");

            if (st != 1 && param.multibath.couple == false)
                io::messages.add("ADDECOUPLE block: ST>1, but no temperature scaling",
                                 "In_Parameter", io::message::error);

            //check whether the group is also a temperature group
            if (param.multibath.couple) {
                int addc_bath_index;
                if (param.multibath.multibath.bath_index().size() < param.addecouple.adgr && st != 1)
                    io::messages.add("ADDECOUPLE block: sT bigger 1, but temperature group and adiabatic decouling group not equivalent",
                                     "In_Parameter", io::message::error);
                else {
                    int check_group = -1;
                    for (unsigned int bath_i = 0; bath_i < param.multibath.multibath.bath_index().size(); ++bath_i) {
                        if (bath_i > 0
                            && adend - 1 == param.multibath.multibath.bath_index()[bath_i].last_atom
                            && adstart - 2 == param.multibath.multibath.bath_index()[bath_i - 1].last_atom) {
                            check_group = 1;
                            addc_bath_index = bath_i;
                            tg=bath_i;
                        } else if (bath_i == 0
                                   && adend - 1 == param.multibath.multibath.bath_index()[0].last_atom
                                   && adstart == 1) {
                            check_group = 1;
                            addc_bath_index = bath_i;
                            tg=bath_i;
                        }
                    }
                    if (st == 1)
                        check_group = 1;
                    if (check_group == -1)
                        io::messages.add("ADDECOUPLE block: ST bigger 1, but temperature group and adiabatic decouling group not equivalent",
                                         "In_Parameter", io::message::error);
                    //check whether com and ir are handled "correctly"
                    else {
                        if (param.multibath.multibath.bath_index()[addc_bath_index].com_bath
                            == param.multibath.multibath.bath_index()[addc_bath_index].ir_bath
                            && tir != 3)
                            io::messages.add("ADDECOUPLE block: seperate scaling for this temperature group not possible",
                                             "In_Parameter", io::message::error);
                        else if (st != 1) {
                            int com_bath = param.multibath.multibath.bath_index()[addc_bath_index].com_bath;
                            int ir_bath = param.multibath.multibath.bath_index()[addc_bath_index].ir_bath;                             //scale temperature
                            if (com_bath == ir_bath && tir == 3)
                                param.multibath.multibath[ir_bath].temperature *= st;
                            else if (tir == 1)
                                param.multibath.multibath[com_bath].temperature *= st;
                            else if (tir == 2)
                                param.multibath.multibath[ir_bath].temperature *= st;
                            else if (tir == 3) {
                                param.multibath.multibath[com_bath].temperature *= st;
                                param.multibath.multibath[ir_bath].temperature *= st;
                            }
                            else
                                io::messages.add("ADDECOUPLE block: scaling for this temperature group not possible",
                                                 "In_Parameter", io::message::error);

                        }
                    }
                }

            }
            //check whether group is also an energy group
            int check_group = -1;
            if (adstart == 1 && (param.force.energy_group[0] + 1) == adend) {
                check_group = 1;
                eg=0;
            }
            else
                for (unsigned int energy_i = 0; energy_i < param.force.energy_group.size() - 1; ++energy_i) {
                    if (param.force.energy_group[energy_i] + 2 == adstart
                        && param.force.energy_group[energy_i + 1] + 1 == adend) {
                        check_group = 1;
                        eg=i;
                    }
                }
            if (check_group == -1)
                io::messages.add("ADDECOUPLE block: energy and adiabatic groups are not identical", "In_Parameter", io::message::error);
            param.addecouple.add_adc(adstart - 1, adend - 1, sm, sv, st, tir, eg, tg);
        }
        if (param.addecouple.adgr > 0) {
            block.get_next_parameter("TMF", param.addecouple.tmf, ">=0", "");
            block.get_next_parameter("STAD", param.addecouple.write, ">=0", "");
        }

        block.get_final_messages();
    }
} // ADDECOUPLE

/**
 * @section qmmm QMMM block
 * @snippet snippets/snippets.cc QMMM

 */
void io::In_Parameter::read_QMMM(simulation::Parameter & param,
                                 std::ostream & os) {
    DEBUG(8, "reading QMMM");

    std::stringstream exampleblock;
    // lines starting with 'exampleblock<<"' and ending with '\n";' (spaces don't matter)
    // will be used to generate snippets that can be included in the doxygen doc;
    // the first line is the tag
    exampleblock << "QMMM\n";
    exampleblock << "# NTQMMM -1..3 apply QM/MM\n";
    exampleblock << "#    0: do not apply QM/MM\n";
    exampleblock << "#   -1: apply mechanical embedding scheme with constant QM charges\n";
    exampleblock << "#    1: apply mechanical embedding scheme with dynamic QM charges\n";
    exampleblock << "#    2: apply electrostatic embedding scheme\n";
    exampleblock << "#    3: apply polarisable embedding scheme\n";
    exampleblock << "# NTQMSW 0..4 QM software package to use\n";
    exampleblock << "#    0: MNDO\n";
    exampleblock << "#    1: Turbomole\n";
    exampleblock << "#    2: DFTB\n";
    exampleblock << "#    3: MOPAC\n";
    exampleblock << "#    4: Gaussian\n";
    exampleblock << "# RCUTQM: ABS(RCUTQM): cutoff for inclusion of MM atoms in QM calculation\n";
    exampleblock << "#         (ignored for NTQMMM = 1)\n";
    exampleblock << "#     0.0: include all atoms\n";
    exampleblock << "#    >0.0: chargegroup-based cutoff\n";
    exampleblock << "#    <0.0: atom-based cutoff\n";
    exampleblock << "# NTWQMMM >= 0 write QM/MM related data to special trajectory\n";
    exampleblock << "#    0: do not write\n";
    exampleblock << "#   >0: write every NTWQMMMth step\n";
    exampleblock << "# QMLJ 0, 1 apply LJ between QM atoms \n";
    exampleblock << "#    0: do not apply\n";
    exampleblock << "#    1: apply\n";
    exampleblock << "# QMCON 0, 1 keep distance constraints in QM zone \n";
    exampleblock << "#    0: remove\n";
    exampleblock << "#    1: keep\n";
    exampleblock << "# MMSCALE scale mm-charges with (2/pi)*atan(x*(r_{qm}-r_{mm})) (optional) \n";
    exampleblock << "#     > 0.0: scaling-factor x\n";
    exampleblock << "#     < 0.0: don't scale (default)\n";
    exampleblock << "#\n";
    exampleblock << "# NTQMMM  NTQMSW  RCUTQM  NTWQMMM QMLJ QMCON MMSCALE\n";
    exampleblock << "       1       0     0.0        0    0     0    -1.0\n";
    exampleblock << "END\n";


    std::string blockname = "QMMM";
    Block block(blockname, exampleblock.str());
    if (block.read_buffer(m_block[blockname], false) == 0) {
        block_read.insert(blockname);


    int enable,software,write,qmlj,qmcon;
    double mm_scale = -1.;
    double cutoff;
    block.get_next_parameter("NTQMMM", enable, "", "-1,0,1,2,3");
    block.get_next_parameter("NTQMSW", software, "", "0,1,2,3,4");
    block.get_next_parameter("RCUTQM", cutoff, "", "");
    block.get_next_parameter("NTWQMMM", write, ">=0", "");
    block.get_next_parameter("QMLJ", qmlj, "", "0,1");
    block.get_next_parameter("QMCON", qmcon, "", "0,1");
    block.get_next_parameter("MMSCALE", mm_scale, ">=0.0 || <0.0", "", true);

    if (block.error()) {
        block.get_final_messages();
        return;
    }
    switch(enable) {
        case 0:
            param.qmmm.qmmm = simulation::qmmm_off;
            break;
        case -1:
            param.qmmm.qmmm = simulation::qmmm_mechanical;
            param.qmmm.qm_ch = simulation::qm_ch_constant;
            break;
        case 1:
            param.qmmm.qmmm = simulation::qmmm_mechanical;
            param.qmmm.qm_ch = simulation::qm_ch_dynamic;
            break;
        case 2:
            param.qmmm.qmmm = simulation::qmmm_electrostatic;
            break;
        case 3:
            param.qmmm.qmmm = simulation::qmmm_polarisable;
            break;
        default:
            break;
    }

    switch (software) {
        case 0:
            param.qmmm.software = simulation::qm_mndo;
            break;
        case 1:
            param.qmmm.software = simulation::qm_turbomole;
            break;
        case 2:
            param.qmmm.software = simulation::qm_dftb;
            break;
        case 3:
            param.qmmm.software = simulation::qm_mopac;
            break;
        case 4:
            param.qmmm.software = simulation::qm_gaussian;
            break;
        default:
            break;
    }

    switch (qmlj) {
        case 0:
            param.qmmm.qm_lj = simulation::qm_lj_off;
            break;
        case 1:
            param.qmmm.qm_lj = simulation::qm_lj_on;
            break;
        default:
            break;
    }

    switch (qmcon) {
        case 0:
            param.qmmm.qm_constraint = simulation::qm_constr_off;
            break;
        case 1:
            param.qmmm.qm_constraint = simulation::qm_constr_on;
            break;
        default:
            break;
    }

    param.qmmm.mm_scale = mm_scale;
    if (cutoff < 0.0)
        param.qmmm.atomic_cutoff = true;
    param.qmmm.cutoff = fabs(cutoff);
    param.qmmm.write = write;
    if (param.qmmm.qmmm == simulation::qmmm_mechanical && param.qmmm.cutoff != 0.0)
        io::messages.add("QMMM block: RCUTQM > 0.0 has no effect for mechanical embedding scheme",
            "io::In_Parameter",
            io::message::warning);

    block.get_final_messages();
    }     // if block
} // QMMM

// two helper data types to simply unsupported block handling

enum unsupported_block_type {
    ub_unknown,     // I know it and know that I don't use it but I have no idea why
    ub_renamed,     // it was renamed. e.g. from previous versions
    ub_promd,     // it is a PROMD block. Tell alternative if there is any
    ub_g96     // it is a G96 block. Tell alternative if there is any
};

// give a valid block name as an alternative and it will tell the user to
// use it.

struct unsupported_block {

    unsupported_block() :
        alternative(""), type(ub_unknown) {
    }

    unsupported_block(std::string a, unsupported_block_type t) :
        alternative(a), type(t) {
    }

    std::string alternative;
    unsupported_block_type type;
};

void io::In_Parameter::read_known_unsupported_blocks() {
    std::map<std::string, unsupported_block> ub;
    // add all those unknown blocks
    ub["ANATRAJ"] = unsupported_block("READTRAJ", ub_renamed);
    ub["MINIMISE"] = unsupported_block("ENERGYMIN", ub_renamed);
    ub["STOCHASTIC"] = unsupported_block("STOCHDYN", ub_renamed);
    ub["BOUNDARY"] = unsupported_block("BOUNDCOND", ub_renamed);
    ub["THERMOSTAT"] = unsupported_block("MULTIBATH", ub_promd);
    ub["TCOUPLE"] = unsupported_block("MULTIBATH", ub_g96);
    ub["BAROSTAT"] = unsupported_block("PRESSURESCALE", ub_promd);
    ub["VIRIAL"] = unsupported_block("PRESSURESCALE", ub_promd);
    ub["PCOUPLE"] = unsupported_block("PRESSURESCALE", ub_g96);
    ub["PCOUPLE03"] = unsupported_block("PRESSURESCALE", ub_renamed);
    ub["GEOMCONSTRAINT"] = unsupported_block("CONSTRAINT", ub_promd);
    ub["SHAKE"] = unsupported_block("CONSTRAINT", ub_g96);
    ub["PATHINT"] = unsupported_block("", ub_promd);
    ub["NEIGHBOURLIST"] = unsupported_block("PAIRLIST", ub_promd);
    ub["PLIST"] = unsupported_block("PAIRLIST", ub_g96);
    ub["PLIST03"] = unsupported_block("PAIRLIST", ub_renamed);
    ub["LONGRANGE"] = unsupported_block("NONBONDED", ub_g96);
    ub["START"] = unsupported_block("INITIALISE", ub_g96);
    ub["OVERALLTRANSROT"] = unsupported_block("COMTRANSROT", ub_promd);
    ub["CENTREOFMASS"] = unsupported_block("COMTRANSROT", ub_g96);
    ub["POSREST"] = unsupported_block("POSITIONRES", ub_g96);
    ub["DISTREST"] = unsupported_block("DISTANCERES", ub_g96);
    ub["DIHEREST"] = unsupported_block("DIHEDRALRES", ub_g96);
    ub["J-VAL"] = unsupported_block("JVALUERES", ub_g96);
    ub["J-VAL03"] = unsupported_block("JVALUERES", ub_renamed);
    ub["PERTURB"] = unsupported_block("PERTURBATION", ub_g96);
    ub["PERTURB03"] = unsupported_block("PERTURBATION", ub_renamed);
    ub["UMBRELLA"] = unsupported_block("", ub_promd);
    ub["PRINT"] = unsupported_block("PRINTOUT", ub_g96);
    ub["WRITE"] = unsupported_block("WRITETRAJ", ub_g96);
#ifdef NDEBUG
    ub["DEBUG"] = unsupported_block("--enable-debug at compile time and "
                                    "the @verb argument", ub_promd);
#else
    ub["DEBUG"] = unsupported_block("the @verb argument", ub_promd);
#endif
    ub["FOURDIM"] = unsupported_block("", ub_g96);
    ub["LOCALELEVATION"] = unsupported_block("LOCALELEV", ub_g96);
    ub["SUBMOLECULES"] = unsupported_block("SOLUTEMOLECULES and moved to "
                                           "the topology", ub_renamed);
    ub["FORCEFIELD"] = unsupported_block("COVALENTFORM", ub_renamed);
    ub["PSCALE"] = unsupported_block("PERSCALE", ub_renamed);
    ub["REPLICA03"] = unsupported_block("REPLICA", ub_renamed);

    std::map<std::string, unsupported_block>::const_iterator
        it = ub.begin(),
        to = ub.end();

    // loop over unsupported blocks;
    for (; it != to; ++it) {
        // if it is present
        if (m_block[it->first].size()) {
            block_read.insert(it->first);

            std::ostringstream msg;
            msg << it->first << " block";

            switch (it->second.type) {
                case ub_renamed:
                    msg << " was renamed to " << it->second.alternative;
                    break;
                case ub_promd:
                    msg << " is PROMD specific.";
                    if (it->second.alternative != "")
                        msg << " Use " << it->second.alternative << " instead.";
                    break;
                case ub_g96:
                    msg << " is GROMOS96 specific.";
                    if (it->second.alternative != "")
                        msg << " Use " << it->second.alternative << " instead.";
                    break;
                default:         // don't know what to do.
                    msg << " is known to be not supported.";
            }

            io::messages.add(msg.str(), "In_Parameter", io::message::error);
        }
    }
}

/**
 * @section symres SYMRES block
 * @snippet snippets/snippets.cc SYMRES
 */
void io::In_Parameter::read_SYMRES(simulation::Parameter & param,
                                   std::ostream & os) {
    DEBUG(8, "reading SYMRES");

    std::stringstream exampleblock;
    // lines starting with 'exampleblock<<"' and ending with '\n";' (spaces don't matter)
    // will be used to generate snippets that can be included in the doxygen doc;
    // the first line is the tag
    exampleblock << "SYMRES\n";
    exampleblock << "# NTSYM 0..2 apply symmetry restraints\n";
    exampleblock << "#    0: do not apply symmetry restraints (default)\n";
    exampleblock << "#    1: apply symmetry restraints\n";
    exampleblock << "#    2: apply symmetry constraints\n";
    exampleblock << "# CSYM >= 0.0 force constants\n";
    exampleblock << "#\n";
    exampleblock << "# NTSYM     CSYM\n";
    exampleblock << "       1     0.0\n";
    exampleblock << "END\n";

    std::string blockname = "SYMRES";
    Block block(blockname, exampleblock.str());

    if (block.read_buffer(m_block[blockname], false) == 0) {
        block_read.insert(blockname);

        int enable;
        block.get_next_parameter("NTSYM", enable, "", "0,1,2");
        block.get_next_parameter("CSYM", param.symrest.force_constant, ">=0", "");

        switch(enable) {
            case 0:
                param.symrest.symrest = simulation::xray_symrest_off;
                break;
            case 1:
                param.symrest.symrest = simulation::xray_symrest_ind;
                break;
            case 2:
                param.symrest.symrest = simulation::xray_symrest_constr;
                break;
            default:
                break;
        }
        block.get_final_messages();
    }     // if block
} // SYMRES<|MERGE_RESOLUTION|>--- conflicted
+++ resolved
@@ -2803,6 +2803,7 @@
 REPLICA_EDS
 #    REEDS >= 0   : turn off Reeds
 #             1   : turn on
+#             2   : turn on 2D Reeds (s & Eoff)
 #    NRES >= number of replica exchange eds smoothing values
 #    NUMSTATES >= 2 Number of states
 #    RES > 0 for each replica smoothing value
@@ -2818,10 +2819,14 @@
 #                           can be used to optimize the s distribution.
 #                 0 eds stat turned off
 #                 1 eds stat turned on
+#   PERIODIC >= 0 2D periodic boundary (Eoff only)
+#               0 periodic boundary off
+#               1 periodic boundary on
+#
 #   REEDS
     1
-#  NRES NUMSTATES
-    12  5
+#  NRES NUMSTATES NUMEOFF
+    12  5 12
 # RES(1 ... NRES)
   1.0 0.7 0.5 0.3 0.1 0.07 0.05 0.03 0.01 0.007 0.005 0.003
 # EIR (NUMSTATES x NRES)
@@ -2830,8 +2835,8 @@
   0.0 0.0 0.0 0.0 0.0 0.0 0.0 0.0 0.0 0.0 0.0 0.0
   0.0 0.0 0.0 0.0 0.0 0.0 0.0 0.0 0.0 0.0 0.0 0.0
   0.0 0.0 0.0 0.0 0.0 0.0 0.0 0.0 0.0 0.0 0.0 0.0
-# NRETRIAL   NREQUIL    CONT    EDS_STAT_OUT
-       10         0         1           1
+# NRETRIAL   NREQUIL    CONT    EDS_STAT_OUT PERIODIC
+       10         0         1           1      0
 END
 @endverbatim
  */
@@ -2843,12 +2848,8 @@
     // the first line is the tag
     exampleblock << "REPLICA_EDS                                                    \n";
     exampleblock << "#    REEDS >= 0   : turn off Reeds                             \n";
-<<<<<<< HEAD
     exampleblock << "#             1   : turn on 1D Reeds (s)                       \n";
     exampleblock << "#             2   : turn on 2D Reeds (s & Eoff)                \n";
-=======
-    exampleblock << "#             1   : turn on                                    \n";
->>>>>>> 5bbf2d77
     exampleblock << "#    NRES >= number of replica exchange eds smoothing values   \n";
     exampleblock << "#    NEOFF >= number of replica exchange eds energy Offset vectors (only used for 2D REEDS - still needs to be present ;))   \n";
     exampleblock << "#    NUMSTATES >= 2 Number of states                              \n";
