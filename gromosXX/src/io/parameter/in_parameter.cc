/**
 * @file in_parameter.cc
 * implements methods of In_Parameter
 */
#include <sstream>
#include <stdheader.h>

#include <topology/core/core.h>

#include <topology/solute.h>
#include <topology/solvent.h>
#include <topology/perturbed_atom.h>
#include <topology/perturbed_solute.h>

#include <topology/topology.h>

#include <simulation/multibath.h>
#include <simulation/parameter.h>

#include <io/instream.h>
#include <io/blockinput.h>
#include <io/parameter/in_parameter.h>

#include <math/random.h>

#include <configuration/energy.h>

#include <string>
#include <iterator>

#ifdef OMP
#include <omp.h>
#endif

#undef MODULE
#define MODULE io
#undef SUBMODULE
#define SUBMODULE parameter

static std::set<std::string> block_read;

/**
 * Store standard parameters in the Parameter
 */
void io::In_Parameter::read(simulation::Parameter &param,
        std::ostream & os) {
  DEBUG(7, "reading input");

  if (!quiet)
    os << "INPUT\n"
          << title;

  // store the title...
  param.title = title;

  read_ENERGYMIN(param);
  read_SYSTEM(param);
  read_COMTRANSROT(param); // has to be read before INITIALISE
  read_INITIALISE(param);
  read_STEP(param);
  read_BOUNDCOND(param);
  read_REPLICA(param); // has to be read in before MULTIBATH
  read_MULTIBATH(param);
  read_REPLICA_EDS(param); // has to be read in after MULTIBATH
  read_PRESSURESCALE(param);
  read_PRINTOUT(param);
  read_WRITETRAJ(param);
  read_CONSTRAINT(param);
  read_FORCE(param);
  read_COVALENTFORM(param);
  read_CGRAIN(param);
  read_HOOMD(param);
  read_PAIRLIST(param);
  read_NONBONDED(param);
  read_POSITIONRES(param);
  read_DISTANCERES(param);
  read_DISTANCEFIELD(param); 
  read_DIHEDRALRES(param); // needs to be called after CONSTRAINT!
  read_PERTURBATION(param);
  read_JVALUERES(param);
  read_ORDERPARAMRES(param);
  read_RDCRES(param);
  read_XRAYRES(param);
  read_PERSCALE(param);
  read_ROTTRANS(param);
  read_INNERLOOP(param);
  read_MULTICELL(param);
  read_READTRAJ(param);
  read_INTEGRATE(param);
  read_STOCHDYN(param);
  read_EWARN(param);
  read_MULTISTEP(param);
  read_CHEMICALMONTECARLO(param);
  read_POLARISE(param);
  read_RANDOMNUMBERS(param);
  read_EDS(param);
  read_AEDS(param); // needs to be called after EDS
  read_LAMBDAS(param); // needs to be called after FORCE
  read_PRECALCLAM(param); // ANITA 
  read_LOCALELEV(param);
  read_BSLEUS(param);
  read_ELECTRIC(param);
  read_SASA(param);
  read_ADDECOUPLE(param); // needs to be called after MULTIBATH and FORCE
  read_NEMD(param);
  read_MULTIGRADIENT(param);
  read_QMMM(param);
  read_SYMRES(param);

  read_known_unsupported_blocks();

  DEBUG(7, "input read...");

  for (std::map<std::string, std::vector<std::string> >::const_iterator
    it = m_block.begin(),
          to = m_block.end();
          it != to;
          ++it) {

    if (block_read.count(it->first) == 0 && it->second.size()) {
      io::messages.add("block " + it->first + " not supported!",
              "In_Parameter",
              io::message::error);
    }
  }

    if (!quiet)
        os << "END\n";
}

/**
 * @section system SYSTEM block
 * @snippet snippets/snippets.cc SYSTEM
 */
void io::In_Parameter::read_SYSTEM(simulation::Parameter &param,
                                   std::ostream & os) {
    DEBUG(8, "reading SYSTEM");

    std::stringstream exampleblock;
    // lines starting with 'exampleblock<<"' and ending with '\n";' (spaces don't matter)
    // will be used to generate snippets that can be included in the doxygen doc;
    // the first line is the tag
    exampleblock << "SYSTEM\n";
    exampleblock << "# NPM : protein molecules (0, 1)\n";
    exampleblock << "# NSM : solvent molecules (>= 0)\n";
    exampleblock << "#      NPM      NSM\n";
    exampleblock << "         1        0\n";
    exampleblock << "END\n";

    std::string blockname = "SYSTEM";
    Block block(blockname, exampleblock.str());

    if (block.read_buffer(m_block[blockname], true) == 0) {
        block_read.insert("SYSTEM");

        block.get_next_parameter("NPM", param.system.npm, "", "0,1");
        block.get_next_parameter("NSM", param.system.nsm, ">=0", "");

        if (param.system.npm == 0 && param.system.nsm == 0)
            io::messages.add("SYSTEM block: no molecules: both NSM and NPM are 0",
                             "io::In_Parameter", io::message::error);

        block.get_final_messages();
    } else {
        param.system.nsm = 0;
        param.system.npm = 0;
        return;
    }
}

/**
 * @section energymin ENERGYMIN block
 * @snippet snippets/snippets.cc ENERGYMIN
 */
void io::In_Parameter::read_ENERGYMIN(simulation::Parameter &param,
                                      std::ostream & os) {
    DEBUG(8, "reading ENERGYMIN");

    std::stringstream exampleblock;
    // lines starting with 'exampleblock<<"' and ending with '\n";' (spaces don't matter)
    // will be used to generate snippets that can be included in the doxygen doc;
    // the first line is the tag
    exampleblock << "ENERGYMIN\n";
    exampleblock << "# NTEM: 0..3 controls energy minimisation mode\n";
    exampleblock << "#       0: do not do energy minimisation (default)\n";
    exampleblock << "#       1: steepest-descent minimisation\n";
    exampleblock << "#       2: Fletcher-Reeves conjugate-gradient minimisation\n";
    exampleblock << "#       3: Polak-Ribiere conjugate-gradient minimisation\n";
    exampleblock << "# NCYC: >0 number of steps before resetting the conjugate-gradient search direction\n";
    exampleblock << "#       =0 reset only if the energy grows in the search direction\n";
    exampleblock << "# DELE: >0.0 energy threshold for convergence\n";
    exampleblock << "#       >0.0 (conjugate-gradient) RMS force threshold for convergence\n";
    exampleblock << "# DX0: >0.0 initial step size\n";
    exampleblock << "# DXM: >0.0 maximum step size\n";
    exampleblock << "# NMIN >0 minimum number of minimisation steps\n";
    exampleblock << "# FLIM >=0.0 limit force to maximum value (FLIM > 0.0 is not recommended)\n";
    exampleblock << "# CGIM >0 (conjugate-gradient) maximum number of cubic interpolations per step\n";
    exampleblock << "# CGIC >0.0 (conjugate-gradient) displacement threshold after interpolation\n";
    exampleblock << "#     NTEM    NCYC    DELE    DX0     DXM    NMIN    FLIM\n";
    exampleblock << "         1       0     0.1   0.01    0.05     100     0.0\n";
    exampleblock << "# ---- OR: example for NTEM > 1:\n";
    exampleblock << "#     NTEM    NCYC    DELE    DX0     DXM    NMIN    FLIM    CGIM    CGIC\n";
    exampleblock << "         3       0    1e-3   5e-6    5e-4     100     0.0       3    1e-4\n";
    exampleblock << "END\n";

    std::string blockname = "ENERGYMIN";
    Block block(blockname, exampleblock.str());

    if (block.read_buffer(m_block[blockname], false) == 0) {
        block_read.insert("ENERGYMIN");

        block.get_next_parameter("NTEM", param.minimise.ntem, "", "0,1,2,3");
        block.get_next_parameter("NCYC", param.minimise.ncyc, ">=0", "");
        block.get_next_parameter("DELE", param.minimise.dele, ">0", "");
        block.get_next_parameter("DX0", param.minimise.dx0, ">0", "");
        std::string str_dx0=io::to_string(param.minimise.dx0);
        block.get_next_parameter("DXM", param.minimise.dxm, ">="+str_dx0, "");
        block.get_next_parameter("NMIN", param.minimise.nmin, ">0", "");
        block.get_next_parameter("FLIM", param.minimise.flim, ">=0", "");
        if (param.minimise.ntem >= 2) {
            block.get_next_parameter("CGIM", param.minimise.cgim, ">0", "");
            block.get_next_parameter("CGIC", param.minimise.cgic, ">0", "");
        }

        if (param.minimise.ntem == 1 && param.minimise.ncyc > 0)
           io::messages.add("ENERGYMIN block: NCYC > 0 has no effect for steepest descent",
               "io::In_Parameter",
               io::message::warning);

        if (param.minimise.flim > 0)
            io::messages.add("ENERGYMIN: FLIM > 0 may result in "
                             "failure of the minimisation procedure."
                             " Only to be used in special cases.",
                             "io::In_Parameter",
                             io::message::warning);

        block.get_final_messages();
    }
} // ENERGYMIN

/**
 * @section step STEP block
 * @snippet snippets/snippets.cc STEP
 */
void io::In_Parameter::read_STEP(simulation::Parameter &param,
                                 std::ostream & os) {
    DEBUG(8, "reading STEP");

    std::stringstream exampleblock;
    // lines starting with 'exampleblock<<"' and ending with '\n";' (spaces don't matter)
    // will be used to generate snippets that can be included in the doxygen doc;
    // the first line is the tag
    exampleblock << "STEP\n";
    exampleblock << "#   NSTLIM  >0 number of steps\n";
    exampleblock << "#   T       >=0 initial time\n";
    exampleblock << "#           -1  read time from configuration file\n";
    exampleblock << "#   DT      >0 time step\n";
    exampleblock << "#\n";
    exampleblock << "#   NSTLIM         T        DT\n";
    exampleblock << "       100       0.0     0.005\n";
    exampleblock << "END\n";


    std::string blockname = "STEP";
    Block block(blockname, exampleblock.str());

    if (block.read_buffer(m_block[blockname], true) == 0) {
        block_read.insert(blockname);

        block.get_next_parameter("NSTLIM", param.step.number_of_steps, ">0", "");
        block.get_next_parameter("T", param.step.t0, ">=0", "-1");
        block.get_next_parameter("DT", param.step.dt, ">0", "");

        block.get_final_messages();
    }
}

/**
 * @section constraint CONSTRAINT block
 * @snippet snippets/snippets.cc CONSTRAINT
 */
void io::In_Parameter::read_CONSTRAINT(simulation::Parameter &param,
                                       std::ostream & os) {
    DEBUG(8, "reading CONSTRAINT");

    std::stringstream exampleblock;
    // lines starting with 'exampleblock<<"' and ending with '\n";' (spaces don't matter)
    // will be used to generate snippets that can be included in the doxygen doc;
    // the first line is the tag
    exampleblock << "CONSTRAINT\n";
    exampleblock << "#	NTC\n";
    exampleblock << "#		1	solvent    solvent only\n";
    exampleblock << "#		2	hydrogen   solvent and solute bonds containing hydrogens and \n";
    exampleblock << "#		               constraints in the topology's CONSTRAINTS block\n";
    exampleblock << "#		3	all        solvent and solute all bonds\n";
    exampleblock << "#		4	specified  solvent and constraints in the topology's CONSTRAINTS block\n";
    exampleblock << "    3\n";
    exampleblock << "#       NTCP: solute algorithm\n";
    exampleblock << "#               1        shake\n";
    exampleblock << "#               2        lincs\n";
    exampleblock << "#               3        flexshake\n";
    exampleblock << "#       NTCP\n";
    exampleblock << "        1\n";
    exampleblock << "#       NTCP0(1)..(3): algorithm options\n";
    exampleblock << "#         - shake: tolerance\n";
    exampleblock << "#         - lincs: order\n";
    exampleblock << "#         - flexshake: tolerance, readin, order\n";
    exampleblock << "#       NTCP0(1)   NTCP0(2)   NTCP0(3)\n";
    exampleblock << "        0.0001\n";
    exampleblock << "#	NTCS: solvent algorithm\n";
    exampleblock << "#               1        shake\n";
    exampleblock << "#               2        lincs\n";
    exampleblock << "#               3        flexshake\n";
    exampleblock << "#               4        settle\n";
    exampleblock << "#               5        m_shake (only implemented for water and methanol!)\n";
    exampleblock << "#               6        gpu_shake\n";
    exampleblock << "#       NTCS\n";
    exampleblock << "        1\n";
    exampleblock << "#       NTCS0(1):  algorithm options\n";
    exampleblock << "#         - shake: tolerance\n";
    exampleblock << "#         - lincs: order\n";
    exampleblock << "#         - flexshake: tolerance, readin, order\n";
    exampleblock << "#         - settle: no arguments\n";
    exampleblock << "#         - m_shake: tolerance\n";
    exampleblock << "#       NTCS0(1)\n";
    exampleblock << "        0.0001\n";
    exampleblock << "#       NTCG: Number of GPUs\n";
    exampleblock << "#       NTCD: Device number of the GPU\n";
    exampleblock << "#       NTCG          NTCD\n";
    exampleblock << "        1             0\n";
    exampleblock << "END\n";


    std::string blockname = "CONSTRAINT";
    Block block(blockname, exampleblock.str());

    if (block.read_buffer(m_block[blockname], false) == 0) {
        block_read.insert(blockname);

        std::string sntc;
        block.get_next_parameter("NTC", sntc, "", "off, 0, solvent, 1, hydrogen, 2, all, 3, specified, 4");

        if (sntc == "off" || sntc == "0") param.constraint.ntc = 0;
        else if (sntc == "solvent" || sntc == "1") param.constraint.ntc = 1;
        else if (sntc == "hydrogen" || sntc == "2") param.constraint.ntc = 2;
        else if (sntc == "all" || sntc == "3") param.constraint.ntc = 3;
        else if (sntc == "specified" || sntc == "4") param.constraint.ntc = 4;


        if (block.error()) {
            param.constraint.solute.algorithm = simulation::constr_off;
            param.constraint.solvent.algorithm = simulation::constr_off;
            block.get_final_messages();
            return;
        }

        // SOLUTE
        std::string salg;
        block.get_next_parameter("NTCP", salg, "", "shake, 1, lincs, 2, flexshake, 3");

        DEBUG(8, "Constraints (solute): " << salg);

        if (salg == "shake" || salg == "1") {
            DEBUG(9, "constraints solute shake");

            if (param.constraint.ntc > 1)
                param.constraint.solute.algorithm = simulation::constr_shake;
            else param.constraint.solute.algorithm = simulation::constr_off;

            block.get_next_parameter("NTCP[0]", param.constraint.solute.shake_tolerance, ">0", "");

        } else if (salg == "flexshake" || salg == "3") {
            DEBUG(9, "constraints solute flexshake");

            if (param.constraint.ntc > 1)
                param.constraint.solute.algorithm = simulation::constr_flexshake;
            else param.constraint.solute.algorithm = simulation::constr_off;

            block.get_next_parameter("NTCP[0]", param.constraint.solute.shake_tolerance, ">0", "");
            block.get_next_parameter("NTCP[1]", param.constraint.solute.flexshake_readin, "", "");
            block.get_next_parameter("NTCP[2]", param.constraint.solute.flexshake_mode, ">=0 && <=3", "");

        } else if (salg == "lincs" || salg == "2") {
            DEBUG(9, "constraints solute lincs");

            if (param.constraint.ntc > 1)
                param.constraint.solute.algorithm = simulation::constr_lincs;
            else
                param.constraint.solute.algorithm = simulation::constr_off;

            block.get_next_parameter("NTCP[0]", param.constraint.solute.lincs_order, ">=1", "");

        } else if (salg == "off" || salg == "0") {
            DEBUG(9, "constraints solute off");
            param.constraint.solute.algorithm = simulation::constr_off;
        } else {
            DEBUG(9, "constraints solute error");

            io::messages.add("CONSTRAINT block: unknown algorithm (solute)",
                             "In_Parameter", io::message::error);
            param.constraint.solute.algorithm = simulation::constr_off;
        }

        // SOLVENT
        block.get_next_parameter("NTCS", salg, "", "shake, 1, lincs, 2, flexshake, 3, settle, 4, m_shake, 5, gpu_shake, 6");

        DEBUG(8, "constraints solvent: " << salg);

        if (salg == "shake" || salg == "1") {
            DEBUG(9, "constraints solvent shake");

            param.constraint.solvent.algorithm = simulation::constr_shake;
            block.get_next_parameter("NTCS[0]", param.constraint.solvent.shake_tolerance, ">0", "");

        } else if (salg == "flexshake" || salg == "3") {
            DEBUG(9, "constraints solvent flexshake");

            param.constraint.solvent.algorithm = simulation::constr_flexshake;
            block.get_next_parameter("NTCS[0]", param.constraint.solvent.shake_tolerance, ">0", "");

        } else if (salg == "lincs" || salg == "2") {
            DEBUG(9, "constraints solvent lincs");

            param.constraint.solvent.algorithm = simulation::constr_lincs;
            block.get_next_parameter("NTCS[0]", param.constraint.solvent.lincs_order, ">=1", "");

        } else if (salg == "settle" || salg == "4") {
            DEBUG(9, "constraints solvent settle");

            param.constraint.solvent.algorithm = simulation::constr_settle;
        } else if (salg == "m_shake" || salg == "5") {
            DEBUG(9, "constraints solvent m_shake");

            param.constraint.solvent.algorithm = simulation::constr_m_shake;
            block.get_next_parameter("NTCS[0]", param.constraint.solvent.shake_tolerance, ">0", "");

        } else if (salg == "gpu_shake" || salg == "6") {
            DEBUG(9, "constraints solvent gpu_shake");

            param.constraint.solvent.algorithm = simulation::constr_gpu_shake;
            block.get_next_parameter("NTCS[0]", param.constraint.solvent.shake_tolerance, ">0", "");

            // Get number of GPUs and their IDs
            block.get_next_parameter("NTCG", param.constraint.solvent.number_gpus, ">0", "");

            if (param.constraint.solvent.number_gpus == (unsigned int) 0)
                io::messages.add("CUDA enabled, but number of GPUs is zero",
                                 "In_Parameter", io::message::error);
            else {
                unsigned int temp;
                bool fail = false;
                for (unsigned int i = 0; i < param.constraint.solvent.number_gpus; i++) {
                    if (block.get_next_parameter("NTCD", temp, "", "")) {
                        fail = true;
                        break;
                    }
                    param.constraint.solvent.gpu_device_number.push_back(temp);
                }
                if (fail) {
                    param.constraint.solvent.gpu_device_number.clear();
                    param.constraint.solvent.gpu_device_number.resize(param.constraint.solvent.number_gpus, -1);
                    io::messages.add("CUDA driver will determine devices for M-SHAKE",
                                     "In_Parameter", io::message::notice);
                }
            }
        } else if (salg == "off" || salg == "0") {
            DEBUG(9, "constraints solvent off");

            param.constraint.solvent.algorithm = simulation::constr_off;
            io::messages.add("CONSTRAINT block: no constraints for SOLVENT",
                             "In_Parameter", io::message::warning);
        } else {

            DEBUG(9, "constraints solvent error");
            io::messages.add("CONSTRAINT block: unknown algorithm (solvent)",
                             "In_Parameter", io::message::error);

            param.constraint.solvent.algorithm = simulation::constr_off;
        }

        block.get_final_messages();
    } else {
        param.constraint.ntc = 1;
        param.constraint.solute.algorithm = simulation::constr_off;
        param.constraint.solvent.algorithm = simulation::constr_shake;

        io::messages.add("no CONSTRAINT block", "In_Parameter",
                         io::message::error);
        return;
    }
} //CONSTRAINT

/**
 * @section printout PRINTOUT block
 * @snippet snippets/snippets.cc PRINTOUT
 */
void io::In_Parameter::read_PRINTOUT(simulation::Parameter &param,
                                     std::ostream & os) {
    DEBUG(8, "reading PRINTOUT");

    std::stringstream exampleblock;
    // lines starting with 'exampleblock<<"' and ending with '\n";' (spaces don't matter)
    // will be used to generate snippets that can be included in the doxygen doc;
    // the first line is the tag
    exampleblock << "PRINTOUT\n";
    exampleblock << "#  NTPR: print out energies, etc. every NTPR steps\n";
    exampleblock << "#  NTPP: =1 perform dihedral angle transition monitoring\n";
    exampleblock << "#     NTPR      NTPP\n";
    exampleblock << "         0         0\n";
    exampleblock << "END\n";


    std::string blockname = "PRINTOUT";
    Block block(blockname, exampleblock.str());

    if (block.read_buffer(m_block[blockname], false) == 0) {
        block_read.insert(blockname);

        block.get_next_parameter("NTPR", param.print.stepblock, ">=0", "");
        block.get_next_parameter("NTPP", param.print.monitor_dihedrals, "", "0,1");

        block.get_final_messages();
    }
}

/**
 * @section writetraj WRITETRAJ block
 * @snippet snippets/snippets.cc WRITETRAJ
 */
void io::In_Parameter::read_WRITETRAJ(simulation::Parameter &param,
                                      std::ostream & os) {
    DEBUG(8, "reading WRITETRAJ");

    std::stringstream exampleblock;
    // lines starting with 'exampleblock<<"' and ending with '\n";' (spaces don't matter)
    // will be used to generate snippets that can be included in the doxygen doc;
    // the first line is the tag
    exampleblock << "WRITETRAJ\n";
    exampleblock << "# NTWX       controls writing of coordinate trajectory\n";
    exampleblock << "#       0: no coordinate trajectory is written (default)\n";
    exampleblock << "#      >0: write solute and solvent coordinates every NTWX steps\n";
    exampleblock << "#      <0: write solute coordinates every |NTWX| steps\n";
    exampleblock << "# NTWSE >= 0 selection criteria for coordinate trajectory writing\n";
    exampleblock << "#       0: write normal coordinate trajectory\n";
    exampleblock << "#      >0: write minimum-energy coordinate and energy trajectory (based on the\n";
    exampleblock << "#          energy entry selected by NTWSE and as blocks of length NTWX)\n";
    exampleblock << "#          (see configuration/energy.cc or ene_ana library for indices)\n";
    exampleblock << "# NTWV       controls writing of velocity trajectory\n";
    exampleblock << "#       0: no velocity trajectory is written (default)\n";
    exampleblock << "#      >0: write solute and solvent velocities every NTWV steps\n";
    exampleblock << "#      <0: write solute velocities every |NTWV| steps\n";
    exampleblock << "# NTWF       controls writing of force trajectory\n";
    exampleblock << "#       0: no force trajectory is written (default)\n";
    exampleblock << "#      >0: write solute and solvent forces every NTWF steps\n";
    exampleblock << "#      <0: write solute forces every |NTWF| steps\n";
    exampleblock << "# NTWE >= 0 controls writing of energy trajectory\n";
    exampleblock << "#       0: no energy trajectory is written (default)\n";
    exampleblock << "#      >0: write energy trajectory every NTWE steps\n";
    exampleblock << "# NTWG >= 0 controls writing of free energy trajectory\n";
    exampleblock << "#       0: no free energy trajectory is written (default)\n";
    exampleblock << "#      >0: write free energy trajectory every NTWG steps\n";
    exampleblock << "# NTWB >= 0 controls writing of block-averaged energy trajectory\n";
    exampleblock << "#       0: no block averaged energy trajectory is written (default)\n";
    exampleblock << "#      >0: write block-averaged energy variables every |NTWB| steps\n";
    exampleblock << "#          (and free energies if NTWG > 0) trajectory\n";
    exampleblock << "#\n";
    exampleblock << "#     NTWX     NTWSE      NTWV      NTWF      NTWE      NTWG      NTWB\n";
    exampleblock << "      100          0         0         0       100         0       100\n";
    exampleblock << "END\n";


    std::string blockname = "WRITETRAJ";
    Block block(blockname, exampleblock.str());

    if (block.read_buffer(m_block[blockname], false) == 0) {
        block_read.insert(blockname);

        block.get_next_parameter("NTWX", param.write.position, "", "");
        std::string str_max_ene = io::to_string(configuration::Energy::MAX_ENERGY_INDEX);
        block.get_next_parameter("NTWSE", param.write.energy_index, ">=0 && <="+str_max_ene, "");
        block.get_next_parameter("NTWV", param.write.velocity, "", "");
        block.get_next_parameter("NTWF", param.write.force, "", "");
        block.get_next_parameter("NTWE", param.write.energy, ">=0", "");
        block.get_next_parameter("NTWG", param.write.free_energy, ">=0", "");
        block.get_next_parameter("NTWB", param.write.block_average, ">=0", "");

        if (param.write.energy_index > 0) {
            if (param.write.position == 0) {
                io::messages.add("WRITETRAJ block: NTWX must be a block size > 0 for "
                                 "minimum-energy trajectory.",
                                 "In_Parameter", io::message::error);
            }
            if (param.write.energy != 0 && param.write.energy != abs(param.write.position)) {
                io::messages.add("WRITETRAJ block: NTWE must be 0 or abs(NTWX) for "
                                 "minimum-energy trajectory.",
                                 "In_Parameter", io::message::error);
            }
            // from the documentation all others needs to be zero
            if (param.write.velocity != 0 || param.write.force != 0 ||
                param.write.free_energy != 0 || param.write.block_average != 0) {
                io::messages.add("WRITETRAJ block: NTWV, NTWF, NTWG and NTWB must be 0 for "
                                 "minimum-energy trajectory.",
                                 "In_Parameter", io::message::error);
            }
        }

        if (param.write.position < 0) {
            param.write.position_solute_only = true;
            param.write.position = -param.write.position;
            io::messages.add("writing solute only position trajectory",
                             "In_Parameter", io::message::notice);
        }

        if (param.write.velocity < 0) {
            param.write.velocity_solute_only = true;
            param.write.velocity = -param.write.velocity;
            io::messages.add("writing solute only velocity trajectory",
                             "In_Parameter", io::message::notice);
        }

        if (param.write.force < 0) {
            param.write.force_solute_only = true;
            param.write.force = -param.write.force;
            io::messages.add("writing solute only force trajectory",
                             "In_Parameter", io::message::notice);
        }

        block.get_final_messages();
    }
} // WRITETRAJ

/**
 * @section pressurescale PRESSURESCALE block
 * @snippet snippets/snippets.cc PRESSURESCALE
 */
void io::In_Parameter::read_PRESSURESCALE(simulation::Parameter &param,
                                          std::ostream & os) {
    DEBUG(8, "reading PRESSURESCALE");

    std::stringstream exampleblock;
    // lines starting with 'exampleblock<<"' and ending with '\n";' (spaces don't matter)
    // will be used to generate snippets that can be included in the doxygen doc;
    // the first line is the tag
    exampleblock << "PRESSURESCALE\n";
    exampleblock << "#	COUPLE:	off(0), calc(1), scale(2)\n";
    exampleblock << "#	SCALE:  off(0), iso(1), aniso(2), full(3), semianiso(4)\n";
    exampleblock << "#	VIRIAL: none(0), atomic(1), group(2)\n";
    exampleblock << "#\n";
    exampleblock << "#   COUPLE  SCALE   COMP        TAUP    VIRIAL\n";
    exampleblock << "    calc    iso     4.575E-4    0.5     atomic\n";
    exampleblock << "#   SEMI (semianisotropic couplings: X, Y, Z)\n";
    exampleblock << "#       e.g. 1 1 2: x and y jointly coupled and z separately coupled\n";
    exampleblock << "#       e.g. 0 0 1: constant area (xy-plane) and z coupled to a bath\n";
    exampleblock << "    1 1 2\n";
    exampleblock << "#   reference pressure\n";
    exampleblock << "    0.06102     0.00000     0.00000\n";
    exampleblock << "    0.00000     0.06102     0.00000\n";
    exampleblock << "    0.00000     0.00000     0.06102\n";
    exampleblock << "END\n";


    std::string blockname = "PRESSURESCALE";
    Block block(blockname, exampleblock.str());

    if (block.read_buffer(m_block[blockname], false) == 0) {
        block_read.insert(blockname);

        std::string couple, scale, vir;
        int xs, ys, zs;
        block.get_next_parameter("COUPLE", couple, "", "off, 0, calc, 1, scale, 2");
        block.get_next_parameter("SCALE", scale, "", "off, 0, iso, 1, aniso, 2, full, 3, semianiso, 4");
        block.get_next_parameter("COMP", param.pcouple.compressibility, ">0", "");
        block.get_next_parameter("TAUP", param.pcouple.tau, ">0", "");
        block.get_next_parameter("VIRIAL", vir, "", "none, 0, atomic, 1, group, molecular, 2");
        block.get_next_parameter("SEMIX", xs, ">=0 && <=2", "");
        block.get_next_parameter("SEMIY", ys, ">=0 && <=2", "");
        block.get_next_parameter("SEMIZ", zs, ">=0 && <=2", "");

        for (int i = 0; i < 3; ++i) {
            std::string idx = io::to_string(i);
            for (int j = 0; j < 3; ++j) {
                std::string jdx = io::to_string(j);
                block.get_next_parameter("PRES["+idx+"]["+jdx+"]", param.pcouple.pres0(i, j), ">=0", "");
            }
        }

        if (couple == "off" || couple == "0") {
            param.pcouple.calculate = false;
            param.pcouple.scale = math::pcouple_off;
        } else if (couple == "calc" || couple == "1") {
            param.pcouple.calculate = true;
            param.pcouple.scale = math::pcouple_off;
        } else if (couple == "scale" || couple == "2") {
            param.pcouple.calculate = true;

            if (scale == "off" || scale == "0") {
                io::messages.add("PRESSURESCALE block: requesting scaling but SCALE set to OFF",
                                 "In_Parameter", io::message::error);
                param.pcouple.scale = math::pcouple_off;
            } else if (scale == "iso" || scale == "1")
                param.pcouple.scale = math::pcouple_isotropic;
            else if (scale == "aniso" || scale == "2")
                param.pcouple.scale = math::pcouple_anisotropic;
            else if (scale == "full" || scale == "3")
                param.pcouple.scale = math::pcouple_full_anisotropic;
            else if (scale == "semianiso" || scale == "4") {
                param.pcouple.scale = math::pcouple_semi_anisotropic;
                if (xs == ys && ys == zs)
                    io::messages.add("PRESSURESCALE block: x_semi = y_semi = z_semi in SEMI, maybe you want isotropic pressure scaling?",
                                     "In_Parameter", io::message::error);
                param.pcouple.x_semi = xs;
                param.pcouple.y_semi = ys;
                param.pcouple.z_semi = zs;
            } else {
                param.pcouple.scale = math::pcouple_off;
            }

        } else {
            param.pcouple.calculate = false;
        }

        if (param.pcouple.calculate) {
            if (vir == "none" || vir == "0") {
                param.pcouple.virial = math::no_virial;
            } else if (vir == "atomic" || vir == "1")
                param.pcouple.virial = math::atomic_virial;
            else if (vir == "molecular" || vir == "group" || vir == "2")
                param.pcouple.virial = math::molecular_virial;
            else {
                param.pcouple.virial = math::no_virial;
            }
        } else
            param.pcouple.virial = math::no_virial;

        if (param.pcouple.calculate == false && param.pcouple.scale != math::pcouple_off)
            io::messages.add("PRESSURESCALE block: pressure coupling activated but "
                             "not calculating pressure",
                             "In_Parameter",
                             io::message::error);
        if (param.pcouple.calculate && param.pcouple.virial == math::no_virial)
            io::messages.add("requesting pressure calculation but "
                             "no virial specified",
                             "In_Parameter", io::message::error);

        block.get_final_messages();
    }
} // PRESSURESCALE block

/**
 * @section boundcond BOUNDCOND block
 * @snippet snippets/snippets.cc BOUNDCOND
 */
void io::In_Parameter::read_BOUNDCOND(simulation::Parameter &param,
                                      std::ostream & os) {
    DEBUG(8, "reading BOUNDCOND");

    std::stringstream exampleblock;
    // lines starting with 'exampleblock<<"' and ending with '\n";' (spaces don't matter)
    // will be used to generate snippets that can be included in the doxygen doc;
    // the first line is the tag
    exampleblock << "BOUNDCOND\n";
    exampleblock << "#  NTB: boundary conditions\n";
    exampleblock << "#       -1 : truncated octahedral\n";
    exampleblock << "#        0 : vacuum\n";
    exampleblock << "#        1 : rectangular\n";
    exampleblock << "#        2 : triclinic\n";
    exampleblock << "#  NDFMIN: number of degrees of freedom subtracted for temperature\n";
    exampleblock << "#\n";
    exampleblock << "#         NTB    NDFMIN\n";
    exampleblock << "            1         0\n";
    exampleblock << "END\n";


    std::string blockname = "BOUNDCOND";
    Block block(blockname, exampleblock.str());

    if (block.read_buffer(m_block[blockname], true) == 0) {
        block_read.insert(blockname);

        int ntb;
        block.get_next_parameter("NTB", ntb, "", "-1, 0, 1, 2");
        block.get_next_parameter("NDFMIN", param.boundary.dof_to_subtract, ">=0", "");

        if (ntb == 0) {
            param.boundary.boundary = math::vacuum;
        }
        else if (ntb == 1) param.boundary.boundary = math::rectangular;
        else if (ntb == 2) param.boundary.boundary = math::triclinic;
        else if (ntb == -1) {
            param.boundary.boundary = math::truncoct;
            io::messages.add("Truncated octahedral: the box is converted to triclinic boundary conditions internally",
                             "In_Parameter", io::message::notice);
        } else {
            std::ostringstream msg;
            param.boundary.boundary = math::vacuum;
        }

        block.get_final_messages();

    } else {
        param.boundary.boundary = math::vacuum;
        return;
    }

}

/**
 * @section perturbation PERTURBATION block
 * @snippet snippets/snippets.cc PERTURBATION
 */
void io::In_Parameter::read_PERTURBATION(simulation::Parameter &param,
                                         std::ostream & os) {
    DEBUG(8, "reading PERTURBATION");

    std::stringstream exampleblock;
    // lines starting with 'exampleblock<<"' and ending with '\n";' (spaces don't matter)
    // will be used to generate snippets that can be included in the doxygen doc;
    // the first line is the tag
    exampleblock << "PERTURBATION\n";
    exampleblock << "#    NTG: 0..1 controls use of free-energy calculation.\n";
    exampleblock << "#         0: no free-energy calculation (default)\n";
    exampleblock << "#         1: calculate dH/dRLAM\n";
    exampleblock << "#  NRDGL: 0,1 controls reading of initial value for RLAM.\n";
    exampleblock << "#         0: use initial RLAM parameter from PERTURBATION block\n";
    exampleblock << "#         1: read from configuration\n";
    exampleblock << "#   RLAM: 0.0..1.0 initial value for lambda\n";
    exampleblock << "#  DLAMT: >= 0.0 rate of lambda increase in time.\n";
    exampleblock << "# ALPHLJ: >= 0.0 Lennard-Jones soft-core parameter\n";
    exampleblock << "#  ALPHC: >= 0.0 Coulomb-RF soft-core parameter\n";
    exampleblock << "#   NLAM: > 0 power dependence of lambda coupling\n";
    exampleblock << "# NSCALE: 0..2 controls use of interaction scaling\n";
    exampleblock << "#         0: no interaction scaling\n";
    exampleblock << "#         1: interaction scaling\n";
    exampleblock << "#         2: perturbation for all atom pairs with scaled\n";
    exampleblock << "#            interactions. No perturbation for others.\n";
    exampleblock << "#\n";
    exampleblock << "#     NTG   NRDGL    RLAM   DLAMT\n";
    exampleblock << "        0       0     0.0     0.0\n";
    exampleblock << "#  ALPHLJ   ALPHC    NLAM  NSCALE\n";
    exampleblock << "      0.0     0.0       1       0\n";
    exampleblock << "END\n";


    std::string blockname = "PERTURBATION";
    Block block(blockname, exampleblock.str());

    if (block.read_buffer(m_block[blockname], false) == 0) {
        block_read.insert(blockname);

        std::string b, s1, s2;
        int ntg, scale, nrdgl;
        block.get_next_parameter("NTG", ntg, "", "0,1");
        block.get_next_parameter("NRDGL", nrdgl, "", "0,1");
        block.get_next_parameter("RLAM", param.perturbation.lambda, ">=0 && <=1", "");
        block.get_next_parameter("DLAMT", param.perturbation.dlamt, ">=0", "");
        block.get_next_parameter("ALPHLJ", param.perturbation.soft_vdw, ">=0", "");
        block.get_next_parameter("ALPHC", param.perturbation.soft_crf, ">=0", "");
        block.get_next_parameter("NLAM", param.perturbation.lambda_exponent, ">0", "");
        block.get_next_parameter("NSCALE", scale, "", "0,1,2");

        switch (ntg) {
            case 0:
                param.perturbation.perturbation = false;
                break;
            case 1:
                param.perturbation.perturbation = true;
                break;
            default:
                break;
        }

        switch (nrdgl) {
            case 0:     // use from input file
                param.perturbation.read_initial = false;
                break;
            case 1:     // use from configuration
                param.perturbation.read_initial = true;
                break;
            default:
                break;
        }

        switch (scale) {
            case 0:     // no scaling
                param.perturbation.scaling = false;
                param.perturbation.scaled_only = false;
                break;
            case 1:     // scaling on
                param.perturbation.scaling = true;
                param.perturbation.scaled_only = false;
                break;
            case 2:     // scaled only
                param.perturbation.scaling = true;
                param.perturbation.scaled_only = true;
                break;
            default:
                break;
        }
        block.get_final_messages();
    }

} //PERTURBATION

/**
 * @section force FORCE block
 * @snippet snippets/snippets.cc FORCE
 */
void io::In_Parameter::read_FORCE(simulation::Parameter &param,
                                  std::ostream & os) {
    DEBUG(8, "reading FORCE");

    std::stringstream exampleblock;
    // lines starting with 'exampleblock<<"' and ending with '\n";' (spaces don't matter)
    // will be used to generate snippets that can be included in the doxygen doc;
    // the first line is the tag
    exampleblock << "FORCE\n";
    exampleblock << "# NTF(1..6): 0,1 determines terms used in force calculation\n";
    exampleblock << "#             0: do not include terms\n";
    exampleblock << "#             1: include terms\n";
    exampleblock << "# NEGR: ABS(NEGR): number of energy groups\n";
    exampleblock << "#             > 0: use energy groups\n";
    exampleblock << "#             < 0: use energy and force groups\n";
    exampleblock << "# NRE(1..NEGR): >= 1 last atom in each energy group\n";
    exampleblock << "# NTF(1)    NTF(2)    NTF(3)    NTF(4)    NTF(5)        NTF(6)\n";
    exampleblock << "# bonds     angles    improper  dihedral  electrostatic vdW\n";
    exampleblock << "  0         1         1         1         1             1\n";
    exampleblock << "# NEGR    NRE(1)    NRE(2)    ...      NRE(NEGR)\n";
    exampleblock << "     1        60\n";
    exampleblock << "END\n";


    std::string blockname = "FORCE";
    Block block(blockname, exampleblock.str());

    if (block.read_buffer(m_block[blockname], true) == 0) {
        block_read.insert(blockname);

        block.get_next_parameter("NTF(1)", param.force.bond, "", "0,1");
        block.get_next_parameter("NTF(2)", param.force.angle, "", "0,1");
        block.get_next_parameter("NTF(3)", param.force.improper, "", "0,1");
        block.get_next_parameter("NTF(4)", param.force.dihedral, "", "0,1");
        block.get_next_parameter("NTF(5)", param.force.nonbonded_crf, "", "0,1");
        block.get_next_parameter("NTF(6)", param.force.nonbonded_vdw, "", "0,1");

        int snum;
        unsigned int num, e, old_e = 0;
        block.get_next_parameter("NEGR", snum, "", "");

        if (snum < 0) {
#ifdef XXFORCEGROUPS
            param.force.force_groups = true;
#else
            io::messages.add("Force groups requested but not compiled with support for them."
                             "Use --enable-forcegroups for configure.", "In_Parameter",
                             io::message::error);
#endif
        }
        num = abs(snum);

        for (unsigned int i = 0; i < num; ++i) {
            std::string idx=io::to_string(i);
            block.get_next_parameter("NRE["+idx+"]", e, ">0", "");
            DEBUG(10, "\tadding energy group " << e - 1);
            param.force.energy_group.push_back(e - 1);
            if (e <= old_e) {
                DEBUG(10, "energy groups not in order...");
                io::messages.add("FORCE block: energy groups are not in order",
                                 "In_Parameter", io::message::error);
            }
            old_e = e;
        }

        DEBUG(10, "number of energy groups: " << param.force.energy_group.size());

        if ((!param.force.nonbonded_crf) && param.force.nonbonded_vdw)
            io::messages.add("FORCE block: setting charges to zero",
                             "In_Parameter", io::message::notice);

        if (param.force.nonbonded_crf && (!param.force.nonbonded_vdw))
            io::messages.add("FORCE block: setting atom types to dummy",
                             "In_Parameter", io::message::notice);

        // Now that we have the energy groups, we initialize the
        // LAMBDAS parameters that depend on them.
        // NOTE: lambdas vectors may be resized again in in_topology.cc
        // in case an extra energy group is added. This will be the case
        // if the last atom of the last energy group in the force array
        // is not the last atom of the system.
        int maxnilg = param.force.energy_group.size();
        std::vector< double > one(maxnilg, 1.0);
        std::vector< double > zero(maxnilg, 0.0);
        for (unsigned int i = 0; i < param.lambdas.a.size(); i++) {
            param.lambdas.a[i].resize(maxnilg, zero);
            param.lambdas.b[i].resize(maxnilg, zero);
            param.lambdas.c[i].resize(maxnilg, zero);
            param.lambdas.d[i].resize(maxnilg, one);
            param.lambdas.e[i].resize(maxnilg, zero);
        }

        block.get_final_messages();
    }
} //FORCE

/**
 * @section covalentform COVALENTFORM block
 * @snippet snippets/snippets.cc COVALENTFORM
 */
void io::In_Parameter::read_COVALENTFORM(simulation::Parameter &param,
                                         std::ostream & os) {
    DEBUG(8, "reading COVALENTFORM");

    std::stringstream exampleblock;
    // lines starting with 'exampleblock<<"' and ending with '\n";' (spaces don't matter)
    // will be used to generate snippets that can be included in the doxygen doc;
    // the first line is the tag
    exampleblock << "COVALENTFORM\n";
    exampleblock << "# NTBBH: 0,1 controls bond-stretching potential\n";
    exampleblock << "#        0: quartic form (default)\n";
    exampleblock << "#        1: harmonic form\n";
    exampleblock << "# NTBAH: 0,1 controls bond-angle bending potential\n";
    exampleblock << "#        0: cosine-harmonic (default)\n";
    exampleblock << "#        1: harmonic\n";
    exampleblock << "# NTBDN: 0,1 controls torsional dihedral potential\n";
    exampleblock << "#        0: arbitrary phase shifts (default)\n";
    exampleblock << "#        1: phase shifts limited to 0 and 180 degrees.\n";
    exampleblock << "#   NTBBH    NTBAH    NTBDN\n";
    exampleblock << "        0        0        0\n";
    exampleblock << "END\n";


    std::string blockname = "COVALENTFORM";
    Block block(blockname, exampleblock.str());

    if (block.read_buffer(m_block[blockname], false) == 0) {
        block_read.insert(blockname);

        int bond, angle, dihedral;
        block.get_next_parameter("NTBBH", bond, "", "0,1");
        block.get_next_parameter("NTBAH", angle, "", "0,1");
        block.get_next_parameter("NTBDN", dihedral, "", "0,1");

        if (param.force.bond != 0) {
            switch (bond) {
                case 1: param.force.bond = 2;
                    break;
                case 0:
                default: param.force.bond = 1;
            }
        }

        if (param.force.angle != 0) {
            switch (angle) {
                case 1: param.force.angle = 2;
                    break;
                case 0:
                default: param.force.angle = 1;
            }
        }

        if (param.force.dihedral != 0) {
            switch (dihedral) {
                case 1: param.force.dihedral = 2;
                    break;
                case 0:
                default: param.force.dihedral = 1;
            }
        }

        block.get_final_messages();
    }
}

/**
 * @section initialise INITIALISE block
 * @snippet snippets/snippets.cc INITIALISE
 */
void io::In_Parameter::read_INITIALISE(simulation::Parameter &param,
                                       std::ostream & os) {
    DEBUG(8, "reading INITIALISE");

    std::stringstream exampleblock;
    // lines starting with 'exampleblock<<"' and ending with '\n";' (spaces don't matter)
    // will be used to generate snippets that can be included in the doxygen doc;
    // the first line is the tag
    exampleblock << "INITIALISE\n";
    exampleblock << "# NTIVEL: 0,1 controls generation of initial velocities.\n";
    exampleblock << "#         0: read from configuration (default)\n";
    exampleblock << "#         1: generate from Maxell distribution at temperature TEMPI\n";
    exampleblock << "# NTISHK: 0..3 controls shaking of initial configuration\n";
    exampleblock << "#         0: no intial SHAKE (default)\n";
    exampleblock << "#         1: initial SHAKE on coordinates only\n";
    exampleblock << "#         2: initial SHAKE on velocities only\n";
    exampleblock << "#         3: initial SHAKE on coordinates and velocities\n";
    exampleblock << "# NTINHT: 0,1 controls generation of initial Nose-Hoover chain variables\n";
    exampleblock << "#         0: read from configuration (default)\n";
    exampleblock << "#         1: reset variables to zero.\n";
    exampleblock << "# NTINHB: 0,1 controls generation of initial Nose-Hoover (chain) barostat\n";
    exampleblock << "#             variables\n";
    exampleblock << "#         0: read from strartup file (if applicable) (default)\n";
    exampleblock << "#         1: reset variables to zero\n";
    exampleblock << "# NTISHI: 0,1 controls initial setting for lattice shift vectors\n";
    exampleblock << "#         0: read from configuration (default)\n";
    exampleblock << "#         1: reset shifts to zero.\n";
    exampleblock << "# NTIRTC: 0,1 controls initial setting of positions and orientations for\n";
    exampleblock << "#             roto-translational constraints\n";
    exampleblock << "#         0: read from configuration (default)\n";
    exampleblock << "#         1: reset based on initial configuraion of startup file\n";
    exampleblock << "# NTICOM: 0,1 controls initial removal of COM motion\n";
    exampleblock << "#         0: no initial system COM motion removal (default)\n";
    exampleblock << "#         1: initial COM translation is removed\n";
    exampleblock << "#         2: initial COM rotation is removed\n";
    exampleblock << "# NTISTI: 0,1 controls generation of stochastic integrals\n";
    exampleblock << "#         0: read stochastic integrals and IG from configuration (default)\n";
    exampleblock << "#         1: set stochastic integrals to zero and use IG from here.\n";
    exampleblock << "# IG:     random number generator seed\n";
    exampleblock << "# TEMPI:  initial temperature\n";
    exampleblock << "#\n";
    exampleblock << "#  NTIVEL  NTISHK  NTINHT  NTINHB\n";
    exampleblock << "        0       0       0       0\n";
    exampleblock << "#  NTISHI  NTIRTC  NTICOM\n";
    exampleblock << "        0       0       0\n";
    exampleblock << "#  NTISTI\n";
    exampleblock << "        0\n";
    exampleblock << "#      IG   TEMPI\n";
    exampleblock << "        0     0.0\n";
    exampleblock << "END\n";


    std::string blockname = "INITIALISE";
    Block block(blockname, exampleblock.str());

    if (block.read_buffer(m_block[blockname], true) == 0) {
        block_read.insert(blockname);

        int ntivel, ntishk, ntinht, ntinhb, ntishi, ntirtc, nticom, ntisti;
        block.get_next_parameter("NTIVEL", ntivel, "", "0,1");
        block.get_next_parameter("NTISHK", ntishk, "", "0,1,2,3");
        block.get_next_parameter("NTINHT", ntinht, "", "0,1");
        block.get_next_parameter("NTINHB", ntinhb, "", "0,1");
        block.get_next_parameter("NTISHI", ntishi, "", "0,1");
        block.get_next_parameter("NTIRTC", ntirtc, "", "0,1");
        block.get_next_parameter("NTICOM", nticom, "", "0,1,2");
        block.get_next_parameter("NTISTI", ntisti, "", "0,1");
        block.get_next_parameter("IG", param.start.ig, "", "");
        block.get_next_parameter("TEMPI", param.start.tempi, ">=0", "");

        // generation of initial velocities
        switch (ntivel) {
            case 0: param.start.generate_velocities = false;
                break;
            case 1: param.start.generate_velocities = true;
                break;
            default:
                break;
        }

        // controls initial SHAKE
        switch (ntishk) {
            case 0: // no initial SHAKE
              param.start.shake_pos = false;
              param.start.shake_vel = false;
              break;
            case 1: // SHAKE coordinates
              param.start.shake_pos = true;
              param.start.shake_vel = false;
              break;
            case 2: // SHAKE velocities
              param.start.shake_pos = false;
              param.start.shake_vel = true;
              break;
            case 3: // SHAKE coordinates & velocities
              param.start.shake_pos = true;
              param.start.shake_vel = true;
              break;
            default:
              break;
        }

        // controls reading of Nose-Hoover chain variables.
        switch (ntinht) {
            case 0: param.start.read_nosehoover_chains = true;
              break;
            case 1: param.start.read_nosehoover_chains = false;
              break;     // reset them
            default:
              break;
        }

        // controls reading of Nose-Hoover chain barostat variables: not implemented.
        switch (ntinhb) {
            case 0: param.start.read_nosehoover_barostat = true;
              break;
            case 1: param.start.read_nosehoover_barostat = false;
              break;     // reset them
            default:
              break;
        }

        switch (ntishi) {
            case 0: param.start.read_lattice_shifts = true;
              break;
            case 1: param.start.read_lattice_shifts = false;
              break;
            default:
              break;
        }

        // controls reading of restart data for roto-translational constraints
        switch (ntirtc) {
            case 0: param.start.read_rottrans = true;
              break;
            case 1: param.start.read_rottrans = false;
              break;
            default:
              break;
        }

        // controls removal of COM translation and rotation.
        switch (nticom) {
            case 0:
              param.start.remove_com_rotation = false;
              param.start.remove_com_translation = false;
              break;
            case 1:
              param.start.remove_com_rotation = false;
              param.start.remove_com_translation = true;
              break;
            case 2:
              param.start.remove_com_rotation = true;
              param.start.remove_com_translation = true;
              break;
            default:
              break;
        }

        // controls reading of stochastic integrals
        switch (ntisti) {
            case 0:
              param.stochastic.generate_integral = false;
              break;
          case 1:
              param.stochastic.generate_integral = true;
              break;
          default:
              break;
        }

    block.get_final_messages();
  }
}

/**
 * @section comtransrot COMTRANSROT block
 * @snippet snippets/snippets.cc COMTRANSROT
 */
void io::In_Parameter::read_COMTRANSROT(simulation::Parameter &param,
                                        std::ostream & os) {
    DEBUG(8, "reading COMTRANSROT");

    std::stringstream exampleblock;
    // lines starting with 'exampleblock<<"' and ending with '\n";' (spaces don't matter)
    // will be used to generate snippets that can be included in the doxygen doc;
    // the first line is the tag
    exampleblock << "COMTRANSROT\n";
    exampleblock << "#    NSCM : controls system centre-of-mass (com) motion removal\n";
    exampleblock << "#           0: no com motion removal (default)\n";
    exampleblock << "#         < 0: com translation and rotation are removed every abs(NSCM)\n";
    exampleblock << "#              steps.\n";
    exampleblock << "#         > 0: com translation is removed every NSCM steps.\n";
    exampleblock << "#     NSCM\n";
    exampleblock << "         0\n";
    exampleblock << "END\n";


    std::string blockname = "COMTRANSROT";
    Block block(blockname, exampleblock.str());

    if (block.read_buffer(m_block[blockname], false) == 0) {
        block_read.insert(blockname);

        int nscm;
        block.get_next_parameter("NSCM", nscm, "", "");

        if (nscm > 0) {
            param.centreofmass.skip_step = nscm;
            param.centreofmass.remove_rot = false;
            param.centreofmass.remove_trans = true;
        } else if (nscm < 0) {
            param.centreofmass.skip_step = -nscm;
            param.centreofmass.remove_rot = true;
            param.centreofmass.remove_trans = true;
        } else {         // nscm == 0;
            param.centreofmass.skip_step = 0;
            param.centreofmass.remove_rot = false;
            param.centreofmass.remove_trans = false;
        }

        block.get_final_messages();
    }
}

/**
 * @section hoomd HOOMD block (optional)
 * @snippet snippets/snippets.cc HOOMD
 */
void io::In_Parameter::read_HOOMD(simulation::Parameter &param,
                                  std::ostream & os) {
    DEBUG(8, "reading HOOMD");

    std::stringstream exampleblock;
    // lines starting with 'exampleblock<<"' and ending with '\n";' (spaces don't matter)
    // will be used to generate snippets that can be included in the doxygen doc;
    // the first line is the tag
    exampleblock << "HOOMD\n";
    exampleblock << "#       PROCESSOR: cpu gpus\n";
    exampleblock << "#\n";
    exampleblock << "#       PROCESSOR\n";
    exampleblock << "    gpus\n";
    exampleblock << "END\n";

    std::string blockname = "HOOMD";
    Block block(blockname, exampleblock.str());

    if (block.read_buffer(m_block[blockname], false) == 0) {
        block_read.insert(blockname);
        param.setDevelop("HOOMD is under development.");

        DEBUG(10, "hoomd block");

        // try a HOOMD

        std::string s1;
        block.get_next_parameter("PROCESSOR", s1, "", "cpu, gpus");

#ifndef HAVE_HOOMD
        io::messages.add("HOOMD block not supported. Recompile with --with-hoomd=DIR", "In_Parameter", io::message::error);
#else
        if (s1 == "cpu") {
            param.hoomd.processor = simulation::cpu;
        } else if (s1 == "gpus") {
            param.hoomd.processor = simulation::gpus;
        } else {
            io::messages.add("HOOMD block: wrong processor chosen",
                             "In_Parameter", io::message::error);
        }
        block.get_final_messages();
#endif
    }
}

/**
 * @section pairlist PAIRLIST block
 * @snippet snippets/snippets.cc PAIRLIST
 */
void io::In_Parameter::read_PAIRLIST(simulation::Parameter &param,
                                     std::ostream & os) {
    DEBUG(8, "reading PAIRLIST");

    std::stringstream exampleblock;
    // lines starting with 'exampleblock<<"' and ending with '\n";' (spaces don't matter)
    // will be used to generate snippets that can be included in the doxygen doc;
    // the first line is the tag
    exampleblock << "PAIRLIST\n";
    exampleblock << "#       ALGORITHM  standard(0) (gromos96 like pairlist)\n";
    exampleblock << "#                  grid(1) (md++ grid pairlist)\n";
    exampleblock << "#                  grid_cell(2) (creates a mask)\n";
    exampleblock << "#       NSNB  >0    frequency (number of steps) a pairlist is constructed\n";
    exampleblock << "#       RCUTP >0.0  short-range cut-off in twin-range\n";
    exampleblock << "#       RCUTL >0.0  intermediate-range cut-off in twin-range\n";
    exampleblock << "#       SIZE  >0    grid cell size (or auto = 0.5 * RCUTP)\n";
    exampleblock << "#       TYPE  chargegoup(0) (chargegroup based cutoff)\n";
    exampleblock << "#             atomic(1)     (atom based cutoff)\n";
    exampleblock << "#\n";
    exampleblock << "#       ALGORITHM       NSNB    RCUTP   RCUTL   SIZE    TYPE\n";
    exampleblock << "        grid            5       0.8     1.4     auto    chargegroup\n";
    exampleblock << "#\n";
    exampleblock << "END\n";


    std::string blockname = "PAIRLIST";
    Block block(blockname, exampleblock.str());

    if (block.read_buffer(m_block[blockname], true) == 0) {
        block_read.insert(blockname);

        std::string s1, s2, s3;
        block.get_next_parameter("ALGORITHM", s1, "", "standard, 0, grid, 1, grid_cell, 2");
        block.get_next_parameter("NSNB", param.pairlist.skip_step, ">0", "");
        block.get_next_parameter("RCUTP", param.pairlist.cutoff_short, ">=0", "");
        std::string str_rcutp=io::to_string(param.pairlist.cutoff_short);
        block.get_next_parameter("RCUTL", param.pairlist.cutoff_long, ">="+str_rcutp, "");
        block.get_next_parameter("SIZE", s2, "", "");
        block.get_next_parameter("TYPE", s3, "", "chargegroup, 0, atomic, 1");

        if (s1 == "standard" || s1 == "0") param.pairlist.grid = 0;
        else if (s1 == "grid" || s1 == "1") param.pairlist.grid = 1;
        else if (s1 == "grid_cell" || s1 == "2") param.pairlist.grid = 2;
        else param.pairlist.grid = 0;

        if (param.pairlist.grid) {
            if (s2 == "auto")
                param.pairlist.grid_size = 0.5 * param.pairlist.cutoff_short;
            else {
                std::istringstream css;
                css.str(s2);
                css >> param.pairlist.grid_size;
                if (!param.pairlist.grid_size)
                    param.pairlist.grid_size = 0.5 * param.pairlist.cutoff_short;
                if (css.fail()) {
                    io::messages.add("PAIRLIST block: wrong pairlist grid size chosen",
                                     "In_Parameter", io::message::error);
                    param.pairlist.grid_size = 0.5 * param.pairlist.cutoff_short;
                }
            }
            if (param.pairlist.grid_size <= 0)
                io::messages.add("PAIRLIST block: Illegal value for grid size (>0)",
                                 "In_Parameter", io::message::error);
        } else param.pairlist.grid_size = 0;

        if (s3 == "atomic" || s3 == "1") param.pairlist.atomic_cutoff = true;
        else if (s3 == "chargegroup" || s3 == "0") param.pairlist.atomic_cutoff = false;
        else param.pairlist.atomic_cutoff = false;
        block.get_final_messages();
    }
} // PAIRLIST

/**
 * @section cgrain CGRAIN block
 * @snippet snippets/snippets.cc CGRAIN
 */
void io::In_Parameter::read_CGRAIN(simulation::Parameter &param,
                                   std::ostream & os) {
    DEBUG(8, "reading CGRAIN");

    std::stringstream exampleblock;
    // lines starting with 'exampleblock<<"' and ending with '\n";' (spaces don't matter)
    // will be used to generate snippets that can be included in the doxygen doc;
    // the first line is the tag
    exampleblock << "CGRAIN\n";
    exampleblock << "# NTCGRAN 0..3 coarse grain selection\n";
    exampleblock << "#         0: atomistic (off)\n";
    exampleblock << "#         1: coarse-grained using MARTINI model (on)\n";
    exampleblock << "#         2: coarse-grained using GROMOS model (on)\n";
    exampleblock << "#         3: mixed-grained using GROMOS model (on)\n";
    exampleblock << "#     EPS >= 0.0 dielectric constant for coarse grained coulombic interaction\n";
    exampleblock << "#    EPSM >= 0.0 dielectric constant for mixed CG-FG coulombic interaction\n";
    exampleblock << "# NTCGRAN     EPS     EPSM\n";
    exampleblock << "        1      20        1\n";
    exampleblock << "END\n";


    std::string blockname = "CGRAIN";
    Block block(blockname, exampleblock.str());

    if (block.read_buffer(m_block[blockname], false) == 0) {
        block_read.insert(blockname);

        int ntcgran;
        block.get_next_parameter("NTCGRAN", ntcgran, "", "0,1,2,3");
        block.get_next_parameter("EPS", param.cgrain.EPS, ">=0", "");
        block.get_next_parameter("EPSM", param.cgrain.EPSM, ">=0", "");

        switch (ntcgran) {
            case 0:
                param.cgrain.level = 0;
                break;
            case 1:
                param.cgrain.level = 1;
                param.force.interaction_function = simulation::cgrain_func;
                break;
            case 2:
                param.cgrain.level = 2;
                param.force.interaction_function = simulation::cggromos_func;
                break;
            case 3:
                param.cgrain.level = 3;
                param.force.interaction_function = simulation::cggromos_func;
                break;
            default:
                param.cgrain.level = 0;
                io::messages.add("CGRAIN block: NTCGRAN must be 0 to 3.",
                                 "In_Parameter", io::message::error);
        }
        DEBUG(6, "coarse graining level = " << param.cgrain.level);

        block.get_final_messages();
    }
}

/**
 * @section multibath MULTIBATH block
 * @snippet snippets/snippets.cc MULTIBATH
 */
void io::In_Parameter::read_MULTIBATH(simulation::Parameter &param,
                                      std::ostream & os) {

    DEBUG(8, "reading MULTIBATH");

    std::stringstream exampleblock;
    // lines starting with 'exampleblock<<"' and ending with '\n";' (spaces don't matter)
    // will be used to generate snippets that can be included in the doxygen doc;
    // the first line is the tag
    exampleblock << "MULTIBATH\n";
    exampleblock << "# NTBTYP: temperature coupling algorithm\n";
    exampleblock << "#		weak-coupling(0)\n";
    exampleblock << "#		nose-hoover(1)\n";
    exampleblock << "#		nose-hoover-chains(2)	num\n";
    exampleblock << "#		(where num is the number of chains to use)\n";
    exampleblock << "#   NTBTYP           NUM\n";
    exampleblock << "    nose-hoover-chains	3\n";
    exampleblock << "#   NBATHS: number of baths\n";
    exampleblock << "    2\n";
    exampleblock << "#   TEMP0  TAU\n";
    exampleblock << "    300    0.10\n";
    exampleblock << "    300    0.10\n";
    exampleblock << "#   DOFSET: number of different couplings\n";
    exampleblock << "    1\n";
    exampleblock << "#   LAST   COM-BATH  IR-BATH\n";
    exampleblock << "    60     1         2\n";
    exampleblock << "#   (this couples the first 60 atoms com motion to bath 1 and\n";
    exampleblock << "#    the internal / rotational motion to bath 2)\n";
    exampleblock << "END\n";

    std::string blockname = "MULTIBATH";
    Block block(blockname, exampleblock.str());

    param.multibath.couple = false;

    if (!block.read_buffer(m_block[blockname], false)) {
        block_read.insert(blockname);

        param.multibath.found_multibath = true;
        param.multibath.found_tcouple = false;

        // the algorithm
        std::string alg;
        block.get_next_parameter("NTBTYP", alg, "", "weak-coupling, 0, nose-hoover, 1, nose-hoover-chains, 2");

        if (alg == "weak-coupling" || alg == "0")
            param.multibath.algorithm = 0;
        else if (alg == "nose-hoover" || alg == "1")
            param.multibath.algorithm = 1;
        else if (alg == "nose-hoover-chains" || alg == "2") {
            param.multibath.algorithm = 2;
            // read in the number of chains => overwrites algorithm number!!
            block.get_next_parameter("NUM", param.multibath.algorithm, ">=2", "");
        }

        int num_baths, num_dof;
        unsigned int last, com_bath, ir_bath;
        double temp, tau;

        // the baths
        block.get_next_parameter("NBATHS", num_baths, ">=0", "");

        if (block.error()) {
          block.get_final_messages();
          return;
        }

        for (int i = 0; i < num_baths; ++i) {
            std::string idx = io::to_string(i);
            block.get_next_parameter("TEMP["+idx+"]", temp, ">=0.0", "");
            block.get_next_parameter("TAU["+idx+"]", tau, ">=0.0", "-1");

            param.multibath.multibath.add_bath(temp, tau);
            if (tau != -1) param.multibath.couple = true;
        }

        // now the DOF sets
        block.get_next_parameter("DOFSET", num_dof, ">=0", "");

        if (block.error()) {
          block.get_final_messages();
          return;
        }

        if (param.multibath.multibath.size() == 0) {
            if (num_dof != 0) {
                io::messages.add("MULTIBATH block: no baths but coupling groups specified",
                                 "In_Parameter", io::message::error);
                num_dof = 0;
            } else {
                io::messages.add("MULTIBATH block: no baths and no coupling groups => no temperature coupling",
                                 "In_Parameter", io::message::warning);
                param.multibath.couple = false;
                return;
            }

        }
        std::string str_bathsize = io::to_string(param.multibath.multibath.size());

        for (int i = 0; i < num_dof; ++i) {
            std::string idx = io::to_string(i);
            block.get_next_parameter("LAST["+idx+"]", last, ">=1", "");
            block.get_next_parameter("COM-BATH["+idx+"]", com_bath, ">=1 && <="+ str_bathsize, "");
            block.get_next_parameter("IR-BATH["+idx+"]", ir_bath, ">=1 && <="+ str_bathsize, "");

            if (last < 1) last = 1;
            if (com_bath < 1) com_bath = 1;
            if (ir_bath < 1) ir_bath = 1;

            if (com_bath > param.multibath.multibath.size()) com_bath = param.multibath.multibath.size();
            if (ir_bath > param.multibath.multibath.size()) ir_bath = param.multibath.multibath.size();

            param.multibath.multibath.add_bath_index(last - 1, 0, com_bath - 1, ir_bath - 1);
        }

        block.get_final_messages();
    }
} // MULTIBATH

/**
 * @section positionres POSITIONRES block
 * @snippet snippets/snippets.cc POSITIONRES
 */
void io::In_Parameter::read_POSITIONRES(simulation::Parameter &param,
                                        std::ostream & os) {
    DEBUG(8, "reading POSITIONRES");

    std::stringstream exampleblock;
    // lines starting with 'exampleblock<<"' and ending with '\n";' (spaces don't matter)
    // will be used to generate snippets that can be included in the doxygen doc;
    // the first line is the tag
    exampleblock << "POSITIONRES\n";
    exampleblock << "#    NTPOR 0..3 controls atom positions re(con)straining.\n";
    exampleblock << "#          0: no position re(con)straints (default)\n";
    exampleblock << "#          1: restraining with force constant CPOR\n";
    exampleblock << "#          2: restraining with force constant CPOR weighted by\n";
    exampleblock << "#             atomic B-factors\n";
    exampleblock << "#          3: constraining\n";
    exampleblock << "#   NTPORB 0,1 controls reading of reference positions and\n";
    exampleblock << "#              B-factors\n";
    exampleblock << "#          0: read reference positions from startup file.\n";
    exampleblock << "#          1: read reference positions and B-factors from\n";
    exampleblock << "#             special file\n";
    exampleblock << "#   NTPORS 0,1 controls scaling of reference positions upon\n";
    exampleblock << "#              pressure scaling\n";
    exampleblock << "#          0: do not scale reference positions\n";
    exampleblock << "#          1: scale reference positions\n";
    exampleblock << "#     CPOR >= 0 position restraining force constant\n";
    exampleblock << "#\n";
    exampleblock << "#   NTPOR  NTPORB  NTPORS    CPOR\n";
    exampleblock << "        0       0       0   2.5E4\n";
    exampleblock << "END\n";


    std::string blockname = "POSITIONRES";
    Block block(blockname, exampleblock.str());

    if (block.read_buffer(m_block[blockname], false) == 0) {
        block_read.insert(blockname);

        int ntpor, ntpors, read;
        block.get_next_parameter("NTPOR", ntpor, "", "0,1,2,3");
        block.get_next_parameter("NTPORB", read, "", "0,1");
        block.get_next_parameter("NTPORS", ntpors, "", "0,1");
        block.get_next_parameter("CPOR", param.posrest.force_constant, ">=0", "");

        switch (ntpor) {
            case 0:
                param.posrest.posrest = simulation::posrest_off;
                break;
            case 1:
                param.posrest.posrest = simulation::posrest_on;
                break;
            case 2:
                param.posrest.posrest = simulation::posrest_bfactor;
                break;
            case 3:
                param.posrest.posrest = simulation::posrest_const;
                break;
            default:
                break;
        }

        switch (read) {
            case 0:
                param.posrest.read = false;
                break;
            case 1:
                param.posrest.read = true;
                break;
            default:
                param.posrest.read = false;
        }

        switch (ntpors) {
            case 0:
                param.posrest.scale_reference_positions = false;
                break;
            case 1:
                param.posrest.scale_reference_positions = true;
                break;
            default:
                param.posrest.scale_reference_positions = false;
        }

        block.get_final_messages();
    }
} // POSITIONRES

/**
 * @section xrayres XRAYRES block
 * @snippet snippets/snippets.cc XRAYRES
 */
void io::In_Parameter::read_XRAYRES(simulation::Parameter &param,
                                    std::ostream & os) {
    DEBUG(8, "reading XRAYRES");

    std::stringstream exampleblock;
    // lines starting with 'exampleblock<<"' and ending with '\n";' (spaces don't matter)
    // will be used to generate snippets that can be included in the doxygen doc;
    // the first line is the tag
    exampleblock << "XRAYRES\n";
    exampleblock << "#    NTXR   -2: time-averaged electron density restraints\n";
    exampleblock << "#           -1: instantaneous electron density restraints\n";
    exampleblock << "#            0: no xray restraints.\n";
    exampleblock << "#            1: instantaneous structure factor restraints\n";
    exampleblock << "#            2: time-averaged structure factor restraints\n";
    exampleblock << "#            3: biquadratic/timeaveraged structure factor restraints\n";
    exampleblock << "#    NTXLE   0: do not perform local elevation\n";
    exampleblock << "#            1: do perform local elevation\n";
    exampleblock << "#    CXR     >= 0 xray restraining force constant\n";
    exampleblock << "#    NTWXR   >= 0 write xray data to output file\n";
    exampleblock << "#            0: don't write xray data\n";
    exampleblock << "#            > 0 write every NTPXRth step\n";
    exampleblock << "#    NTWDE   0..3 write density-maps\n";
    exampleblock << "#            0: write nothing\n";
    exampleblock << "#            1: write electron densitiy map\n";
    exampleblock << "#            2: write asymmetric-unit-only electron densitiy map\n";
    exampleblock << "#            3: write both\n";
    exampleblock << "#    NTWXM   >= 0 write every NTWXMth step electron density map(s) to external file\n";
    exampleblock << "#    CXTAU   >=0 xray time-average restraining memory-constant\n";
    exampleblock << "#    RDAVG   0/1 read sf-timeaverages (from job to job)\n";
    exampleblock << "#\n";
    exampleblock << "#   NTXR   NTXLE     CXR   NTWXR   NTWDE   NTWXM   CXTAU   RDAVG\n";
    exampleblock << "       0       0     0.0       0       0      0      0.0       0\n";
    exampleblock << "END\n";


    std::string blockname = "XRAYRES";
    Block block(blockname, exampleblock.str());

    if (block.read_buffer(m_block[blockname], false) == 0) {
        block_read.insert(blockname);
        param.setDevelop("XRAY restraining is under development.");

        int ntxr, ntxle;
        block.get_next_parameter("NTXR", ntxr, "", "-2,-1,0,1,2,3");
        block.get_next_parameter("NTXLE", ntxle, "", "0,1");
        block.get_next_parameter("CXR", param.xrayrest.force_constant, ">=0", "");
        block.get_next_parameter("NTWXR", param.xrayrest.write, ">=0", "");
        block.get_next_parameter("NTWDE", param.xrayrest.writedensity, "", "0,1,2,3");
        block.get_next_parameter("NTWXM", param.xrayrest.writexmap, ">=0", "");
        block.get_next_parameter("CXTAU", param.xrayrest.tau, ">0", "");
        block.get_next_parameter("RDAVG", param.xrayrest.readavg, "", "0,1");

        if (ntxr < 0)
            param.xrayrest.mode = simulation::xrayrest_mode_electron_density;
        else
            param.xrayrest.mode = simulation::xrayrest_mode_structure_factor;

        switch (abs(ntxr)) {
            case 0:
                param.xrayrest.xrayrest = simulation::xrayrest_off;
                break;
            case 1:
                param.xrayrest.xrayrest = simulation::xrayrest_inst;
                break;
            case 2:
                param.xrayrest.xrayrest = simulation::xrayrest_avg;
                break;
            case 3:
                param.xrayrest.xrayrest = simulation::xrayrest_biq;
                break;
            default:
                break;
        }

        if (param.xrayrest.xrayrest == simulation::xrayrest_off) {
            // abort reading of rest
            return;
        }

        switch (ntxle) {
            case 0:
                param.xrayrest.local_elevation = false;
                break;
            case 1:
                param.xrayrest.local_elevation = true;
                break;
            default:
                break;
        }

        if (param.xrayrest.local_elevation) {
            if (param.xrayrest.mode != simulation::xrayrest_mode_electron_density ||
                param.xrayrest.xrayrest == simulation::xrayrest_biq) {
                io::messages.add("XRAYRES block: NTXLE 1 requires NTXR -2 or -1.",
                                 "In_Parameter", io::message::error);
            }
        }

        block.get_final_messages();
    }
} // XRAYRES

/**
 * @section distanceres DISTANCERES block
 * @snippet snippets/snippets.cc DISTANCERES
 */
void io::In_Parameter::read_DISTANCERES(simulation::Parameter &param,
                                        std::ostream & os) {
    DEBUG(8, "reading DISTANCERES");

    std::stringstream exampleblock;
    // lines starting with 'exampleblock<<"' and ending with '\n";' (spaces don't matter)
    // will be used to generate snippets that can be included in the doxygen doc;
    // the first line is the tag
    exampleblock << "DISTANCERES\n";
    exampleblock << "#   NTDIR -2..2 controls distance restraining\n";
    exampleblock << "#         0: no distance restraining (default)\n";
    exampleblock << "#         1: instantaneous, using force constant CDIR\n";
    exampleblock << "#         2: instantaneous, using force constant CDIR x W0\n";
    exampleblock << "#        -1: time-averaged, using force constant CDIR\n";
    exampleblock << "#        -2: time-averaged, using force constant CDIR x W0\n";
    exampleblock << "#  NTDIRA 0,1 controls values for initial distance averages\n";
    exampleblock << "#         0: generate initial averages\n";
    exampleblock << "#         1: read from configuration\n";
    exampleblock << "#    CDIR >= 0.0 force constant for distance restraining\n";
    exampleblock << "#    DIR0 > 0.0 distance offset in restraining function\n";
    exampleblock << "#  TAUDIR > 0.0 coupling time for time averaging\n";
    exampleblock << "# FORCESCALE 0..2 controls approximation of force scaling\n";
    exampleblock << "#         0: approximate d<r>/dr = 1\n";
    exampleblock << "#         1: approximate d<r>/dr = (1.0 - exp(-Dt/tau))\n";
    exampleblock << "#         2: use d<r>/dr = (1.0 - exp(-Dt/tau))*(<r>/r)^4\n";
    exampleblock << "#    VDIR 0,1 controls contribution to virial\n";
    exampleblock << "#         0: no contribution\n";
    exampleblock << "#         1: distance restraints contribute to virial\n";
    exampleblock << "#  NTWDIR >= 0 write every NTWDIRth step dist. restr. information to external file\n";
    exampleblock << "#   NTDIR  NTDIRA    CDIR    DIR0  TAUDIR  FORCESCALE  VDIR  NTWDIR\n";
    exampleblock << "        0       0     0.0     1.0     0.0           0     0       0\n";
    exampleblock << "END\n";


    std::string blockname = "DISTANCERES";
    Block block(blockname, exampleblock.str());

    if (block.read_buffer(m_block[blockname], false) == 0) {
        block_read.insert(blockname);

        int ntdira;
        block.get_next_parameter("NTDIR", param.distanceres.distanceres, "", "0, 1, -1, 2, -2");
        block.get_next_parameter("NTDIRA", ntdira, "", "0,1");
        block.get_next_parameter("CDIR", param.distanceres.K, ">=0", "");
        block.get_next_parameter("DIR0", param.distanceres.r_linear, ">=0", "");
        block.get_next_parameter("TAUDIR", param.distanceres.tau, ">0", "");
        block.get_next_parameter("FORCESCALE", param.distanceres.forcescale, "", "0, 1, 2");
        block.get_next_parameter("VDIR", param.distanceres.virial, "", "0,1");
        block.get_next_parameter("NTWDIR", param.distanceres.write, ">=0", "");

        switch (ntdira) {
            case 0: param.distanceres.read = false;
                break;
            case 1: param.distanceres.read = true;
                break;
            default: param.distanceres.read = false;
                break;
        }

        if (param.distanceres.read && param.distanceres.distanceres > 0) {
            io::messages.add("DISTANCERES block: NTDIRA=1 but NTDIR > 0 - DISRESEXPAVE ignored",
                             "In_Parameter", io::message::warning);
        }

        block.get_final_messages();
    }
} // DISTANCERES

/**
 * @section distancefield DISTANCEFIELD block
 * @snippet snippets/snippets.cc DISTANCEFIELD
 */
void io::In_Parameter::read_DISTANCEFIELD(simulation::Parameter &param,
                                          std::ostream & os) {
    DEBUG(8, "reading DISTANCEFIELD");

    std::stringstream exampleblock;
    // lines starting with 'exampleblock<<"' and ending with '\n";' (spaces don't matter)
    // will be used to generate snippets that can be included in the doxygen doc;
    // the first line is the tag
    exampleblock << "DISTANCEFIELD\n";
    exampleblock << "#   NTDFR 0,1         controls distance field restraining\n";
    exampleblock << "#         0: no distance field restraining (default)\n";
    exampleblock << "#         1: apply distance field restraining\n";
    exampleblock << "#   GRID  > 0.0       grid size for distance field\n";
    exampleblock << "#   PROTEINOFFSET >= 0 penalty for distances through the host\n";
    exampleblock << "#   PROTEINCUTOFF >= 0 distance to protein atoms to be considered inside\n";
    exampleblock << "#   PROTECT >= 0      protect grid points within this radius around the zero-distance\n";
    exampleblock << "#                     point from being flagged as protein\n";
    exampleblock << "#   UPDATE > 0        update frequency for grid\n";
    exampleblock << "#   RL >= 0           linearize forces for distances larger than RL\n";
    exampleblock << "#   SMOOTH >= 0       smoothen the protein boundary after grid construction\n";
    exampleblock << "#                     by SMOOTH layers\n";
    exampleblock << "#   NTWDF >= 0        write every NTWDF step disfield information to external file\n";
    exampleblock << "#   PRINTGRID = 0,1   write grid to final configuration file\n";
    exampleblock << "#\n";
    exampleblock << "#   NTDFR\n";
    exampleblock << "        1\n";
    exampleblock << "#    GRID   PROTEINOFFSET  PROTEINCUTOFF  PROTECT\n";
    exampleblock << "      0.2   15             0.2            0\n";
    exampleblock << "#  UPDATE   SMOOTH   RL    NTWDF   PRINTGRID\n";
    exampleblock << "      100   1        1.0      50           0\n";
    exampleblock << "END\n";


    std::string blockname = "DISTANCEFIELD";
    Block block(blockname, exampleblock.str());

    if (block.read_buffer(m_block[blockname], false) == 0) {
        block_read.insert(blockname);

        int printgrid = -1;

        block.get_next_parameter("NTDFR", param.distancefield.distancefield, "", "0,1");
        block.get_next_parameter("GRID", param.distancefield.grid, ">0.0", "");
        block.get_next_parameter("PROTEINOFFSET", param.distancefield.proteinoffset, ">=0.0", "");
        block.get_next_parameter("PROTEINCUTOFF", param.distancefield.proteincutoff, ">=0.0", "");
        block.get_next_parameter("PROTECT", param.distancefield.protect, ">=0", "");
        block.get_next_parameter("UPDATE", param.distancefield.update, ">0", "");
        block.get_next_parameter("SMOOTH", param.distancefield.smooth, ">=0", "");
        block.get_next_parameter("RL", param.distancefield.r_l, ">=0", "");
        block.get_next_parameter("NTWDF", param.distancefield.write, ">=0", "");
        block.get_next_parameter("PRINTGRID", printgrid, "", "0,1");

        if(printgrid==1) param.distancefield.printgrid = true;
        else param.distancefield.printgrid = false;

        block.get_final_messages();
    }
} // DISTANCEFIELD

/**
 * @section dihedralres DIHEDRALRES block
 * @snippet snippets/snippets.cc DIHEDRALRES
 */
void io::In_Parameter::read_DIHEDRALRES(simulation::Parameter &param,
                                        std::ostream & os) {
    DEBUG(8, "reading DIHEDRALRES");

    std::stringstream exampleblock;
    // lines starting with 'exampleblock<<"' and ending with '\n";' (spaces don't matter)
    // will be used to generate snippets that can be included in the doxygen doc;
    // the first line is the tag
    exampleblock << "DIHEDRALRES\n";
    exampleblock << "# NTDLR   0...3 controls dihedral-angle restraining and constraining\n";
    exampleblock << "#         0:    off [default]\n";
    exampleblock << "#         1:    dihedral restraining using CDLR\n";
    exampleblock << "#         2:    dihedral restraining using CDLR * WDLR\n";
    exampleblock << "#         3:    dihedral constraining\n";
    exampleblock << "#\n";
    exampleblock << "# CDLR    >=0.0 force constant for dihedral restraining [kJ/mol/degree^2]\n";
    exampleblock << "# PHILIN  >0.0  deviation after which the potential energy function is linearized\n";
    exampleblock << "# NTWDLR  >=0   write every NTWDLR step dihedral information to external file\n";
    exampleblock << "#\n";
    exampleblock << "# NTDLR  CDLR      PHILIN  NTWDLR\n";
    exampleblock << "  1      100.0     180.0   100\n";
    exampleblock << "END\n";


    std::string blockname = "DIHEDRALRES";
    Block block(blockname, exampleblock.str());

    if (block.read_buffer(m_block[blockname], false) == 0) {
        block_read.insert(blockname);

        double phi_lin, K;
        int dihrest;
        block.get_next_parameter("NTDLR", dihrest, "", "0,1,2,3");
        block.get_next_parameter("CDLR", K, ">=0", "");
        block.get_next_parameter("PHILIN", phi_lin, ">0", "");
        block.get_next_parameter("NTWDLR", param.dihrest.write, ">=0", "");

        switch (dihrest) {
            case 0:
                param.dihrest.dihrest = simulation::dihedral_restr_off;
                break;
            case 1:
                param.dihrest.dihrest = simulation::dihedral_restr_inst;
                break;
            case 2:
                param.dihrest.dihrest = simulation::dihedral_restr_inst_weighted;
                break;
            case 3:
                param.dihrest.dihrest = simulation::dihedral_constr;
                param.setDevelop("Dihedral constraining is under development.");
                break;
            default:
                break;
        }

        param.dihrest.K = K*180*180 / (math::Pi * math::Pi);
        param.dihrest.phi_lin = phi_lin * 2 * math::Pi / 360;

        if (param.dihrest.dihrest == simulation::dihedral_constr) {
            if (param.constraint.ntc == 1 && param.constraint.solute.algorithm == simulation::constr_off)
                param.constraint.solute.algorithm = simulation::constr_shake;

            if (param.constraint.solute.algorithm != simulation::constr_shake) {
                io::messages.add("DIHEDRALRES block: needs SHAKE as (solute) constraints algorithm",
                                 "In_Parameter",
                                 io::message::error);
            }
        }
        block.get_final_messages();
    }
} // DIHEDRALRES

/**
 * @section jval JVALUERES block
 * @snippet snippets/snippets.cc JVALUERES
 */
void io::In_Parameter::read_JVALUERES(simulation::Parameter &param,
                                      std::ostream & os) {
    DEBUG(8, "reading JVALUERES");

    std::stringstream exampleblock;
    // lines starting with 'exampleblock<<"' and ending with '\n";' (spaces don't matter)
    // will be used to generate snippets that can be included in the doxygen doc;
    // the first line is the tag
    exampleblock << "JVALUERES\n";
    exampleblock << "# NTJVR    -3..2\n";
    exampleblock << "#          -3                biquadratic using CJVR * WJVR\n";
    exampleblock << "#          -2                time-averaged using CJVR * WJVR\n";
    exampleblock << "#          -1                time-avaraged using CJVR\n";
    exampleblock << "#           0                no J-value restraints [default]\n";
    exampleblock << "#           1                instantaneous using CJVR\n";
    exampleblock << "#           2                instantaneous using CJVR * WJVR\n";
    exampleblock << "# NTJVRA    0                controls reading of averages from startup file\n";
    exampleblock << "#           0                start from initial values of J0 [default]\n";
    exampleblock << "#           1                read time averages from startup file (for continuation time-averaged run)\n";
    exampleblock << "# CJVR   >= 0                J-value restraining force constant\n";
    exampleblock << "#                            (weighted by individual WJVR)\n";
    exampleblock << "# TAUJVR >= 0                coupling time for time-averaging\n";
    exampleblock << "# NJVRTARS  0,1              omits or includes force scaling by memory decay factor in case of time-averaging\n";
    exampleblock << "#           0                omit factor (set (1 - exp(-Dt/tau)) = 1)\n";
    exampleblock << "#           1                scale force by (1 - exp(-Dt/tau))\n";
    exampleblock << "# NJVRBIQW  0..2             controls weights (X in Eq. 19 of MD98.17) of the two terms in biquadratic restraining\n";
    exampleblock << "#           0                X = 1\n";
    exampleblock << "#           1                X = (1 - exp(-Dt/tau))\n";
    exampleblock << "#           2                X = 0\n";
    exampleblock << "# LE        0,1              local elevation restraining\n";
    exampleblock << "#           0                local elevation off [default]\n";
    exampleblock << "#           1                local elevation on\n";
    exampleblock << "# NGRID   > 1                number of grid points in local elevation restraining\n";
    exampleblock << "# DELTA  >= 0.0              no elevation of potential if J is within DELTA of J0\n";
    exampleblock << "# NTWJV  >= 0                write J-value averages and LE grid to special trajectory\n";
    exampleblock << "#           0                don't write [default]\n";
    exampleblock << "#         > 0                write every NTWJVth step\n";
    exampleblock << "#\n";
    exampleblock << "#       NTJVR  NTJVRA  CJVR   TAUJVR  NJVRTARS   NJVRBIQW   LE    NGRID   DELTA  NTWJV\n";
    exampleblock << "           -3  0       10.0      5.0     0          0       1       16     0.5      0\n";
    exampleblock << "END\n";


    std::string blockname = "JVALUERES";
    Block block(blockname, exampleblock.str());

    if (block.read_buffer(m_block[blockname], false) == 0) {
        block_read.insert(blockname);

        int ntjvr;
        block.get_next_parameter("NTJVR", ntjvr, "", "-3,-2,-1,0,1,2");
        block.get_next_parameter("NTJVRA", param.jvalue.read_av, "", "0,1");
        block.get_next_parameter("CJVR", param.jvalue.K, ">=0", "");
        block.get_next_parameter("TAUJVR", param.jvalue.tau, ">0", "");
        block.get_next_parameter("NJVRTARS", param.jvalue.tarfscale, "", "0,1");
        block.get_next_parameter("NJVRBIQW", param.jvalue.biqweight, "", "0,1,2");
        block.get_next_parameter("LE", param.jvalue.le, "", "0,1");
        block.get_next_parameter("NGRID", param.jvalue.ngrid, ">1", "");
        block.get_next_parameter("DELTA", param.jvalue.delta, ">=0.0", "");
        block.get_next_parameter("NTWJV", param.jvalue.write, ">=0", "");

        switch (ntjvr) {
            case -3:
                param.jvalue.mode = simulation::jvalue_restr_biq_weighted;
                break;
            case -2:
                param.jvalue.mode = simulation::jvalue_restr_av_weighted;
                break;
            case -1:
                param.jvalue.mode = simulation::jvalue_restr_av;
                break;
            case 0:
                param.jvalue.mode = simulation::jvalue_restr_off;
                break;
            case 1:
                param.jvalue.mode = simulation::jvalue_restr_inst;
                break;
            case 2:
                param.jvalue.mode = simulation::jvalue_restr_inst_weighted;
                break;
            default:
                break;
        }

        if (param.jvalue.read_av && (ntjvr >= 0 && !param.jvalue.le)) {
            io::messages.add("JVALUERES block: NTJVRA: Continuation only needed "
                             "with time-averaging or LE.",
                             "In_Parameter", io::message::error);
        }
        block.get_final_messages();
    }
} // JVALUERES

/**
 * @section orderparamres ORDERPARAMRES block
 * @snippet snippets/snippets.cc ORDERPARAMRES
 */
void io::In_Parameter::read_ORDERPARAMRES(simulation::Parameter &param,
                                          std::ostream & os) {
    DEBUG(8, "reading ORDERPARAMRES");

    std::stringstream exampleblock;
    // lines starting with 'exampleblock<<"' and ending with '\n";' (spaces don't matter)
    // will be used to generate snippets that can be included in the doxygen doc;
    // the first line is the tag
    exampleblock << "ORDERPARAMRES\n";
    exampleblock << "# NTOPR    -2..2\n";
    exampleblock << "#          -2                time-averaged using COPR * WOPR\n";
    exampleblock << "#          -1                time-averaged using COPR\n";
    exampleblock << "#           0                no order-parameter restraints [default]\n";
    exampleblock << "#           1                window-averaged using COPR\n";
    exampleblock << "#           2                window-averaged using COPR * WOPR\n";
    exampleblock << "# NTOPRA    0                controls reading of averages from startup file\n";
    exampleblock << "#           0                start from initial values of S0 [default]\n";
    exampleblock << "#           1                read time averages from startup file (for continuation time-averaged run)\n";
    exampleblock << "# COPR   >= 0.0              order-parameter restraining force constant\n";
    exampleblock << "#                            (weighted by individual WOPR)\n";
    exampleblock << "# TAUOPR >= 0.0              coupling time for time-averaging\n";
    exampleblock << "# UPDOPR  > 0                update average every UPDOPRth step\n";
    exampleblock << "# NTWOP  >= 0                write order-parameter to special trajectory\n";
    exampleblock << "#           0                don't write [default]\n";
    exampleblock << "#         > 0                write every NTWOP step\n";
    exampleblock << "#\n";
    exampleblock << "#       NTOPR  NTOPRA  COPR   TAUOPR   UPDOPR  NTWOP\n";
    exampleblock << "           -2  0       10.0      5.0        1      0\n";
    exampleblock << "END\n";

    std::string blockname = "ORDERPARAMRES";
    Block block(blockname, exampleblock.str());

    if (block.read_buffer(m_block[blockname], false) == 0) {
        block_read.insert(blockname);

        int ntopr;

        block.get_next_parameter("NTOPR", ntopr, "", "-2,-1,0,1,2");
        block.get_next_parameter("NTOPRA", param.orderparamrest.read, "", "0,1");
        block.get_next_parameter("COPR", param.orderparamrest.K, ">=", "");
        block.get_next_parameter("TAUOPR", param.orderparamrest.tau, ">=", "");
        block.get_next_parameter("UPDOPR", param.orderparamrest.update_step, ">0", "");
        block.get_next_parameter("NTWOP", param.orderparamrest.write, ">=0", "");


        switch (ntopr) {
            case -2:
                param.orderparamrest.orderparamrest = simulation::oparam_restr_av_weighted;
                break;
            case -1:
                param.orderparamrest.orderparamrest = simulation::oparam_restr_av;
                break;
            case 0:
                param.orderparamrest.orderparamrest = simulation::oparam_restr_off;
                break;
            case 1:
                param.orderparamrest.orderparamrest = simulation::oparam_restr_winav;
                break;
            case 2:
                param.orderparamrest.orderparamrest = simulation::oparam_restr_winav_weighted;
                break;
            default:
                break;
        }


        if ((param.orderparamrest.orderparamrest == simulation::oparam_restr_av ||
             param.orderparamrest.orderparamrest == simulation::oparam_restr_av_weighted) &&
             param.orderparamrest.update_step != 1) {
            io::messages.add("ORDERPARAMRES block: bad value for UPDOPR, should be 1 for exponential averaging",
                             "In_Parameter", io::message::error);
        }

        if (param.orderparamrest.orderparamrest == simulation::oparam_restr_winav ||
            param.orderparamrest.orderparamrest == simulation::oparam_restr_winav_weighted) {
            unsigned int window = int(param.orderparamrest.tau / param.step.dt);
            if (window / param.orderparamrest.update_step == 0) {
                io::messages.add("ORDERPARAMRES block: bad value for UPDOPR smaller than TAUOPR / DT.",
                                 "In_Parameter", io::message::error);
            }
        }

        block.get_final_messages();
    }
} // ORDERPARAMRES


/**
 * @section rdcres RDCRES block
 * @snippet snippets/snippets.cc RDCRES
 */

void io::In_Parameter::read_RDCRES(simulation::Parameter &param,
                                   std::ostream & os)
{
    DEBUG(8, "reading RDCRES");

    std::stringstream exampleblock;
    // lines starting with 'exampleblock<<"' and ending with '\n";' (spaces don't matter)
    // will be used to generate snippets that can be included in the doxygen doc;
    // the first line is the tag
    exampleblock << "RDCRES\n";
    exampleblock << "# NTRDCR -4..2                 RDC restraining\n";
    exampleblock << "#        -4:                   biquadratic using CRDCR * WRDCR\n";
    exampleblock << "#        -3:                   biquadratic using CRDCR\n";
    exampleblock << "#        -2:                   time averaged using CRDCR * WRDCR\n";
    exampleblock << "#        -1:                   time averaged using CRDCR\n";
    exampleblock << "#         0:                   no RDC restraints [default]\n";
    exampleblock << "#         1:                   instantaneous using CRDCR\n";
    exampleblock << "#         2:                   instantaneous using CRDCR * WRDCR\n";
    exampleblock << "# NTRDCRA 0,1                  controls reading of average RDCs\n";
    exampleblock << "#         0:                   take initial values RDC0 from the RDC restraint file\n";
    exampleblock << "#         1:                   read time averages from initial coordinate file\n";
    exampleblock << "#                              (for continuation run)\n";
    exampleblock << "#\n";
    exampleblock << "# NTRDCT  0..2                 Type of alignment representation\n";
    exampleblock << "#         0:                   cartesian magnetic field vectors\n";
    exampleblock << "#         1:                   alignment tensor\n";
    exampleblock << "#         2:                   spherical harmonics\n";
    exampleblock << "# NTALR   0,1                  controls reading of values in the chosen representation\n";
    exampleblock << "#         0:                   start from values given in RDC restraint file\n";
    exampleblock << "#         1:                   read values from initial coordinate file (for continuation run)\n";
    exampleblock << "#\n";
    exampleblock << "# METHOD  0..2                 Method of updating the magnetic field vectors\n";
    exampleblock << "#         0:                   Energy minimisation\n";
    exampleblock << "#         1:                   Stochastic dynamics\n";
    exampleblock << "#         2:                   Molecular dynamics\n";
    exampleblock << "# EMGRAD  > 0.0                (METHOD = 0, EM) stop minimisation if gradient is below EMGRAD\n";
    exampleblock << "# EMDX0   > 0.0                (METHOD = 0, EM) initial step size\n";
    exampleblock << "# EMNMAX  > 0                  (METHOD = 0, EM) maximum number of minimisation steps\n";
    exampleblock << "# SDCFRIC >= 0.0               (METHOD = 1, SD) global friction coefficient gamma\n";
    exampleblock << "# TEMP  >= 0.0                 temperature of stochastic bath (SD) and temperature used for initial velocities (MD, SD)\n";
    exampleblock << "# DELTA   >= 0                 the flatbottom potential is 2 DELTA wide [ps^-1]\n";
    exampleblock << "# CRDCR   >= 0                 RDC restraining force constant [kJ*ps^2]\n";
    exampleblock << "#                              (weighted by individual WRDCR)\n";
    exampleblock << "# TAU     >= 0                 coupling time for time averaging [ps]\n";
    exampleblock << "# NRDCRTARS 0,1                omits or includes force scaling by memory decay factor in case of time-averaging\n";
    exampleblock << "#           0                  omit factor (set (1-exp(-dt/tau))=1 )\n";
    exampleblock << "#           1                  scale force by (1-exp(-dt/tau))\n";
    exampleblock << "# NRDCRBIQW 0..2               controls weights of the two terms in biquadratic restraining\n";
    exampleblock << "#           0                  X = 1\n";
    exampleblock << "#           1                  X = (1 - exp(-dt/tau))\n";
    exampleblock << "#           2                  X = 0\n";
    exampleblock << "# NTWRDC   >= 0                write output to special trajectory\n";
    exampleblock << "#           0:                 don't write\n";
    exampleblock << "#          >0:                 write every NTWRDCth step.\n";
    exampleblock << "#\n";
    exampleblock << "#      NTRDCR  NTRDCRA  NTRDCT  NTALR  METHOD\n";
    exampleblock << "            2        0       0      0       0\n";
    exampleblock << "#      EMGRAD  EMDX0  EMNMAX  SDCFRIC    TEMP    DELTA  CRDCR  TAU   NRDCRTARS NRDCRBIQW   NTWRDC   NTWRDC\n";
    exampleblock << "        0.001   0.01    1000       20     300      0      1     1           0    0          0        10000\n";
    exampleblock << "END\n";


    std::string blockname = "RDCRES";
    Block block(blockname, exampleblock.str());

    if (block.read_buffer(m_block[blockname], false) == 0) {
        block_read.insert(blockname);

        //set at develop flag
        param.setDevelop("RDC restraining is under development!");

        int ntrdcr, ntrdct, method;
        block.get_next_parameter("NTRDCR", ntrdcr, "", "-4,-3,-2,-1,0,1,2");
        block.get_next_parameter("NTRDCRA", param.rdc.read_av, "", "0,1");
        block.get_next_parameter("NTRDCT", ntrdct, "", "0,1,2");
        block.get_next_parameter("NTALR", param.rdc.read_align, "", "0,1");
        block.get_next_parameter("METHOD", method, "", "0,1,2");
        block.get_next_parameter("EMGRAD", param.rdc.emgradient, ">0", "");
        block.get_next_parameter("EMDX0", param.rdc.emstepsize, ">0", "");
        block.get_next_parameter("EMNMAX", param.rdc.emmaxiter, ">0", "");
        block.get_next_parameter("SDCFRIC", param.rdc.sdfric, ">=0", "");
        block.get_next_parameter("TEMP", param.rdc.temp, ">=0", "");
        block.get_next_parameter("DELTA", param.rdc.delta, ">=0", "");
        block.get_next_parameter("CRDCR", param.rdc.K, ">=0", "");
        block.get_next_parameter("TAU", param.rdc.tau, ">=0", "");
        block.get_next_parameter("NRDCRTARS", param.rdc.tAVfactor, "", "0,1");
        block.get_next_parameter("NRDCRBIQW", param.rdc.biqfactor, "", "0,1,2");
        block.get_next_parameter("NTWRDC", param.rdc.write, ">=0", "");

        switch (ntrdct) {
            case 0:
                param.rdc.type = simulation::rdc_mf;
                break;
            case 1:
                param.rdc.type = simulation::rdc_t;
                break;
            case 2:
                param.rdc.type = simulation::rdc_sh;
                break;
            default:
                break;
        }

        switch (method) {
            case 0:
                param.rdc.method = simulation::rdc_em;
                break;
            case 1:
                param.rdc.method = simulation::rdc_sd;
                break;
            case 2:
                param.rdc.method = simulation::rdc_md;
                break;
            default:
                break;
        }

        if(method != simulation::rdc_em) {
            io::messages.add("RDCRES block: Your choice of METHOD is legal. However, be aware, that rdc_em is faster and always a better choice except when you are experimenting.",
                             "In_Parameter", io::message::warning);
        }
        if(ntrdct != simulation::rdc_t) {
            io::messages.add("RDCRES block: Your choice of NTRDCT is legal. However, be aware, that rdc_t is faster and always a better choice except when you are experimenting.",
                             "In_Parameter", io::message::warning);
        }

        switch (ntrdcr) {
            case -4:
                param.rdc.mode = simulation::rdc_restr_biq_weighted;
                param.rdc.K *= 10e20;         // multiply with 10e20 ps^2  to roughly compensate for second quadratic term
                io::messages.add("Multyplying RDC force constant K with 10e20 ps^2 to compensate for second quadratic term", "In_Parameter", io::message::notice);
                break;
            case -3:
                param.rdc.mode = simulation::rdc_restr_biq;
                param.rdc.K *= 10e20;         // multiply with 10e20 ps^2  to roughly compensate for second quadratic term
                io::messages.add("Multyplying RDC force constant K with 10e20 ps^2 to compensate for second quadratic term", "In_Parameter", io::message::notice);
                break;
            case -2:
                param.rdc.mode = simulation::rdc_restr_av_weighted;
                break;
            case -1:
                param.rdc.mode = simulation::rdc_restr_av;
                break;
            case 0:
                param.rdc.mode = simulation::rdc_restr_off;
                break;
            case 1:
                param.rdc.mode = simulation::rdc_restr_inst;
                break;
            case 2:
                param.rdc.mode = simulation::rdc_restr_inst_weighted;
                break;
            default:
                break;
        }

        if (param.rdc.mode != simulation::rdc_restr_off) {
            if (param.rdc.tau <= 0.0 && ( param.rdc.mode != simulation::rdc_restr_inst && param.rdc.mode != simulation::rdc_restr_inst_weighted)) {
                io::messages.add("RDCRES block: bad value for TAU, should be > 0.0",
                                 "In_Parameter", io::message::error);
            }
            if (param.rdc.K < 0.0) {
                io::messages.add("RDCRES block: bad value for CRDCR(K) in RDCRES block, should be > 0.0",
                                 "In_Parameter", io::message::error);
            }
            if (param.rdc.read_av && (param.rdc.mode != simulation::rdc_restr_av
                                      && param.rdc.mode != simulation::rdc_restr_av_weighted
                                      && param.rdc.mode != simulation::rdc_restr_biq
                                      && param.rdc.mode != simulation::rdc_restr_biq_weighted )) {
                io::messages.add("RDCRES block: Continuation only needed with averaging.",
                                 "In_Parameter", io::message::error);
            }
        }         // rdcs not switched off

        if(!(param.rdc.tAVfactor == 0 || param.rdc.tAVfactor == 1 ))
            io::messages.add("RDCRES block: The only possible values for NRDCRTARS are 0 and 1.", "In_Parameter", io::message::error);

        if(!(param.rdc.biqfactor == 0 || param.rdc.biqfactor == 1 || param.rdc.biqfactor == 2))
            io::messages.add("RDCRES block: The only possible values for NRDCRBIQW are 0, 1 and 2.", "In_Parameter", io::message::error);

        block.get_final_messages();
    }
} // RDCRES



/**
 * @section perscale PERSCALE block
 * @snippet snippets/snippets.cc PERSCALE
 */
void io::In_Parameter::read_PERSCALE(simulation::Parameter &param,
                                     std::ostream & os) {
    DEBUG(8, "reading PERSCALE");

    std::stringstream exampleblock;
    // lines starting with 'exampleblock<<"' and ending with '\n";' (spaces don't matter)
    // will be used to generate snippets that can be included in the doxygen doc;
    // the first line is the tag
    exampleblock << "PERSCALE\n";
    exampleblock << "# RESTYPE		special energy term to which periodic scaling should\n";
    exampleblock << "#            be applied\n";
    exampleblock << "#	   0		don't apply periodic scaling\n";
    exampleblock << "#	   1		apply periodic scaling to J-value restraints\n";
    exampleblock << "#\n";
    exampleblock << "# parameters for periodic scaling of J-value restraints\n";
    exampleblock << "# KDIH	>= 0		maximum scaling factor for dihedral angle potential\n";
    exampleblock << "# KJ	>= 0		maximum scaling factor for J-Value restraint potential\n";
    exampleblock << "# T	>= 0		period of cosine scaling function\n";
    exampleblock << "# DIFF	>= 0		minimum deviation from target value at which to start\n";
    exampleblock << "#                scaling period\n";
    exampleblock << "# RATIO	>= 0		minimum fraction of T that needs to be passed before\n";
    exampleblock << "#                starting a new scaling period\n";
    exampleblock << "# READ	   0,1		controls reading of scaling parameters\n";
    exampleblock << "#          0		reset scaling parameters\n";
    exampleblock << "#          1		read from configuration\n";
    exampleblock << "#\n";
    exampleblock << "# RESTYPE\n";
    exampleblock << "      0\n";
    exampleblock << "#    KDIH      KJ       T   DIFF    RATIO    READ\n";
    exampleblock << "      0.1     0.1     0.2    0.7      1.0       0\n";
    exampleblock << "END\n";


    std::string blockname = "PERSCALE";
    Block block(blockname, exampleblock.str());

    if (block.read_buffer(m_block[blockname], false) == 0) {
        block_read.insert(blockname);

        std::string s1;
        int read;
        block.get_next_parameter("RESTYPE", s1, "", "off, 0, jrest, 1");
        block.get_next_parameter("KDIH", param.pscale.KDIH, ">=0", "");
        block.get_next_parameter("KJ", param.pscale.KJ, ">=0", "");
        block.get_next_parameter("T", param.pscale.T, ">=0", "");
        block.get_next_parameter("DIFF", param.pscale.difference, ">=0", "");
        block.get_next_parameter("RATIO", param.pscale.ratio, "", "");
        block.get_next_parameter("READ", read, "", "");

        if (s1 == "jrest" || s1 == "1") {
            param.pscale.jrest = true;
        } else if (s1 == "off" || s1 == "0") {
            param.pscale.jrest = false;
        }

        switch (read) {
            case 0:
                param.pscale.read_data = false;
                break;
            case 1:
                param.pscale.read_data = true;
                break;
            default:
                break;
        }
        block.get_final_messages();
    }
} // PERSCALE

/**
 * @section rottrans ROTTRANS block
 * @snippet snippets/snippets.cc ROTTRANS
 */
void io::In_Parameter::read_ROTTRANS(simulation::Parameter &param,
                                     std::ostream & os) {
    DEBUG(8, "reading ROTTRANS");

    std::stringstream exampleblock;
    // lines starting with 'exampleblock<<"' and ending with '\n";' (spaces don't matter)
    // will be used to generate snippets that can be included in the doxygen doc;
    // the first line is the tag
    exampleblock << "ROTTRANS\n";
    exampleblock << "# roto-translational constraints\n";
    exampleblock << "# use either centre of mass removal or roto-translational constraints\n";
    exampleblock << "# not both!\n";
    exampleblock << "#\n";
    exampleblock << "#     RTC: 0,1 controls roto-translational constraints\n";
    exampleblock << "#          0 don't use roto-translational constraints (default)\n";
    exampleblock << "#          1 use roto-translational constraints\n";
    exampleblock << "# RTCLAST: last atom to be roto-translationally constrained\n";
    exampleblock << "#     RTC  RTCLAST\n";
    exampleblock << "        1     1155\n";
    exampleblock << "END\n";


    std::string blockname = "ROTTRANS";
    Block block(blockname, exampleblock.str());

    if (block.read_buffer(m_block[blockname], false) == 0) {
        block_read.insert(blockname);

        int rtc;
        block.get_next_parameter("RTC", rtc, "", "0,1");
        block.get_next_parameter("RTCLAST", param.rottrans.last, ">0", "");

        switch (rtc) {
            case 0:
                param.rottrans.rottrans = false;
                break;
            case 1:
                param.rottrans.rottrans = true;
                break;
            default:
                break;
        }

        block.get_final_messages();
    }
}

/**
 * @section spc_loops INNERLOOP block
 * @snippet snippets/snippets.cc INNERLOOP
 */
void io::In_Parameter::read_INNERLOOP(simulation::Parameter &param,
                                      std::ostream & os) {
    DEBUG(8, "reading INNERLOOP");

    std::stringstream exampleblock;
    // lines starting with 'exampleblock<<"' and ending with '\n";' (spaces don't matter)
    // will be used to generate snippets that can be included in the doxygen doc;
    // the first line is the tag
    exampleblock << "INNERLOOP\n";
    exampleblock << "# NTILM: 0..4, acceleration method used\n";
    exampleblock << "#        0: use standard solvent loops [default]\n";
    exampleblock << "#        1: use fast generic solvent loops\n";
    exampleblock << "#        2: use solvent loops with hardcoded parameters\n";
    exampleblock << "#        3: use solvent loops with tabulated forces and energies\n";
    exampleblock << "#        4: use solvent loops with CUDA library\n";
    exampleblock << "# NTILS: 0..1, solvent used\n";
    exampleblock << "#        0: use topology [default]\n";
    exampleblock << "#        1: use SPC\n";
    exampleblock << "# NGPUS: number of GPUs to use\n";
    exampleblock << "# NDEVG: Which GPU device number to use. If not given driver will determine.\n";
    exampleblock << "# NTILM NTILS NGPUS NDEVG\n";
    exampleblock << "      4     0     2   0 1\n";
    exampleblock << "END\n";


    std::string blockname = "INNERLOOP";
    Block block(blockname, exampleblock.str());

    if (block.read_buffer(m_block[blockname], false) == 0) {
        block_read.insert(blockname);

        int method, solvent;
        block.get_next_parameter("NTILM", method, "", "0,1,2,3,4");
        block.get_next_parameter("NTILS", solvent, "", "0,1");

        switch (method) {
            case 0:
            {
                // standard solvent loops
                param.innerloop.method = simulation::sla_off;
                break;
            }
            case 1:
            {
                // fast solvent loops
                param.innerloop.method = simulation::sla_generic;
                break;
            }
            case 2:
            {
                param.innerloop.method = simulation::sla_hardcode;
                break;
            }
            case 3:
            {
                // tabulated forces and energies
                param.innerloop.method = simulation::sla_table;
                break;
            }
            case 4:
            {
#ifdef HAVE_LIBCUKERNEL
                // cuda library
                param.innerloop.method = simulation::sla_cuda;
#else
                param.innerloop.method = simulation::sla_off;
                io::messages.add("INNERLOOP block: CUDA solvent loops are not available "
                                 "in your compilation. Use --with-cukernel for compiling.",
                                 "In_Parameter", io::message::error);
#endif
                break;
            }
            default:
            {
                param.innerloop.method = simulation::sla_off;
            }
        }

        switch (solvent) {
            case 0:
            {
                // use topology
                param.innerloop.solvent = simulation::sls_topo;
                break;
            }
            case 1:
            {
                // use SPC
                param.innerloop.solvent = simulation::sls_spc;
                break;
            }
            default:
            {
                param.innerloop.solvent = simulation::sls_topo;
            }
        }

        // Get the number of gpus and their device number
        if (param.innerloop.method == simulation::sla_cuda) {
            block.get_next_parameter("NGPUS", param.innerloop.number_gpus, ">0", "");

            if (!block.error()) {
                unsigned int temp;
                bool fail = false;
                for (unsigned int i = 0; i < param.innerloop.number_gpus; i++) {
                    std::string idx=io::to_string(i);
                    block.get_next_parameter("NDEVG["+idx+"]", temp, ">0", "", true);
                    if (block.error()) {
                        fail = true;
                        break;
                    }
                    param.innerloop.gpu_device_number.push_back(temp);
                }
                if (fail) {
                    // if not enough device numbers are given, set all numibers to -1
                    // and do not report this as an error
                    param.innerloop.gpu_device_number.clear();
                    param.innerloop.gpu_device_number.resize(param.innerloop.number_gpus, -1);
                    io::messages.add("CUDA driver will determine devices for nonbonded interaction evaluation.",
                                     "In_Parameter", io::message::notice);
                    block.reset_error();
                }
            }
        } else {
            // we don't care if there is a value for NGPUS even if we do not need it
            int tmp;
            block.get_next_parameter("NGPUS", tmp, "", "");
        }
        block.get_final_messages();
    }
} //INNERLOOP

/**
 * @section replica REPLICA block
 * @snippet snippets/snippets.cc REPLICA
 */
void io::In_Parameter::read_REPLICA(simulation::Parameter &param,
                                    std::ostream & os) {
    DEBUG(8, "reading REPLICA");

    std::stringstream exampleblock;
    // lines starting with 'exampleblock<<"' and ending with '\n";' (spaces don't matter)
    // will be used to generate snippets that can be included in the doxygen doc;
    // the first line is the tag
    exampleblock << "REPLICA\n";
    exampleblock << "#    RETL >= 0   : turn off REplica exchange - Temperature and/or Lambda Coupled";                             
    exampleblock << "#             1   : turn on  ";     
    exampleblock << "#     NRET >= 1 number of replica exchange temperatures\n";
    exampleblock << "#    RET() >= 0.0 temperature for each replica\n";
    exampleblock << "# LRESCALE 0,1 controls temperature scaling\n";
    exampleblock << "#          0 don't scale temperatures after exchange trial\n";
    exampleblock << "#          1 scale temperatures after exchange trial\n";
    exampleblock << "#   NRELAM >= 1 number of replica exchange lambda values\n";
    exampleblock << "#  RELAM() >= 0.0 lambda value for each lambda-replica\n";
    exampleblock << "#   RETS() >= 0.0 timestep of each lambda-replica\n";
    exampleblock << "# NRETRIAL >= 0 number of overall exchange trials\n";
    exampleblock << "#  NREQUIL >= 0 number of exchange periods to equilibrate\n";
    exampleblock << "#               (disallow switches)\n";
    exampleblock << "#     CONT >= 0 continuation run\n";
    exampleblock << "#             0 start from one configuration file\n";
    exampleblock << "#             1 start from multiple configuration files\n";
    exampleblock << "#\n";
    exampleblock << "# RETL\n";
    exampleblock << "  1\n";
    exampleblock << "# NRET\n";
    exampleblock << "  10\n";
    exampleblock << "# RET(1..NRET)\n";
    exampleblock << "  300.0  320.0  340.0 360.0 380.0\n";
    exampleblock << "  400.0  420.0  440.0 460.0 480.0\n";
    exampleblock << "# LRESCALE\n";
    exampleblock << "  1\n";
    exampleblock << "# NRELAM\n";
    exampleblock << "  10\n";
    exampleblock << "# RELAM(1..NRELAM)\n";
    exampleblock << "  0.0    0.1    0.2   0.3   0.4\n";
    exampleblock << "  0.5    0.6    0.7   0.8   0.9\n";
    exampleblock << "# RETS(1..NRELAM)\n";
    exampleblock << "  0.002  0.001  0.001 0.001 0.002\n";
    exampleblock << "  0.003  0.002  0.001 0.001 0.002\n";
    exampleblock << "# NERTRIAL\n";
    exampleblock << "  100\n";
    exampleblock << "# NREQUIL\n";
    exampleblock << "  10\n";
    exampleblock << "# CONT\n";
    exampleblock << "  0\n";
    exampleblock << "END\n";

    DEBUG(1, "REPLICA BLOCK\t START");

    std::string blockname = "REPLICA";
    Block block(blockname, exampleblock.str());

    if (block.read_buffer(m_block[blockname], false) == 0) {
        block_read.insert(blockname);
                
        block.get_next_parameter("RETL", param.replica.retl, "0,1", "");

        block.get_next_parameter("NRET", param.replica.num_T, ">=1", "");

        if (block.error()) {
          block.get_final_messages();
          return;
        }
        param.replica.temperature.resize(param.replica.num_T, 0.0);

        for (int i = 0; i < param.replica.num_T; ++i) {
            std::string idx = io::to_string(i);
            block.get_next_parameter("RET["+idx+"]", param.replica.temperature[i], ">=0", "");
        }

        int scale;
        block.get_next_parameter("LRESCALE", scale, "", "0,1");
        switch (scale) {
            case 0:
                param.replica.scale = false;
                break;
            case 1:
                param.replica.scale = true;
                break;
            default:
                break;
        }
        if (param.replica.scale && param.replica.num_T<2)
            io::messages.add("REPLICA block: NRESCALE=1 requires more than one replica exchange temperature.",
                             "In_Parameter", io::message::error);

        block.get_next_parameter("NRELAM", param.replica.num_l, ">=1", "");

        if (block.error()) {
          block.get_final_messages();
          return;
        }

        param.replica.lambda.resize(param.replica.num_l, 0.0);
        param.replica.dt.resize(param.replica.num_l, 0.0);

        for (int i = 0; i < param.replica.num_l; ++i) {
            std::string idx = io::to_string(i);
            block.get_next_parameter("RELAM["+idx+"]", param.replica.lambda[i], ">=0 && <=1", "");
        }
        for (int i = 0; i < param.replica.num_l; ++i) {
            std::string idx = io::to_string(i);
            block.get_next_parameter("RETS["+idx+"]", param.replica.dt[i], ">=0", "");
        }

        if (block.error()) {
          block.get_final_messages();
          return;
        }

        block.get_next_parameter("NRETRIAL", param.replica.trials, ">=0", "");
        block.get_next_parameter("NREQUIL", param.replica.equilibrate, ">=0", "");
        // do continuation run
        block.get_next_parameter("", param.replica.cont, "", "0,1");


        if (block.error()) {
            param.replica.num_T = 0;
            param.replica.num_l = 0;

            param.replica.temperature.clear();
            param.replica.lambda.clear();
            param.replica.dt.clear();
        }
        block.get_final_messages();
    }
    DEBUG(1, "REPLICA BLOCK\t DONE\n");

}

/**
 * @section replica REPLICA_EDS block
 * @verbatim
REPLICA_EDS
#    REEDS >= 0   : turn off Reeds                             
#             1   : turn on                                    
#    NRES >= number of replica exchange eds smoothing values 
#    NUMSTATES >= 2 Number of states
#    RES > 0 for each replica smoothing value
#    EIR (NUMSTATES X NRES): energy offsets for states and replicas
#    NRETRIAL >= 0 number of overall exchange trials
#    NREQUIL >= 0 number of exchange periods to equilibrate
#               (disallow switches)
#    CONT >= 0 continuation run
#             0 start from one configuration file
#             1 start from multiple configuration files
#    EDS_STAT_OUT >= 0     creates output files for each replica, which contains for each exchange trial
#                          the potential energies with the given coordinates for all s value. This data 
#                           can be used to optimize the s distribution.
#                 0 eds stat turned off
#                 1 eds stat turned on
#   REEDS
    1
#  NRES NUMSTATES
    12  5 
# RES(1 ... NRES)
  1.0 0.7 0.5 0.3 0.1 0.07 0.05 0.03 0.01 0.007 0.005 0.003
# EIR (NUMSTATES x NRES)
  0.0 0.0 0.0 0.0 0.0 0.0 0.0 0.0 0.0 0.0 0.0 0.0
  0.0 0.0 0.0 0.0 0.0 0.0 0.0 0.0 0.0 0.0 0.0 0.0
  0.0 0.0 0.0 0.0 0.0 0.0 0.0 0.0 0.0 0.0 0.0 0.0
  0.0 0.0 0.0 0.0 0.0 0.0 0.0 0.0 0.0 0.0 0.0 0.0
  0.0 0.0 0.0 0.0 0.0 0.0 0.0 0.0 0.0 0.0 0.0 0.0
# NRETRIAL   NREQUIL    CONT    EDS_STAT_OUT
       10         0         1           1
END
@endverbatim
 */

void io::In_Parameter::read_REPLICA_EDS(simulation::Parameter &param, std::ostream & os){
    std::stringstream exampleblock;
    // lines starting with 'exampleblock<<"' and ending with '\n";' (spaces don't matter)
    // will be used to generate snippets that can be included in the doxygen doc;
    // the first line is the tag
    exampleblock << "REPLICA_EDS                                                    \n";
    exampleblock << "#    REEDS >= 0   : turn off Reeds                             \n";
                    "#             1   : turn on                                    \n";
    exampleblock << "#    NRES >= number of replica exchange eds smoothing values   \n";
    exampleblock << "#     RET >= 0.0 one temperature for all replica               \n";
    exampleblock << "# NUMSTATES >= 2 Number of states                              \n";
    exampleblock << "#     RES > 0 for each replica smoothing value                 \n";
    exampleblock << "#   RETS() >= 0.0 timestep of each s-replica                   \n";
    exampleblock << "# EIR (NUMSTATES X NRES): energy offsets for states and replicas   \n";
    exampleblock << "# NRETRIAL >= 0 number of overall exchange trials                  \n";
    exampleblock << "#  NREQUIL >= 0 number of exchange periods to equilibrate          \n";
    exampleblock << "#               (disallow switches)                                \n";
    exampleblock << "#     CONT >= 0 continuation run                                   \n";
    exampleblock << "#             0 start from one configuration file                  \n";
    exampleblock << "#             1 start from multiple configuration files            \n";
    exampleblock << "# EDS_STAT_OUT >= 0     creates output files for each replica, which contains for each exchange trial  \n";
    exampleblock << "#                       the potential energies with the given coordinates for all s value. This data   \n";
    exampleblock << "#                       can be used to optimize the s distribution.                                    \n";
    exampleblock << "#             0 eds stat turned off                                                                    \n";
    exampleblock << "#             1 eds stat turned on                                                                     \n";
    exampleblock << "#          \n";
    exampleblock << "#  REEDS    \n";
    exampleblock << "   1       \n";
    exampleblock << "#  NRES  NUMSTATES  \n";
    exampleblock << "   12    5   \n";
    exampleblock << "# RES(1 ... NRES)  \n";
    exampleblock << "  1.0 0.7 0.5 0.3 0.1 0.07 0.05 0.03 0.01 0.007 0.005 0.003    \n";
    exampleblock << "# EIR (NUMSTATES x NRES)   \n";
    exampleblock << "  0.0 0.0 0.0 0.0 0.0 0.0 0.0 0.0 0.0 0.0 0.0 0.0  \n";
    exampleblock << "  0.0 0.0 0.0 0.0 0.0 0.0 0.0 0.0 0.0 0.0 0.0 0.0  \n";
    exampleblock << "  0.0 0.0 0.0 0.0 0.0 0.0 0.0 0.0 0.0 0.0 0.0 0.0  \n";
    exampleblock << "  0.0 0.0 0.0 0.0 0.0 0.0 0.0 0.0 0.0 0.0 0.0 0.0  \n";
    exampleblock << "  0.0 0.0 0.0 0.0 0.0 0.0 0.0 0.0 0.0 0.0 0.0 0.0  \n";
    exampleblock << "# NRETRIAL   NREQUIL    CONT    EDS_STAT_OUT       \n";
    exampleblock << "       10         0         1           1          \n";
    exampleblock << "END\n";
    
    DEBUG(1, "REPLICA_EDS BLOCK\t START");
    //check that EDS Block was not read in before,because either REPLICA_EDS or EDS possible
    if (param.eds.eds) {
        std::ostringstream msg;
        msg << "REPLICA_EDS block cannot be used at the same time with EDS block";
          io::messages.add(msg.str(), "In_Parameter", io::message::error);
          return;
        }
    
    std::string blockname = "REPLICA_EDS";
    Block block(blockname, exampleblock.str());
    
    if (block.read_buffer(m_block[blockname], false) == 0) {
        block_read.insert(blockname);
           
        DEBUG(2, "REPLICA_EDS BLOCK: reading Block an translating to vars");
        //init_vars
        unsigned int reeds_control, num_l, num_states=0;
        unsigned int ntrials, nEquilibrate, cont_run, eds_stat_out=0;

        // GET BLOCKVARS
        //SYS Settings
        block.get_next_parameter("REEDS", reeds_control, "", "0,1");
        block.get_next_parameter("NRES", num_l, ">0", "");
        block.get_next_parameter("NUMSTATES", num_states, ">0", "");
        
        //get RES-Vector
        std::vector<double> s_vals(num_l, 0.0);
        for (unsigned int i = 0; i < num_l; i++) {
          std::string idx = io::to_string(i);
          block.get_next_parameter("RES[" + idx + "]", s_vals[i], "", "");
        }

        //get EIR-Matrix
        std::vector<std::vector<float>> eir(num_l);
        for (unsigned int i = 0; i < num_l; i++) {
          std::string idx = io::to_string(i);
          std::vector<float> eiri(num_states, 0.0);
          eir[i] = eiri;      

          for (unsigned int j=0; j< num_states; j++){
            std::string idx2 = io::to_string(j);
            block.get_next_parameter("EIR[" + idx + "]["+idx2+"]", eir[i][j], "", "");
          }
        }
        
        // general Settings
        block.get_next_parameter("NRETRIAL", ntrials, ">=0", "");
        block.get_next_parameter("NREQUIL", nEquilibrate, ">=0", "");
        block.get_next_parameter("CONT", cont_run, "", "0,1");
        block.get_next_parameter("EDS_STAT_OUT", eds_stat_out, "", "0,1");

      
        // SET SETTINGS
        DEBUG(2, "REPLICA_EDS BLOCK: Set settings for sim.");
        // READ:REEDS control
        switch(reeds_control) {
              case 0:
                  param.reeds.reeds = false;
                  break;
              case 1:
                  param.reeds.reeds = true;
                  break;
          }
               
        param.reeds.num_l = num_l;
        param.reeds.num_states = num_states;
        param.reeds.trials = ntrials;
        
        //param.reeds.lambda.resize();
        param.reeds.lambda=s_vals;
        
        //param.reeds.lambda=s_vals;
        param.reeds.equilibrate = nEquilibrate;
        param.reeds.cont =cont_run;
        param.reeds.eds_stat_out = eds_stat_out;

        // Replica temperatures - has to be the same for each replica // Not sure if this is optimal? bschroed
        param.reeds.temperature = param.multibath.multibath.bath(0).temperature;
        
        DEBUG(2, "REPLICA_EDS BLOCK: assigned all reeds params");

        DEBUG(2, "REPLICA_EDS BLOCK: assign all eds params");
        //set size of vectors in param.reeds
        param.reeds.eds_para.resize(param.reeds.num_l);
        param.reeds.dt.resize(param.reeds.num_l);
        param.reeds.lambda.resize(param.reeds.num_l);

        //Loop over all replicas in order to initialize complete eds_struct for each replica
        //initvars
        std::vector<double> dtV;    //is necessary to give replicas the paramesters
        std::vector<double> temperatureV;
        for (int i = 0; i < param.reeds.num_l; ++i) {
            dtV.push_back(param.step.dt);
            temperatureV.push_back(param.reeds.temperature);
            
            //READ:NUMSTATES 
            param.reeds.eds_para[i].eds = true;
            param.reeds.eds_para[i].numstates=param.reeds.num_states;

            //indicate only one parameter s used for reference state hamiltonian
            param.reeds.eds_para[i].form = simulation::single_s;
            
            //RES - give s_values
            param.reeds.eds_para[i].s.resize(1);//only one parameter s per replica
            param.reeds.eds_para[i].s[0]=s_vals[i];
            
            //initialize size of EIR
            param.reeds.eds_para[i].eir.resize(param.reeds.eds_para[i].numstates);

            //init:
            param.reeds.eds_para[i].visitedstates.resize(param.eds.numstates, false);
            param.reeds.eds_para[i].visitcounts.resize(param.eds.numstates, 0);
            param.reeds.eds_para[i].avgenergy.resize(param.eds.numstates, 0.0);
            
            if(param.reeds.eds_para[i].s[0] < 0.0){
                std::ostringstream msg;
                msg << "REPLICA_EDS block: RES(" << i + 1 << ") must be >= 0.0";
                io::messages.add(msg.str(), "In_Parameter", io::message::error);
            }
            
            DEBUG(3, "REPLICA_EDS BLOCK: assign all eds params - EIR");
            for(unsigned int j = 0; j < param.reeds.eds_para[0].numstates; ++j){
                param.reeds.eds_para[i].eir[j] = eir[i][j];
                
            }  
        }

        DEBUG(2, "REPLICA_EDS BLOCK: assigned all eds params");
        
        // turn on eds for pertubation reading - Overwrite:
        param.eds.eds = true;
        param.eds.numstates = param.reeds.num_states;
        
        // turn not on Pertubation block!: hope thats ok -> killed warning
        param.perturbation.perturbation = false;
        
        //REPLICA Set replica settings:
        DEBUG(2, "REPLICA_EDS BLOCK: assign all replicas param:");

        // check whether all baths have the same temperature (unambiguous kT)
        param.reeds.num_T = param.replica.num_T =1;
        
        param.replica.temperature = temperatureV;        
        param.replica.lambda = param.reeds.lambda;
        param.replica.dt = dtV;
        param.replica.num_l = param.reeds.num_l ;
        param.replica.trials = param.reeds.trials;
        param.replica.equilibrate = param.reeds.equilibrate;
        param.replica.cont = param.reeds.cont;
        
        DEBUG(2, "REPLICA_EDS BLOCK: assigned all replicas param");

        //CHECK SETTINGS
        DEBUG(2, "REPLICA_EDS BLOCK: Check Settings:");
        
        for (unsigned int i = 1; i < param.multibath.multibath.size(); i++) {
          if (param.multibath.multibath.bath(i).temperature !=
                  param.multibath.multibath.bath(0).temperature) {
            io::messages.add("Error in RE_EDS block: all baths must have the same temperature.",
                    "In_Parameter", io::message::error);
          }         
        }
        DEBUG(2, "REPLICA_EDS BLOCK: Checked Settings");
        block.get_final_messages();
    }
    DEBUG(1, "REPLICA_EDS BLOCK\t DONE");
}

/**
 * @section multicell MULTICELL block
 * @snippet snippets/snippets.cc MULTICELL
 */
void io::In_Parameter::read_MULTICELL(simulation::Parameter & param,
                                      std::ostream & os) {
    DEBUG(8, "reading MULTICELL");

    std::stringstream exampleblock;
    // lines starting with 'exampleblock<<"' and ending with '\n";' (spaces don't matter)
    // will be used to generate snippets that can be included in the doxygen doc;
    // the first line is the tag
    exampleblock << "MULTICELL\n";
    exampleblock << "#  NTM: 0,1 switch for multiple-unit-cell simulation.\n";
    exampleblock << "#       0 : single-unit-cell simulation [default]\n";
    exampleblock << "#       1 : multiple-unit-cell simulation\n";
    exampleblock << "#         NTM\n";
    exampleblock << "            0\n";
    exampleblock << "#  number of subdivisions along axis\n";
    exampleblock << "#   NCELLA    NCELLB    NCELLC\n";
    exampleblock << "         1         1         1\n";
    exampleblock << "#  periodicity checks (relative tolerance)\n";
    exampleblock << "#  not available in md++ -> 0.0\n";
    exampleblock << "#    TOLPX     TOLPV     TOLPF    TOLPFW\n";
    exampleblock << "       0.0       0.0       0.0       0.0\n";
    exampleblock << "END\n";


    std::string blockname = "MULTICELL";
    Block block(blockname, exampleblock.str());

    if (block.read_buffer(m_block[blockname], false) == 0) {
        block_read.insert(blockname);

        param.setDevelop("MULTICELL is under development.");

        int ntm;
        double tolpx, tolpv, tolpf, tolpfw;
        block.get_next_parameter("NTM", ntm, "", "0,1");
        block.get_next_parameter("NCELLA", param.multicell.x, ">=1", "");
        block.get_next_parameter("NCELLB", param.multicell.y, ">=1", "");
        block.get_next_parameter("NCELLC", param.multicell.z, ">=1", "");

        block.get_next_parameter("TOLPX", tolpx, "", "");
        block.get_next_parameter("TOLPV", tolpv, "", "");
        block.get_next_parameter("TOLPF", tolpf, "", "");
        block.get_next_parameter("TOLPW", tolpfw, "", "");

        switch (ntm) {
            case 1:
                param.multicell.multicell = true;
                break;
            case 0:
                param.multicell.multicell = false;
                break;
            default:
                param.multicell.multicell = false;
        }

        if (param.multicell.multicell) {
            /*
               // disable because broken
               param.multicell.multicell = false;
               io::messages.add("MULTICELL simulations are broken in MD++",
                               "In_Parameter", io::message::error);      */

            if (param.multicell.x == 1 && param.multicell.y == 1 &&
                param.multicell.z == 1) {
                io::messages.add("MULTICELL block: NCELLA, NCELLB and NCELLC are all 1.\n"
                                 "disabling MULTICELL simulation.", "In_Parameter",
                                 io::message::warning);
                param.multicell.multicell = false;
            }

            if (tolpx || tolpv || tolpf || tolpfw) {
                io::messages.add("MULTICELL block: Periodicity checks are not needed "
                                 "in the MD++ implementation of MULTICELL.",
                                 "In_Parameter", io::message::warning);
            }
        } else {
            // make sure all values are set to one in a normal, non-multicell, simulation!
            param.multicell.x = param.multicell.y = param.multicell.z = 1;
        }

        block.get_final_messages();
    }
}

/*
 * @section readtraj READTRAJ block
 * @snippet snippets/snippets.cc READTRAJ
 */
void io::In_Parameter::read_READTRAJ(simulation::Parameter & param,
                                     std::ostream & os) {
    DEBUG(8, "reading READTRAJ");

    std::stringstream exampleblock;
    // lines starting with 'exampleblock<<"' and ending with '\n";' (spaces don't matter)
    // will be used to generate snippets that can be included in the doxygen doc;
    // the first line is the tag
    exampleblock << "READTRAJ\n";
    exampleblock << "# NTRD  0,1 controls trajectory-reevaluation mode\n";
    exampleblock << "#       0: do not use trajectory-reevaluation mode (default)\n";
    exampleblock << "#       1: use trajectory-reevaluation mode\n";
    exampleblock << "# NTSTR stride: should be the NTWX used to produce the analyzed trajectory\n";
    exampleblock << "# NTRB  read box (must be 1)\n";
    exampleblock << "# NTSHK 0,1 controls application of constraints\n";
    exampleblock << "#       0 apply constraints with respect to previous coordinates\n";
    exampleblock << "#       1 apply constraints with respect to current coordinates\n";
    exampleblock << "#       2 do not apply constraints (neither solute nor solvent)\n";
    exampleblock << "#\n";
    exampleblock << "#   NTRD   NTSTR    NTRB   NTSHK\n";
    exampleblock << "       0       0       1       0\n";
    exampleblock << "END\n";


    std::string blockname = "READTRAJ";
    Block block(blockname, exampleblock.str());

    if (block.read_buffer(m_block[blockname], false) == 0) {
        block_read.insert(blockname);

        int ntrd, ntrb, ntshk;
        block.get_next_parameter("NTRD", ntrd, "", "0,1");
        block.get_next_parameter("NTSTR", param.analyze.stride, "", "");
        block.get_next_parameter("NTRB", ntrb, "", "1");
        block.get_next_parameter("NTSHK", ntshk, "", "0,1,2");

        if (block.error()) {
          block.get_final_messages();
          return;
        }

        switch (ntrd) {
            case 1:
                param.analyze.analyze = true;
                io::messages.add("READTRAJ block: make sure NTSTR is set to the value of NTWX used for writing the trajectory to be analyzed!", "In_Parameter",
                             io::message::notice);
                break;
            case 0:
                param.analyze.analyze = false;
                break;
            default:
                break;
        }

        if (ntrb != 1)
            io::messages.add("READTRAJ block: NTRB must be 1.", "In_Parameter",
                             io::message::error);

        switch (ntshk) {
            case 1:
                param.analyze.copy_pos = true;
                param.analyze.no_constraints = false;
                break;
            case 0:
                param.analyze.copy_pos = false;
                param.analyze.no_constraints = false;
                break;
            case 2:
                param.analyze.copy_pos = false;
                param.analyze.no_constraints = true;
                break;
            default:
                break;
        }

        block.get_final_messages();
    }
} //READTRAJ

/**
 * @section integrate INTEGRATE block
 * @snippet snippets/snippets.cc INTEGRATE
 */
void io::In_Parameter::read_INTEGRATE(simulation::Parameter & param,
                                      std::ostream & os) {
    DEBUG(8, "reading INTEGRATE");

    std::stringstream exampleblock;
    // lines starting with 'exampleblock<<"' and ending with '\n";' (spaces don't matter)
    // will be used to generate snippets that can be included in the doxygen doc;
    // the first line is the tag
    exampleblock << "INTEGRATE\n";
    exampleblock << "#  NINT 0..1 selects integration method\n";
    exampleblock << "#	0: no integration performed\n";
    exampleblock << "#	1: leap-frog integration scheme performed (default)\n";
    exampleblock << "#\n";
    exampleblock << "#    NINT\n";
    exampleblock << "        1\n";
    exampleblock << "END\n";

    std::string blockname = "INTEGRATE";
    Block block(blockname, exampleblock.str());

    if (block.read_buffer(m_block[blockname], false) == 0) {
        block_read.insert(blockname);

        int nint;
        block.get_next_parameter("NINT", nint, "", "0,1");

        switch (nint) {
            case 0:
                param.integrate.method = simulation::integrate_off;
                break;
            case 1:
                param.integrate.method = simulation::integrate_leap_frog;
                break;
            default:
                break;
        }
        block.get_final_messages();
    }
}

/**
 * @section stochdyn STOCHDYN block
 * @snippet snippets/snippets.cc STOCHDYN
 */
void io::In_Parameter::read_STOCHDYN(simulation::Parameter & param,
                                     std::ostream & os) {
    DEBUG(8, "reading STOCHDYN");

    std::stringstream exampleblock;
    // lines starting with 'exampleblock<<"' and ending with '\n";' (spaces don't matter)
    // will be used to generate snippets that can be included in the doxygen doc;
    // the first line is the tag
    exampleblock << "STOCHDYN\n";
    exampleblock << "# NTSD    0,1 controls stochastic dynamics mode\n";
    exampleblock << "#         0: do not do stochastic dynamics (default)\n";
    exampleblock << "#         1: do stochastic dynamics\n";
    exampleblock << "# NTFR    0..3 defines atomic friction coefficients gamma\n";
    exampleblock << "#         0: set gamma to 0.0 (default)\n";
    exampleblock << "#         1: set gamma to CFRIC\n";
    exampleblock << "#         2: set gamma to CFRIC*GAM0\n";
    exampleblock << "#         3: set gamma to CFRIC*w where w approximates the solvent-accessible \n";
    exampleblock << "#            surface area as described in the Stochastic Dynamics Chapter in Vol.2 of the manual \n";
    exampleblock << "# NSFR    > 0 recalculate gamma every NSFR steps\n";
    exampleblock << "# NBREF   > 0 threshold number of neighbour atoms for a buried atom\n";
    exampleblock << "# RCUTF   >= 0.0 interatomic distance considered when calculating gamma\n";
    exampleblock << "# CFRIC   >= 0.0 global weighting for gamma\n";
    exampleblock << "# TEMPSD  >= 0.0 temperature of stochastic bath\n";
    exampleblock << "#\n";
    exampleblock << "#     NTSD     NTFR     NSFR   NBREF  RCUTF    CFRIC    TEMPSD\n";
    exampleblock << "         0        1        0       6    0.3     91.0     300.0\n";
    exampleblock << "END\n";


    std::string blockname = "STOCHDYN";
    Block block(blockname, exampleblock.str());

    param.stochastic.sd=0;

    if (block.read_buffer(m_block[blockname], false) == 0) {
        block_read.insert(blockname);

        block.get_next_parameter("NTSD", param.stochastic.sd, "", "0,1");
        block.get_next_parameter("NTFR", param.stochastic.ntfr, "", "0,1,2,3");
        block.get_next_parameter("NSFR", param.stochastic.nsfr, ">0", "");
        block.get_next_parameter("NBREF", param.stochastic.nbref, ">0", "");
        block.get_next_parameter("RCUTF", param.stochastic.rcutf, ">=0.0", "");
        block.get_next_parameter("CFRIC", param.stochastic.cfric, ">=0.0", "");
        block.get_next_parameter("TEMPSD", param.stochastic.temp, ">=0.0", "");

        block.get_final_messages();
    }
}

/**
 * @section ewarn EWARN block
 * @snippet snippets/snippets.cc EWARN
 */
void io::In_Parameter::read_EWARN(simulation::Parameter & param,
                                  std::ostream & os) {
    DEBUG(8, "reading EWARN");

    std::stringstream exampleblock;
    // lines starting with 'exampleblock<<"' and ending with '\n";' (spaces don't matter)
    // will be used to generate snippets that can be included in the doxygen doc;
    // the first line is the tag
    exampleblock << "EWARN\n";
    exampleblock << "# MAXENER issue a warning if total energy is larger than this value\n";
    exampleblock << "#\n";
    exampleblock << "# MAXENER\n";
    exampleblock << "   100000\n";
    exampleblock << "END\n";

    std::string blockname = "EWARN";
    Block block(blockname, exampleblock.str());

    if (block.read_buffer(m_block[blockname], false) == 0) {
        block_read.insert(blockname);

        block.get_next_parameter("MAXENER", param.ewarn.limit, "", "");

        block.get_final_messages();
    } else {
#ifndef HAVE_ISNAN
        io::messages.add("std::isnan() is not available for your compilation. "
                         "Consider using the EWARN block.",
                         "In_Parameter", io::message::warning);
#endif
    }
}

/**
 * @section multistep MULTISTEP block
 * @snippet snippets/snippets.cc MULTISTEP
 */
void io::In_Parameter::read_MULTISTEP(simulation::Parameter & param,
                                      std::ostream & os) {
    DEBUG(8, "reading MULTISTEP");

    std::stringstream exampleblock;
    // lines starting with 'exampleblock<<"' and ending with '\n";' (spaces don't matter)
    // will be used to generate snippets that can be included in the doxygen doc;
    // the first line is the tag
    exampleblock << "MULTISTEP\n";
    exampleblock << "#   STEPS calculate non-bonded every STEPSth step.\n";
    exampleblock << "#   BOOST 0,1\n";
    exampleblock << "#         0: stored forces of STEPSth step are added every step\n";
    exampleblock << "#         1: stored forces of STEPSth setp are multiplied by STEPS\n";
    exampleblock << "#            and added every STEPSth step (default)\n";
    exampleblock << "#\n";
    exampleblock << "#   STEPS   BOOST\n";
    exampleblock << "        0       0\n";
    exampleblock << "END\n";

    std::string blockname = "MULTISTEP";
    Block block(blockname, exampleblock.str());

    if (block.read_buffer(m_block[blockname], false) == 0) {
        block_read.insert(blockname);

        int boost;
        block.get_next_parameter("STEPS", param.multistep.steps, ">=0", "");
        block.get_next_parameter("BOOST", boost, "", "0,1");

        switch (boost) {
            case 0:
                param.multistep.boost = false;
                break;
            case 1:
                param.multistep.boost = true;
                break;
            default:
                break;
        }
        block.get_final_messages();
    }
}

/**
 * @section montecarlo CHEMICALMONTECARLO block
 * @snippet snippets/snippets.cc CHEMICALMONTECARLO
 */
void io::In_Parameter::read_CHEMICALMONTECARLO(simulation::Parameter & param,
                                       std::ostream & os) {
    DEBUG(8, "reading CHEMICALMONTECARLO");

    std::stringstream exampleblock;
    // lines starting with 'exampleblock<<"' and ending with '\n";' (spaces don't matter)
    // will be used to generate snippets that can be included in the doxygen doc;
    // the first line is the tag
    exampleblock << "CHEMICALMONTECARLO\n";
    exampleblock << "#\n";
    exampleblock << "#     MC  MCSTEPS   MCDLAM\n";
    exampleblock << "       0        1      0.5\n";
    exampleblock << "END\n";

    std::string blockname = "CHEMICALMONTECARLO";
    Block block(blockname, exampleblock.str());

    if (block.read_buffer(m_block[blockname], false) == 0) {
        block_read.insert(blockname);

        int mc;
        block.get_next_parameter("MC", mc, "", "0,1");
        block.get_next_parameter("MCSTEPS", param.montecarlo.steps, ">=0", "");
        block.get_next_parameter("MCDLAM", param.montecarlo.dlambda, ">=0", "");

        switch (mc) {
            case 0: param.montecarlo.mc = mc;
                break;
            case 1: param.montecarlo.mc = mc;
                break;
            default:
                break;
        }

        block.get_final_messages();
    }
}

/**
 * @section polarise POLARISE block
 * @snippet snippets/snippets.cc POLARISE
 */
void io::In_Parameter::read_POLARISE(simulation::Parameter & param,
                                     std::ostream & os) {
    DEBUG(8, "reading POLARISE");

    std::stringstream exampleblock;
    // lines starting with 'exampleblock<<"' and ending with '\n";' (spaces don't matter)
    // will be used to generate snippets that can be included in the doxygen doc;
    // the first line is the tag
    exampleblock << "POLARISE\n";
    exampleblock << "# COS      0,1,2 use polarisation\n";
    exampleblock << "#          0: don't use polarisation (default)\n";
    exampleblock << "#          1: use charge-on-spring model for dipolar polarisation\n";
    exampleblock << "#          2: use charge-on-spring model for dipolar polarisation with off atom site\n";
    exampleblock << "# EFIELD   0,1 controls evaluation site for electric field\n";
    exampleblock << "#          0: evaluate at atom position\n";
    exampleblock << "#          1: evaluate at cos position\n";
    exampleblock << "# MINFIELD >0.0 convergence criterion in terms of the el. field (dU/(|qO|*dOH))\n";
    exampleblock << "#          where dU  .. maximum change in energy due to the change in field\n";
    exampleblock << "#                       [typically 2.5 kJ/mol]\n";
    exampleblock << "#                qO  .. charge of an oxygen atom\n";
    exampleblock << "#                dOH .. length of OH bond\n";
    exampleblock << "# DAMP     0,1 controls polarisability damping\n";
    exampleblock << "#          0: don't damp polarisability\n";
    exampleblock << "#          1: damp polarisability (with paramaters from topology)\n";
    exampleblock << "# WRITE    > 0 write COS positions to special trajectory\n";
    exampleblock << "#          0: don't write\n";
    exampleblock << "#         >0: write COS positions every WRITEth step\n";
    exampleblock << "#\n";
    exampleblock << "#     COS  EFIELD MINFIELD    DAMP  WRITE\n";
    exampleblock << "        0       0      2.5       0      0\n";
    exampleblock << "END\n";


    std::string blockname = "POLARISE";
    Block block(blockname, exampleblock.str());

    if (block.read_buffer(m_block[blockname], false) == 0) {
        block_read.insert(blockname);

        int cos, damp, efield;
        block.get_next_parameter("COS", cos, "", "0,1,2");
        block.get_next_parameter("EFIELD", efield, "", "0,1");
        block.get_next_parameter("MINFIELD", param.polarise.minfield, ">0.0", "");
        block.get_next_parameter("DAMP", damp, "", "0,1");
        block.get_next_parameter("WRITE", param.polarise.write, ">=0", "");

        switch (cos) {
            case 0:
            {
                param.polarise.cos = 0;
                param.polarise.write = 0;
                break;
            }
            case 1:
            {
                param.polarise.cos = 1;
                param.force.interaction_function = simulation::pol_lj_crf_func;
                break;
            }
            case 2:
            {
                param.polarise.cos = 2;
                param.force.interaction_function = simulation::pol_off_lj_crf_func;
                break;
            }

            default:
                break;
        }

        switch (efield) {
            case 0: param.polarise.efield_site = simulation::ef_atom;
                break;
            case 1: param.polarise.efield_site = simulation::ef_cos;
                break;
            default:
                break;
        }

        switch (damp) {
            case 0: param.polarise.damp = false;
                break;
            case 1: param.polarise.damp = true;
                break;
            default:
                break;
        }

        if (!param.polarise.cos)
            param.polarise.write = 0;

        if (param.polarise.damp && !param.polarise.cos) {
            io::messages.add("POLARISE block: DAMP is ignored if no polarisation is used",
                             "In_Parameter", io::message::warning);
        }

        block.get_final_messages();
    }
} //POLARISE

/**
 * @section randomnumbers RANDOMNUMBERS block
 * @snippet snippets/snippets.cc RANDOMNUMBERS
 */
void io::In_Parameter::read_RANDOMNUMBERS(simulation::Parameter & param,
                                          std::ostream & os) {
    DEBUG(8, "reading RANDOMNUMBERS");

    std::stringstream exampleblock;
    // lines starting with 'exampleblock<<"' and ending with '\n";' (spaces don't matter)
    // will be used to generate snippets that can be included in the doxygen doc;
    // the first line is the tag
    exampleblock << "RANDOMNUMBERS\n";
    exampleblock << "# NTRNG 0,1 random number generator\n";
    exampleblock << "#         0 use G96 algorithm (default)\n";
    exampleblock << "#         1 use GSL library\n";
    exampleblock << "# NTGSL -1.. GSL random number generation algorithm\n";
    exampleblock << "#         -1: use default algorithm (mt19937)\n";
    exampleblock << "#       >=0 : run contrib/rng_gsl for a list of possible arguments\n";
    exampleblock << "#\n";
    exampleblock << "#   NTRNG   NTGSL\n";
    exampleblock << "        1      -1\n";
    exampleblock << "END\n";


    std::string blockname = "RANDOMNUMBERS";
    Block block(blockname, exampleblock.str());

    if (block.read_buffer(m_block[blockname], false) == 0) {
        block_read.insert(blockname);

        int rng;
        block.get_next_parameter("NTRNG", rng, "", "0,1");
        block.get_next_parameter("NTGSL", param.rng.gsl_rng, ">=0", "-1");

        switch (rng) {
            case 0:
                param.rng.rng = simulation::random_g96;
                break;
            case 1:
                param.rng.rng = simulation::random_gsl;
                break;
            default:
                break;
        }

        math::RandomGenerator::check(param);
        block.get_final_messages();
    }
} // RANDOMNUMBERS

/**
 * @section EDS EDS block
 * @snippet snippets/snippets.cc EDS

 */
void io::In_Parameter::read_EDS(simulation::Parameter & param,
                                std::ostream & os) {
    DEBUG(8, "reading EDS");

    std::stringstream exampleblock;
    // lines starting with 'exampleblock<<"' and ending with '\n";' (spaces don't matter)
    // will be used to generate snippets that can be included in the doxygen doc;
    // the first line should be the blockname and is used as snippet tag
    exampleblock << "EDS\n";
    exampleblock << "# EDS        0,1\n";
    exampleblock << "#              0: no enveloping distribution sampling (EDS) [default]\n";
    exampleblock << "#              1: enveloping distribution sampling\n";
    exampleblock << "# ALPHLJ: >= 0.0 Lennard-Jones soft-core parameter\n";
    exampleblock << "#  ALPHC: >= 0.0 Coulomb-RF soft-core parameter\n";
    exampleblock << "# FORM       1-3\n";
    exampleblock << "#              1: Single s Hamiltonian\n";
    exampleblock << "#              2: Hamiltonian with NUMSTATES*(NUMSTATES-1)/2 (pairwise) S parameters\n";
    exampleblock << "#              3: Hamiltonian with (NUMSTATES-1) S parameters\n";
    exampleblock << "# NUMSTATES >1  : number of states\n";
    exampleblock << "# if NUMSTATES != 3:\n";
    exampleblock << "# S         >0.0: smoothness parameter(s)\n";
    exampleblock << "# if NUMSTATES == 3:\n";
    exampleblock << "# i   j   S     : state pair i j and associated s parameter\n";
    exampleblock << "# EIR           : energy offsets for states\n";
    exampleblock << "#\n";
    exampleblock << "# EDS\n";
    exampleblock << "  1\n";
    exampleblock << "# ALPHLJ  ALPHC  FORM  NUMSTATES\n";
    exampleblock << "  0.0     0.0       2          3\n";
    exampleblock << "# S\n";
    exampleblock << "  0.2  0.01 0.1\n";
    exampleblock << "# EIR\n";
    exampleblock << "  0   20   40\n";
    exampleblock << "#\n";
    exampleblock << "# ---- OR: example for FORM = 3:\n";
    exampleblock << "#\n";
    exampleblock << "# EDS\n";
    exampleblock << "  1\n";
    exampleblock << "# ALPHLJ  ALPHC  FORM  NUMSTATES\n";
    exampleblock << "  0.0     0.0       3          3\n";
    exampleblock << "# i  j  S\n";
    exampleblock << "  1  2  0.1\n";
    exampleblock << "  2  3  0.5\n";
    exampleblock << "# EIR\n";
    exampleblock << "  0   20   40\n";
    exampleblock << "END\n";


    std::string blockname = "EDS";
    Block block(blockname, exampleblock.str());

    if (block.read_buffer(m_block[blockname], false) == 0) {
        block_read.insert(blockname);

        int eds, form;
        double soft_lj, soft_crf;
        block.get_next_parameter("EDS", eds, "", "0,1");
        block.get_next_parameter("ALPHLJ", soft_lj, ">=0", "");
        block.get_next_parameter("ALPHC", soft_crf, ">=0", "");
        block.get_next_parameter("FORM", form, "", "1,2,3");
        block.get_next_parameter("NUMSTATES", param.eds.numstates, ">=2", "");

        switch (eds) {
            case 0:
                param.eds.eds = 0;
                param.eds.numstates = 0;
                break;
            case 1:
                param.eds.eds = 1;
                break;
            default:
                break;
        }

        if (!param.eds.eds) {
          block.get_final_messages();
          return;
        }

        param.eds.soft_vdw = soft_lj;
        param.eds.soft_crf = soft_crf;
        if (soft_lj > 0.0 || soft_crf > 0.0)
            param.setDevelop("Soft-core EDS is under development.");

        switch (form) {
            case 1: {
                param.eds.form = simulation::single_s;
                // read in 1 S value
                param.eds.s.resize(1, 1.0);
                block.get_next_parameter("S[0]", param.eds.s[0], ">0", "");
                break;
            }
            case 2: {
                param.eds.form = simulation::multi_s;
                const unsigned int n = param.eds.numstates;
                param.eds.s.resize((n * (n - 1)) / 2, 1.0);
                for (unsigned int pair = 0; pair < param.eds.s.size(); pair++) {
                    std::string idx = io::to_string(pair);
                    block.get_next_parameter("S["+idx+"]", param.eds.s[pair], ">0", "");
                }
                break;
            }
            case 3: {
                param.eds.form = simulation::pair_s;
                const unsigned int n = param.eds.numstates;
                param.eds.s.resize(n - 1, 1.0);
                param.eds.pairs.resize(n - 1);
                for (unsigned int pair = 0; pair < param.eds.s.size(); pair++) {
                    std::string idx = io::to_string(pair);
                    block.get_next_parameter("i["+idx+"]", param.eds.pairs[pair].i, "", "");
                    block.get_next_parameter("j["+idx+"]", param.eds.pairs[pair].j, "", "");
                    block.get_next_parameter("S["+idx+"]", param.eds.s[pair], ">0", "");
                }
                break;
            }
            default:
                break;
        }

        param.eds.eir.resize(param.eds.numstates, 0.0);
        for (unsigned int i = 0; i < param.eds.numstates; i++) {
            std::string idx = io::to_string(i);
            block.get_next_parameter("EIR["+idx+"]", param.eds.eir[i], "", "");
        }

        block.get_final_messages();
    }
}

/**
* @section AEDS AEDS block
* @snippet snippets/snippets.cc AEDS

*/
void io::In_Parameter::read_AEDS(simulation::Parameter & param,
  std::ostream & os) {
  DEBUG(8, "reading AEDS");

  std::stringstream exampleblock;
  // lines starting with 'exampleblock<<"' and ending with '\n";' (spaces don't matter)
  // will be used to generate snippets that can be included in the doxygen doc;
  // the first line should be the blockname and is used as snippet tag
  exampleblock << "AEDS\n";
  exampleblock << "# AEDS       0,1\n";
  exampleblock << "#              0: no accelerated enveloping distribution sampling (A-EDS) [default]\n";
  exampleblock << "#              1: accelerated enveloping distribution sampling\n";
  exampleblock << "# ALPHLJ: >= 0.0 Lennard-Jones soft-core parameter\n";
  exampleblock << "#  ALPHC: >= 0.0 Coulomb-RF soft-core parameter\n";
  exampleblock << "# FORM       1-4\n";
  exampleblock << "#              1: A-EDS with fixed parameters\n";
  exampleblock << "#              2: fixed Emax and Emin parameters, search for offset parameters\n";
  exampleblock << "#              3: search for Emax and Emin parameters, fixed offset parameters\n";
  exampleblock << "#              4: search for Emax, Emin and offset parameters\n";
  exampleblock << "# NUMSTATES >1  : number of states\n";
  exampleblock << "# EMAX          : A-EDS parameter Emax\n";
  exampleblock << "# EMIN          : A-EDS parameter Emin\n";
  exampleblock << "# EIR           : energy offsets for states\n";
  exampleblock << "# NTIAEDSS   0,1\n";
  exampleblock << "#              0: read A-EDS parameter search configuration from input configuration\n";
  exampleblock << "#              1: initialize A-EDS parameter search\n";
  exampleblock << "# RESTREMIN  0,1\n";
  exampleblock << "#              0: do not restrict Emin >= minimum average end-state energy\n";
  exampleblock << "#              1: restrict Emin >= minimum average end-state energy before all states have been visited at least once\n";
  exampleblock << "# BMAXTYPE   1,2\n";
  exampleblock << "#              1: absolute maximum energy barrier between the states in energy units\n";
  exampleblock << "#              2: multiples of the standard deviation of the energy of the end-state with the lowest average energy\n";
  exampleblock << "# BMAX          : maximum energy barrier parameter\n";
  exampleblock << "# ASTEPS        : have-life in simulation steps of the exponential averaged energy difference between the end-states at the begining of the run\n";
  exampleblock << "# BSTEPS        : have-life in simulation steps of the exponential averaged energy difference between the end-states at the end of the run\n";
  exampleblock << "#\n";
  exampleblock << "# AEDS\n";
  exampleblock << "  1\n";
  exampleblock << "# ALPHLJ  ALPHC  FORM  NUMSTATES\n";
  exampleblock << "  0.0     0.0       4          5\n";
  exampleblock << "# EMAX  EMIN\n";
  exampleblock << "  10    -50\n";
  exampleblock << "# EIR\n";
  exampleblock << "  0   -5   -140   -560   -74\n";
  exampleblock << "# NTIAEDSS  RESTREMIN  BMAXTYPE  BMAX  ASTEPS  BSTEPS\n";
  exampleblock << "  1         1          2         3     500     50000\n";
  exampleblock << "END\n";



  std::string blockname = "AEDS";
  Block block(blockname, exampleblock.str());

  if (block.read_buffer(m_block[blockname], false) == 0) {
    block_read.insert(blockname);

    int aeds, form;
    double soft_lj, soft_crf;
    block.get_next_parameter("AEDS", aeds, "", "0,1");
    block.get_next_parameter("ALPHLJ", soft_lj, ">=0", "");
    block.get_next_parameter("ALPHC", soft_crf, ">=0", "");
    block.get_next_parameter("FORM", form, "", "1,2,3,4");
    block.get_next_parameter("NUMSTATES", param.eds.numstates, ">=2", "");

    if (param.eds.eds != 1) {
      switch (aeds) {
      case 0:
        param.eds.eds = 0;
        param.eds.numstates = 0;
        break;
      case 1:
        param.eds.eds = 2;
        break;
      default:
        break;
      }
    }
    else {
      io::messages.add("AEDS block: AEDS cannot be used in combination with EDS.",
                                 "In_Parameter", io::message::error);
    }

    if (!param.eds.eds) {
      block.get_final_messages();
      return;
    }

    param.eds.soft_vdw = soft_lj;
    param.eds.soft_crf = soft_crf;
    if (soft_lj > 0.0 || soft_crf > 0.0)
      param.setDevelop("Soft-core EDS is under development.");

    switch (form) {
    case 1: {
      param.eds.form = simulation::aeds;
      break;
    }
    case 2: {
      param.eds.form = simulation::aeds_search_eir;
      break;
    }
    case 3: {
      param.eds.form = simulation::aeds_search_emax_emin;
      break;
    }
    case 4: {
      param.eds.form = simulation::aeds_search_all;
      break;
    }
    default:
      break;
    }

    block.get_next_parameter("EMAX", param.eds.emax, "", "");
    block.get_next_parameter("EMIN", param.eds.emin, "", "");

    if (param.eds.emin > param.eds.emax) {
      io::messages.add("AEDS paramater EMIN is larger than EMAX",
        "In_Parameter", io::message::warning);
      return;
    }

    param.eds.eir.resize(param.eds.numstates, 0.0);
    for (unsigned int i = 0; i < param.eds.numstates; i++) {
      std::string idx = io::to_string(i);
      block.get_next_parameter("EIR[" + idx + "]", param.eds.eir[i], "", "");
    }

    int ntia, restremin;
    block.get_next_parameter("NTIAEDSS",ntia, "", "0,1");
    switch (ntia) {
    case 0:
      param.eds.initaedssearch = false;
      break;
    case 1:
      param.eds.initaedssearch = true;
      break;
    default:
      break;
    }
    block.get_next_parameter("RESTREMIN", restremin, "", "0,1");
    switch (restremin) {
    case 0:
      param.eds.fullemin = true;
      break;
    case 1:
      param.eds.fullemin = false;
      break;
    default:
      break;
    }
    block.get_next_parameter("BMAXTYPE", param.eds.bmaxtype, "", "1,2");
    block.get_next_parameter("BMAX", param.eds.setbmax, ">0", "");
    block.get_next_parameter("ASTEPS", param.eds.asteps, ">0", "");
    block.get_next_parameter("BSTEPS", param.eds.bsteps, ">0", "");

    param.eds.searchemax = 0.0;
    param.eds.emaxcounts = 0;
    param.eds.oldstate = 0;

    param.eds.lnexpde.resize(param.eds.numstates, 0.0);
    param.eds.statefren.resize(param.eds.numstates, 0.0);
    param.eds.visitedstates.resize(param.eds.numstates, false);
    param.eds.visitcounts.resize(param.eds.numstates, 0);
    param.eds.avgenergy.resize(param.eds.numstates, 0.0);
    param.eds.eiravgenergy.resize(param.eds.numstates, 0.0);
    param.eds.bigs.resize(param.eds.numstates, 0.0);
    param.eds.stdevenergy.resize(param.eds.numstates, 0.0);

    block.get_final_messages();
  }
}

/**
 * @section LAMBDAS LAMBDAS block
 * @snippet snippets/snippets.cc LAMBDAS
 */
void io::In_Parameter::read_LAMBDAS(simulation::Parameter & param,
                                    std::ostream & os) {
    DEBUG(8, "reading LAMBDAS");

    std::stringstream exampleblock;
    // lines starting with 'exampleblock<<"' and ending with '\n";' (spaces don't matter)
    // will be used to generate snippets that can be included in the doxygen doc;
    // the first line is the tag
    exampleblock << "LAMBDAS\n";
    exampleblock << "# NTIL    off(0), on(1)\n";
    exampleblock << "#         0: no special treatment of interactions with individual lambda-values\n";
    exampleblock << "#         1: interactions are treated with special individual lambda-values\n";
    exampleblock << "# NTLI(1..)  interaction type to treat with individual lambda:\n";
    exampleblock << "#            bond(1), angle(2), dihedral(3), improper(4), vdw(5), vdw_soft(6),\n";
    exampleblock << "#            crf(7), crf_soft(8), distanceres(9), distancefield(10),\n";
    exampleblock << "#            dihedralres(11), mass(12)\n";
    exampleblock << "# NILG1, NILG2 energy groups of interactions that are treated with individual\n";
    exampleblock << "#              lambda values\n";
    exampleblock << "# ALI, BLI, CLI, DLI, ELI polynomial coefficients linking the individual lambda-\n";
    exampleblock << "#                         values to the overall lambda-value\n";
    exampleblock << "# NTIL\n";
    exampleblock << "   1\n";
    exampleblock << "# NTLI NILG1  NILG2  ALI   BLI   CLI   DLI   ELI\n";
    exampleblock << "    7      1      3    0     0     1     0     0\n";
    exampleblock << "END\n";


    std::string blockname = "LAMBDAS";
    Block block(blockname, exampleblock.str());

    if (block.read_buffer(m_block[blockname], false) == 0) {
        block_read.insert(blockname);

        int num = block.numlines()-3;

        std::string nm;
        simulation::interaction_lambda_enum j;
        int n1, n2;
        double a, b, c, d, e;
        block.get_next_parameter("NTIL", nm, "", "on,off,1,0");
        DEBUG(10, "read NTIL " << nm);

        if (nm == "on" || nm == "1")
            param.lambdas.individual_lambdas = true;
        else if (nm == "off" || nm == "0") {
            param.lambdas.individual_lambdas = false;
            return;
        }

        if (param.perturbation.perturbation == false) {
            io::messages.add("LAMBDAS block without perturbation is ignored",
                             "In_Parameter", io::message::warning);
            return;
        }

        // the full matrices for the energy groups were created and
        // filled with a, b, c, e = 0 and d=1 when the FORCE block was read in
        // that way, they are also defined if you do not give the LAMBDAS block
        // we cannot initialize them earlier, because they depend on the
        // energy groups

        int maxnilg = param.force.energy_group.size();
        for (int i = 0; i < num; ++i) {
            std::string idx = io::to_string(i);
            block.get_next_parameter("NTLI["+idx+"]", nm, "", "1, bond, 2, angle, 3, dihedral, 4, improper, 5, vdw, 6, vdw_soft, 7, crf, 8, crf_soft, 9, distanceres, 10, distancefield, 11, dihedralres, 12, mass");
            block.get_next_parameter("NILG1["+idx+"]", n1, ">0", "");
            block.get_next_parameter("NILG2["+idx+"]", n2, ">0", "");
            block.get_next_parameter("ALI["+idx+"]", a, "", "");
            block.get_next_parameter("BLI["+idx+"]", b, "", "");
            block.get_next_parameter("CLI["+idx+"]", c, "", "");
            block.get_next_parameter("DLI["+idx+"]", d, "", "");
            block.get_next_parameter("ELI["+idx+"]", e, "", "");
            DEBUG(10, "read : " << nm << n1 << n2 << a << b << c << d << e);

            if (n1 > maxnilg || n2 > maxnilg) {
                io::messages.add("LAMBDAS block: NILG1 and NILG2 need to be smaller than the number of energy groups",
                                 "In_Parameter", io::message::error);
                return;
            }

            if (n2 < n1) {
                io::messages.add("only give NILG2 >= NILG1 in LAMBDAS BLOCK",
                                 "In_Parameter", io::message::error);
            }

            if (block.error()){
              block.get_final_messages();
              return;
            }

            n1--;
            n2--;

            if (nm == "bond" || nm == "1")
                j = simulation::bond_lambda;
            else if (nm == "angle" || nm == "2")
                j = simulation::angle_lambda;
            else if (nm == "dihedral" || nm == "3")
                j = simulation::dihedral_lambda;
            else if (nm == "improper" || nm == "4")
                j = simulation::improper_lambda;
            else if (nm == "vdw" || nm == "5")
                j = simulation::lj_lambda;
            else if (nm == "vdw_soft" || nm == "6")
                j = simulation::lj_softness_lambda;
            else if (nm == "crf" || nm == "7")
                j = simulation::crf_lambda;
            else if (nm == "crf_soft" || nm == "8")
                j = simulation::crf_softness_lambda;
            else if (nm == "distanceres" || nm == "9")
                j = simulation::disres_lambda;
            else if (nm == "distancefield" || nm == "10")
                j = simulation::disfield_lambda;
            else if (nm == "dihedralres" || nm == "11")
                j = simulation::dihres_lambda;
            else if (nm == "mass" || nm == "12")
                j = simulation::mass_lambda;
            else {
                io::messages.add("unknown lambda type in LAMBDAS block: " + nm,
                                 "In_Parameter", io::message::error);
                return;
            }

            // and now replace the matrix with the numbers we just read in
            if (j != simulation::lj_lambda &&
                j != simulation::lj_softness_lambda &&
                j != simulation::crf_lambda &&
                j != simulation::crf_softness_lambda &&
                n1 != n2)
                io::messages.add("NILG1 != NILG2 in LAMBDAS block only allowed for nonbonded interactions",
                                 "In_Parameter", io::message::warning);

            param.lambdas.a[j][n1][n2] = a;
            param.lambdas.a[j][n2][n1] = a;
            param.lambdas.b[j][n1][n2] = b;
            param.lambdas.b[j][n2][n1] = b;
            param.lambdas.c[j][n1][n2] = c;
            param.lambdas.c[j][n2][n1] = c;
            param.lambdas.d[j][n1][n2] = d;
            param.lambdas.d[j][n2][n1] = d;
            param.lambdas.e[j][n1][n2] = e;
            param.lambdas.e[j][n2][n1] = e;
        }
        block.get_final_messages();
    }
}

/** 
 * @section precalclam PRECALCLAM block
 * @snippet snippets/snippets.cc PRECALCLAM
 */
void io::In_Parameter::read_PRECALCLAM(simulation::Parameter & param,
        std::ostream & os) {
    DEBUG(8, "read PRECALCLAM");

    std::stringstream exampleblock;
    // lines starting with 'exampleblock<<"' and ending with '\n";' (spaces don't matter)
    // will be used to generate snippets that can be included in the doxygen doc;
    // the first line is the tag
    exampleblock << "PRECALCLAM\n";
    exampleblock << "# NRLAM   0  : off\n";
    exampleblock << "#         >1 : precalculating energies for NRLAM extra lambda values\n";
    exampleblock << "# MINLAM  between 0 and 1: minimum lambda value to precalculate energies\n";
    exampleblock << "# MAXLAM  between MINLAM and 1: maximum lambda value to precalculate energies\n";
    exampleblock << "# NRLAM	  MINLAM   MAXLAM\n";
    exampleblock << "   100      0.0        1.0\n";
    exampleblock << "END\n";

    std::string blockname = "PRECALCLAM";
    Block block(blockname, exampleblock.str());

    if (block.read_buffer(m_block[blockname], false) == 0) {
        block_read.insert(blockname);
        
        block.get_next_parameter("NRLAM", param.precalclam.nr_lambdas, ">=0", "");
        block.get_next_parameter("MINLAM", param.precalclam.min_lam, ">=0 && <=1", "");
        block.get_next_parameter("MAXLAM", param.precalclam.max_lam, ">=0 && <=1", "");

        if (param.precalclam.min_lam >= param.precalclam.max_lam)
          io::messages.add("PRECALCLAM block: MINLAM should be smaller than MAXLAM",
            "In_Parameter", io::message::error);

    block.get_final_messages();
   
  }

} // PRECALCLAM

/**
 * @section nonbonded NONBONDED block
 * @snippet snippets/snippets.cc NONBONDED
 */
void io::In_Parameter::read_NONBONDED(simulation::Parameter & param,
                                      std::ostream & os) {
    DEBUG(8, "reading NONBONDED");

    std::stringstream exampleblock;
    // lines starting with 'exampleblock<<"' and ending with '\n";' (spaces don't matter)
    // will be used to generate snippets that can be included in the doxygen doc;
    // the first line is the tag
    exampleblock << "NONBONDED\n";
    exampleblock << "# NLRELE    1-3 method to handle electrostatic interactions\n";
    exampleblock << "#    -1 : reaction-field (LSERF compatibility mode)\n";
    exampleblock << "#     0 : no electrostatic interactions\n";
    exampleblock << "#     1 : reaction-field\n";
    exampleblock << "#     2 : Ewald method\n";
    exampleblock << "#     3 : P3M method\n";
    exampleblock << "# APPAK     >= 0.0 reaction-field inverse Debye screening length\n";
    exampleblock << "# RCRF      >= 0.0 reaction-field radius\n";
    exampleblock << "#   0.0 : set to infinity\n";
    exampleblock << "# EPSRF     = 0.0 || > 1.0 reaction-field permittivity\n";
    exampleblock << "#   0.0 : set to infinity\n";
    exampleblock << "# NSLFEXCL  0,1 contribution of excluded atoms to reaction field\n";
    exampleblock << "#     0 : contribution turned off\n";
    exampleblock << "#     1 : contribution considered (default)\n";
    exampleblock << "# NSHAPE    -1..10 lattice sum charge-shaping function\n";
    exampleblock << "#    -1 : gaussian\n";
    exampleblock << "# 0..10 : polynomial\n";
    exampleblock << "# ASHAPE    > 0.0 width of the lattice sum charge-shaping function\n";
    exampleblock << "# NA2CALC   0..4 controls evaluation of lattice sum A2 term\n";
    exampleblock << "#     0 : A2 = A2~ = 0\n";
    exampleblock << "#     1 : A2~ exact, A2 = A2~\n";
    exampleblock << "#     2 : A2 numerical, A2~ = A2\n";
    exampleblock << "#     3 : A2~ exact from Ewald or from mesh and atom coords, A2 numerical\n";
    exampleblock << "#     4 : A2~ averaged from mesh only, A2 numerical\n";
    exampleblock << "# TOLA2     > 0.0 tolerance for numerical A2 evaluation\n";
    exampleblock << "# EPSLS      = 0.0 || > 1.0 lattice sum permittivity (0.0 = tinfoil)\n";
    exampleblock << "# NKX, NKY, NKZ > 0 maximum absolute Ewald k-vector components\n";
    exampleblock << "# KCUT       > 0.0 Ewald k-space cutoff\n";
    exampleblock << "# NGX, NGY, NGZ > 0 P3M number of grid points\n";
    exampleblock << "# NASORD    1..5 order of mesh charge assignment function\n";
    exampleblock << "# NFDORD    0..5 order of the mesh finite difference operator\n";
    exampleblock << "#     0 : ik - differentiation\n";
    exampleblock << "#  1..5 : finite differentiation\n";
    exampleblock << "# NALIAS    > 0 number of mesh alias vectors considered\n";
    exampleblock << "# NSPORD        order of SPME B-spline functions (not available)\n";
    exampleblock << "# NQEVAL    >= 0 controls accuracy reevaluation\n";
    exampleblock << "#     0 : do not reevaluate\n";
    exampleblock << "#   > 0 : evaluate every NQEVAL steps\n";
    exampleblock << "# FACCUR    > 0.0 rms force error threshold to recompute influence function\n";
    exampleblock << "# NRDGRD    0,1 read influence function\n";
    exampleblock << "#     0 : calculate influence function at simulation start up\n";
    exampleblock << "#     1 : read influence function from file (not yet implemented)\n";
    exampleblock << "# NWRGRD    0,1 write influence function\n";
    exampleblock << "#     0 : do not write\n";
    exampleblock << "#     1 : write at the end of the simulation (not yet implemented)\n";
    exampleblock << "# NLRLJ     0,1 controls long-range Lennard-Jones corrections\n";
    exampleblock << "#     0 : no corrections\n";
    exampleblock << "#     1 : do corrections (not yet implemented)\n";
    exampleblock << "# SLVDNS    > 0.0 average solvent density for long-range LJ correction (ignored)\n";
    exampleblock << "#\n";
    exampleblock << "#   NLRELE\n";
    exampleblock << "         1\n";
    exampleblock << "#    APPAK      RCRF     EPSRF   NSLFEXCL\n";
    exampleblock << "       0.0       1.4      61.0          1\n";
    exampleblock << "#   NSHAPE    ASHAPE    NA2CLC      TOLA2    EPSLS\n";
    exampleblock << "        -1       1.4         2     0.1E-9      0.0\n";
    exampleblock << "#      NKX       NKY       NKZ       KCUT\n";
    exampleblock << "        10        10        10      100.0\n";
    exampleblock << "#      NGX       NGY       NGZ    NASORD    NFDORD    NALIAS    NSPORD\n";
    exampleblock << "        32        32        32         3         2         3         4\n";
    exampleblock << "#   NQEVAL    FACCUR    NRDGRD    NWRGDR\n";
    exampleblock << "    100000       1.6         0         0\n";
    exampleblock << "#    NLRLJ    SLVDNS\n";
    exampleblock << "         0      33.3\n";
    exampleblock << "END\n";


    std::string blockname = "NONBONDED";
    Block block(blockname, exampleblock.str());

    if (block.read_buffer(m_block[blockname], true) == 0) {
        block_read.insert(blockname);

        int method, ls_calculate_a2;

        block.get_next_parameter("NLRELE", method, "", "-1,0,1,2,3");
        block.get_next_parameter("APPAK", param.nonbonded.rf_kappa, ">=0", "");
        block.get_next_parameter("RCRF", param.nonbonded.rf_cutoff, ">=0", "");
        block.get_next_parameter("EPSRF", param.nonbonded.rf_epsilon, ">=1", "0.0");
        block.get_next_parameter("NSLFEXCL", param.nonbonded.selfterm_excluded_atoms, "", "0,1");
        block.get_next_parameter("NSHAPE", param.nonbonded.ls_charge_shape, ">=-1 && <=10", "");
        block.get_next_parameter("ASHAPE", param.nonbonded.ls_charge_shape_width, ">0", "");
        block.get_next_parameter("NA2CLC", ls_calculate_a2, "", "0,1,2,3,4");
        block.get_next_parameter("TOLA2", param.nonbonded.ls_a2_tolerance, ">0.0", "");
        block.get_next_parameter("EPSLS", param.nonbonded.ls_epsilon, ">=1.0", "0.0");
        block.get_next_parameter("NKX", param.nonbonded.ewald_max_k_x, ">0", "");
        block.get_next_parameter("NKY", param.nonbonded.ewald_max_k_y, ">0", "");
        block.get_next_parameter("NKZ", param.nonbonded.ewald_max_k_z, ">0", "");
        block.get_next_parameter("KCUT", param.nonbonded.ewald_kspace_cutoff, ">0.0", "");
        block.get_next_parameter("NGX", param.nonbonded.p3m_grid_points_x, ">0", "");
        block.get_next_parameter("NGY", param.nonbonded.p3m_grid_points_y, ">0", "");
        block.get_next_parameter("NGZ", param.nonbonded.p3m_grid_points_z, ">0", "");
        block.get_next_parameter("NASORD", param.nonbonded.p3m_charge_assignment, "", "1,2,3,4,5");
        block.get_next_parameter("NFDORD", param.nonbonded.p3m_finite_differences_operator, "", "0,1,2,3,4,5");
        block.get_next_parameter("NALIAS", param.nonbonded.p3m_mesh_alias, ">0", "");
        block.get_next_parameter("NSPORD", param.nonbonded.spme_bspline, "", "");
        block.get_next_parameter("NQEVAL", param.nonbonded.accuracy_evaluation, ">=0", "");
        block.get_next_parameter("FACCUR", param.nonbonded.influence_function_rms_force_error, ">0.0", "");
        block.get_next_parameter("NRDGRD", param.nonbonded.influence_function_read, "", "0,1");
        block.get_next_parameter("NWRGRD", param.nonbonded.influence_function_write, "", "0,1");
        block.get_next_parameter("NLRLJ", param.nonbonded.lj_correction, "", "0,1");
        block.get_next_parameter("SLVDNS", param.nonbonded.lj_solvent_density, ">0.0", "");

        if (block.error()) {
          block.get_final_messages();
          return;
        }

        bool do_ls = false;
        switch (method) {
            case 0:
                param.force.nonbonded_crf = 0;
                break;
            case 1:
                param.nonbonded.method = simulation::el_reaction_field;
                param.nonbonded.lserf = false;
                break;
            case -1:
                param.nonbonded.method = simulation::el_reaction_field;
                param.nonbonded.lserf = false;
                break;
            case 2:
                param.nonbonded.method = simulation::el_ewald;
                param.setDevelop("Ewald sum is under development");
                param.nonbonded.lserf = false;
                param.nonbonded.rf_excluded = false;
                do_ls = true;
                break;
            case 3:
                param.nonbonded.method = simulation::el_p3m;
                param.nonbonded.lserf = false;
                param.nonbonded.rf_excluded = false;
                do_ls = true;
                break;
            default:
                break;
        }

        // switch to turn of the contribution of the excluded atoms to the reaction field
        if (param.nonbonded.method == simulation::el_reaction_field
            && param.nonbonded.selfterm_excluded_atoms == 0) {
            param.nonbonded.rf_excluded = false;
            io::messages.add("NONBONDED block: contribution of excluded atoms to the reaction field turned off!",
                             "In_Parameter", io::message::warning);
        }

        if (param.nonbonded.method != simulation::el_reaction_field)
            param.force.interaction_function = simulation::lj_ls_func;

        if (do_ls && param.nonbonded.ls_charge_shape_width > param.pairlist.cutoff_short &&
            fabs(param.nonbonded.ls_charge_shape_width - param.pairlist.cutoff_short) > math::epsilon)
            io::messages.add("NONBONDED block: charge width greater than cutoff! (ASHAPE > RCUTP)",
                             "In_Parameter", io::message::warning);


        switch (ls_calculate_a2) {
            case 0:
                param.nonbonded.ls_calculate_a2 = simulation::ls_a2_zero;
                if (param.nonbonded.method == simulation::el_p3m || param.nonbonded.method == simulation::el_ewald)
                    io::messages.add("NONBONDED block: you are using p3m or ewald but NA2CLC=0.",
                                     "In_Parameter", io::message::warning);
                break;
            case 1:
                param.nonbonded.ls_calculate_a2 = simulation::ls_a2t_exact;
                if (param.nonbonded.method != simulation::el_ewald) {
                    io::messages.add("NONBONDED block: exact A2~ calculation needs Ewald.",
                                     "In_Parameter", io::message::error);
                }
                break;
            case 2:
                param.nonbonded.ls_calculate_a2 = simulation::ls_a2_numerical;
                break;
            case 3:
                param.nonbonded.ls_calculate_a2 = simulation::ls_a2t_exact_a2_numerical;
                break;
            case 4:
                param.nonbonded.ls_calculate_a2 = simulation::ls_a2t_exact_a2_numerical;
                if (param.nonbonded.method != simulation::el_p3m) {
                    io::messages.add("NONBONDED block: averaged A2~ calculation needs P3M.",
                                     "In_Parameter", io::message::error);
                }
                break;
            default:
                io::messages.add("NONBONDED block: A2 calculation method not implemented",
                                 "In_Parameter", io::message::error);
        }

        if (param.nonbonded.p3m_grid_points_x % 2 != 0 ||
            param.nonbonded.p3m_grid_points_y % 2 != 0 ||
            param.nonbonded.p3m_grid_points_z % 2 != 0)
            io::messages.add("NONBONDED block: Illegal value for NGA, NGB or NGC (even)",
                             "In_Parameter", io::message::error);

        if (param.nonbonded.influence_function_read ||
            param.nonbonded.influence_function_write)
            io::messages.add("NONBONDED block: Influence function IO not implemented."
                             " Set NRDGRD and NWRGRD to 0.",
                             "In_Parameter", io::message::error);

        if (param.nonbonded.lj_correction)
            io::messages.add("NONBONDED block: LJ long range correction Switched on."
                             "In_Parameter", io::message::warning);

        block.get_final_messages();
    }
} // NONBONDED

/**
 * @section sasa SASA block
 * @snippet snippets/snippets.cc SASA
 */
void io::In_Parameter::read_SASA(simulation::Parameter & param, std::ostream & os) {
    DEBUG(8, "reading SASA");

    std::stringstream exampleblock;
    // lines starting with 'exampleblock<<"' and ending with '\n";' (spaces don't matter)
    // will be used to generate snippets that can be included in the doxygen doc;
    // the first line is the tag
    exampleblock << "SASA\n";
    exampleblock << "# NTSASA\n";
    exampleblock << "# 0 : not used (default)\n";
    exampleblock << "# 1 : use SASA implicit solvent model\n";
    exampleblock << "# NTVOL\n";
    exampleblock << "# 0 : not used (default)\n";
    exampleblock << "# 1 : use VOLUME correction to SASA implicit solvent model (requires NTSASA = 1)\n";
    exampleblock << "# P_12 >= 0, <= 1 pair parameter for SASA reduction for first neighbours\n";
    exampleblock << "# P_13 >= 0, <= 1 pair parameter for SASA reduction for second neighbours\n";
    exampleblock << "# P_1X >= 0, <= 1 pair parameter for SASA reduction for third and higher neighbours\n";
    exampleblock << "# SIGMAV >0 scaling parameter for volume energy term (kJ.mol^-1.nm^-3)\n";
    exampleblock << "# RSOLV > 0 radius of solvent molecule for SASA calculation (nm)\n";
    exampleblock << "# AS1 > 0 an atom with SASA below this contributes to the VOLUME correction (nm^2)\n";
    exampleblock << "# AS2 > 0 an atom with SASA above this is not considered for the VOLUME correction (nm^2)\n";
    exampleblock << "# atoms with AS1 < SASA < AS2 have a partial contribution determined by a switching function\n";
    exampleblock << "#   NTSASA      NTVOL       P_12      P_13     P_1X   SIGMAV  RSOlV    AS1    AS2\n";
    exampleblock << "         1          1     0.8875    0.3516   0.3516     -100   0.14   0.01   0.02\n";
    exampleblock << "END\n";


    std::string blockname = "SASA";
    Block block(blockname, exampleblock.str());

    if (block.read_buffer(m_block[blockname], false) == 0) {
        block_read.insert(blockname);

        int switch_sasa, switch_volume;
        block.get_next_parameter("NTSASA", switch_sasa, "", "0,1");
        block.get_next_parameter("NTVOL", switch_volume, "", "0,1");
        block.get_next_parameter("P_12", param.sasa.p_12, ">=0.0 && <=1.0", "");
        block.get_next_parameter("P_13", param.sasa.p_13, ">=0.0 && <=1.0", "");
        block.get_next_parameter("P_1X", param.sasa.p_1x, ">=0.0 && <=1.0", "");
        block.get_next_parameter("SIGMAV", param.sasa.sigma_v, ">0", "");
        block.get_next_parameter("RSOLV", param.sasa.r_solv, ">0", "");
        block.get_next_parameter("AS1", param.sasa.min_cut, ">0", "");
        block.get_next_parameter("AS2", param.sasa.max_cut, ">0", "");

        switch(switch_sasa) {
            case 0:
                param.sasa.switch_sasa = false;
                break;
            case 1:
                param.sasa.switch_sasa = true;
                break;
            default:
                param.sasa.switch_sasa = false;
        }

        switch(switch_volume) {
            case 0:
                param.sasa.switch_volume = false;
                break;
            case 1:
                param.sasa.switch_volume = true;
                break;
            default:
                param.sasa.switch_volume = false;
        }

        // check that vol not used without sasa
        if (!param.sasa.switch_sasa && param.sasa.switch_volume) {
            io::messages.add("SASA block: Cannot have NTSASAVOL without NTSASA",
                             "In_Parameter", io::message::error);
        }

        // compute and store upper - lower cutoffs
        param.sasa.cut_diff = param.sasa.max_cut - param.sasa.min_cut;
        if (param.sasa.cut_diff < 0.0 ) {
            io::messages.add("SASA block: Cutoffs: min. is larger than max.",
                             "In_Parameter", io::message::error);
        }
        block.get_final_messages();
    }
}

/**
 * @section localelev LOCALELEV block
 * @snippet snippets/snippets.cc LOCALELEV
 */
void io::In_Parameter::read_LOCALELEV(simulation::Parameter & param,
                                      std::ostream & os) {
    DEBUG(8, "reading LOCALELEV");

    std::stringstream exampleblock;
    // lines starting with 'exampleblock<<"' and ending with '\n";' (spaces don't matter)
    // will be used to generate snippets that can be included in the doxygen doc;
    // the first line is the tag
    exampleblock << "LOCALELEV\n";
    exampleblock << "# NTLES 0,1 controls the use of local elevation.\n";
    exampleblock << "#    0 : not used [default]\n";
    exampleblock << "#    1 : local elevation is applied\n";
    exampleblock << "# NLEPOT >= 0 number of umbrella potentials applied\n";
    exampleblock << "# NTLESA 1..2 controls the reading of the potential definition\n";
    exampleblock << "#    1 : read from startup file\n";
    exampleblock << "#    2 : read from special file (@lud)\n";
    exampleblock << "# NTWLE >= 0 write umbrellas to trajectory every NTWLEth step\n";
    exampleblock << "# NLEPID[1..NLEPOT] IDs of the umbrella potentials\n";
    exampleblock << "# NTLEPFR[1..NLEPOT] 0,1 freeze the umbrella potential\n";
    exampleblock << "#    0 : build up\n";
    exampleblock << "#    1 : freeze\n";
    exampleblock << "# NTLES  NLEPOT  NTLESA  NTWLE\n";
    exampleblock << "      1       2       1      0\n";
    exampleblock << "# NLEPID NLEPFR\n";
    exampleblock << "       1      0\n";
    exampleblock << "       2      1\n";
    exampleblock << "END\n";


    std::string blockname = "LOCALELEV";
    Block block(blockname, exampleblock.str());

    if (block.read_buffer(m_block[blockname], false) == 0) {
        block_read.insert(blockname);

        int onoff, num, read;
        block.get_next_parameter("NTLES", onoff, "", "0,1");
        block.get_next_parameter("NLEPOT", num, ">=0", "");
        block.get_next_parameter("NTLESA", read, "", "1,2");
        block.get_next_parameter("NTWLE", param.localelev.write, ">=0", "");

        switch (onoff) {
            case 0:
                param.localelev.localelev = simulation::localelev_off;
                break;
            case 1:
                param.localelev.localelev = simulation::localelev_on;
                break;
            default:
                param.localelev.localelev = simulation::localelev_off;
        }

        switch (read) {
            case 1:
                param.localelev.read = false;
                break;
            case 2:
                param.localelev.read = true;
                break;
            default:
                param.localelev.read = false;
        }

        // read the umbrellas
        for (int i = 0; i < num; ++i) {
            int id, f;
            block.get_next_parameter("NLEPID", id, ">=1", "");
            block.get_next_parameter("NTLEPFR", f, "", "0,1");
            if (block.error()) {
                block.get_final_messages();
                return;
            }

            bool freeze = (f == 1) ? true : false;
            if (param.localelev.umbrellas.find(id) == param.localelev.umbrellas.end()) {
                param.localelev.umbrellas[id] = !freeze;
            } else {
                std::ostringstream msg;
                msg << "LOCALELEV block: duplicated umbrella potential ID (" << id << ")";
                io::messages.add(msg.str(), "In_Parameter", io::message::error);
                return;
            }
        }         // for umbrellas
        block.get_final_messages();
    }     // if block
}  //LOCALELEV

/**
 * @section bsleusparam BSLEUS block
 * @snippet snippets/snippets.cc BSLEUS
 */
void io::In_Parameter::read_BSLEUS(simulation::Parameter& param, std::ostream& os)
{
    DEBUG(8, "reading BSLEUS");

    std::stringstream exampleblock;
    // lines starting with 'exampleblock<<"' and ending with '\n";' (spaces don't matter)
    // will be used to generate snippets that can be included in the doxygen doc;
    // the first line is the tag
    exampleblock << "BSLEUS\n";
    exampleblock << "#\n";
    exampleblock << "# The general settings for the B&S-LEUS algorithm\n";
    exampleblock << "# BSLEUS:   Dow we use B&S-LEUS?\n";
    exampleblock << "#   0:          Don'use it (default)\n";
    exampleblock << "#   1:          Use it\n";
    exampleblock << "# BUILD:    Are we building?\n";
    exampleblock << "#   0:          No\n";
    exampleblock << "#   1:          Yes\n";
    exampleblock << "# WRITE:    >= 0 Do we write the energies and forces of the Umbrella?\n";
    exampleblock << "#   == 0:          No\n";
    exampleblock << "#   > 0:           Every nth step\n";
    exampleblock << "#\n";
    exampleblock << "# BSLEUS    BUILD   WRITE\n";
    exampleblock << "  1         1       0\n";
    exampleblock << "END\n";

    std::string blockname = "BSLEUS";
    Block block(blockname, exampleblock.str());

    if (block.read_buffer(m_block[blockname], false) == 0) {
        block_read.insert(blockname);

        int use_bsleus, build;
        block.get_next_parameter("BSLEUS", use_bsleus, "", "0,1");
        block.get_next_parameter("BUILD", build, "", "0,1");
        block.get_next_parameter("WRITE", param.bsleus.write, ">=0", "");

        if (block.error()) {
          block.get_final_messages();
          return;
        }


        param.bsleus.bsleus = use_bsleus ? simulation::bsleus_on :
                              simulation::bsleus_off;
        param.bsleus.building = build ? true : false;

        block.get_final_messages();
    }
}
/**
 * @section electric ELECTRIC block
 * @snippet snippets/snippets.cc ELECTRIC
 */
void io::In_Parameter::read_ELECTRIC(simulation::Parameter & param,
                                     std::ostream & os) {
    DEBUG(8, "reading ELECTRIC");

    std::stringstream exampleblock;
    // lines starting with 'exampleblock<<"' and ending with '\n";' (spaces don't matter)
    // will be used to generate snippets that can be included in the doxygen doc;
    // the first line is the tag
    exampleblock << "ELECTRIC\n";
    exampleblock << "# FIELD 0,1 controls the use of applied electric field.\n";
    exampleblock << "#    0 : not used [default]\n";
    exampleblock << "#    1 : electric field is applied\n";
    exampleblock << "# DIPOLE 0,1 controls the calculation of box dipole.\n";
    exampleblock << "#    0 : not used [default]\n";
    exampleblock << "#    1 : box dipole is calculated and written to special trajectory\n";
    exampleblock << "# CURRENT 0,1 controls the calculation of electric currents.\n";
    exampleblock << "#    0 : not used [default]\n";
    exampleblock << "#    1 : electric current is calculated and written to special trajectory\n";
    exampleblock << "# ELECTRIC FIELD COMPONENTS (EF_x, EF_y, EF_z)\n";
    exampleblock << "# 0.0 0.0 0.0\n";
    exampleblock << "# DIPGRP 0..2 controls the groups considered for box dipole calculation\n";
    exampleblock << "#    0 : solute only\n";
    exampleblock << "#    1 : solvent only\n";
    exampleblock << "#    2 : all\n";
    exampleblock << "# NTWDIP >= 0 write dipole box every NTWDIPth step\n";
    exampleblock << "# NTWCUR >= 0 write current every NTWDIPth step\n";
    exampleblock << "# NCURGRP >=0 number of current groups\n";
    exampleblock << "# CURGRP [1..NCURGRP] last atom of the group\n";
    exampleblock << "#  FIELD  DIPOLE CURRENT\n";
    exampleblock << "       1       1       1\n";
    exampleblock << "#   EF_x    EF_y    EF_z\n";
    exampleblock << "     0.0     0.0     0.0\n";
    exampleblock << "# DIPGRP  NTWDIP\n";
    exampleblock << "       0       1\n";
    exampleblock << "# NTWCUR  NCURGRP   CURGRP[1]   CURGRP[2]\n";
    exampleblock << "       1       2        100        1000\n";
    exampleblock << "END\n";


    std::string blockname = "ELECTRIC";
    Block block(blockname, exampleblock.str());

    if (block.read_buffer(m_block[blockname], false) == 0) {
        block_read.insert(blockname);

        int field, dipole, current, ncurgrp;
        block.get_next_parameter("FIELD", field, "", "0,1");
        block.get_next_parameter("DIPOLE", dipole, "", "0,1");
        block.get_next_parameter("CURRENT", current, "", "0,1");
        block.get_next_parameter("EF_x", param.electric.Ef_x, "", "");
        block.get_next_parameter("EF_y", param.electric.Ef_y, "", "");
        block.get_next_parameter("EF_z", param.electric.Ef_z, "", "");
        block.get_next_parameter("DIPGRP", param.electric.dip_groups, "", "0,1,2");
        block.get_next_parameter("NTWDIP", param.electric.dip_write, ">=0", "");
        block.get_next_parameter("NTWCUR", param.electric.cur_write, ">=0", "");
        block.get_next_parameter("NCURGRP", ncurgrp, ">0", "");

        switch (field) {
            case 0:
                param.electric.electric = simulation::electric_off;
                param.electric.Ef_x = 0.0;
                param.electric.Ef_y = 0.0;
                param.electric.Ef_z = 0.0;
                break;
            case 1:
            {
                param.electric.electric = simulation::electric_on;
                if (param.electric.Ef_x == param.electric.Ef_y &&
                    param.electric.Ef_y == param.electric.Ef_z &&
                    param.electric.Ef_z == 0.0)
                    io::messages.add("Electric field enabled, but all components are zero",
                                     "In_Parameter", io::message::error);
                if (param.nonbonded.method != simulation::el_reaction_field &&
                    param.nonbonded.rf_epsilon != 1.0)
                    io::messages.add("To use electric field together with Ewald or P3M, eps_rf must be 1.0",
                                     "In_Parameter", io::message::error);
                break;
            }
            default:
                break;
        }

        switch (dipole) {
            case 0:
            {
                param.electric.dipole = false;
                param.electric.dip_write = 0;
                break;
            }
            case 1:
            {
                param.electric.dipole = true;
                break;
            }
            default:
                break;
        }

        switch (current) {
            case 0:
            {
                param.electric.current = false;
                param.electric.cur_write = 0;
                break;
            }
            case 1:
            {
                param.electric.current = true;
                param.electric.cur_groups = ncurgrp;
                break;
            }
            default:
                break;
        }

        if (param.electric.current != false) {
            // TO READ THE ELECTRIC GROUPS
            unsigned int temp;
            for (unsigned int i = 0; i < param.electric.cur_groups; i++) {
                std::string idx = io::to_string(i);
                block.get_next_parameter("CURGRP["+idx+"]", temp, ">0", "");
                if (block.error()) break;
                param.electric.current_group.push_back(temp);
            }
        }
        block.get_final_messages();
    }     // if block
} //ELECTRIC

/**
 * @section nemd NEMD block
 * @snippet snippets/snippets.cc NEMD
 */
void io::In_Parameter::read_NEMD(simulation::Parameter & param,
                                 std::ostream & os) {
    DEBUG(8, "reading NEMD");

    std::stringstream exampleblock;
    // lines starting with 'exampleblock<<"' and ending with '\n";' (spaces don't matter)
    // will be used to generate snippets that can be included in the doxygen doc;
    // the first line is the tag
    exampleblock << "NEMD\n";
    exampleblock << "# NEMD 0,1 controls the use of non-equilibrium molecular dynamics.\n";
    exampleblock << "#    0 : not used [default]\n";
    exampleblock << "#    1 : nemd is used\n";
    exampleblock << "# PROPERTY 0- select property to calculate\n";
    exampleblock << "#    0 : viscosity\n";
    exampleblock << "# METHOD 0- select method of NEMD.\n";
    exampleblock << "#    0 : periodic perturbation method (PPM)\n";
    exampleblock << "#    1 : internal reservoir method (IRM)\n";
    exampleblock << "# SLABNUM >=1 number of slabs used in the discretization along z-direction.\n";
    exampleblock << "#             the effective number is 2xSLABNUM due to periodicity\n";
    exampleblock << "# PERTFRQ >=1 perturbation frequency: apply perturbation every PERTFRQth timestep\n";
    exampleblock << "#             [this flag is ignored by the PPM method, but a value must be provided]\n";
    exampleblock << "# AMPLI   >=0 amplitude of applied field\n";
    exampleblock << "#             [this flag is ignored by the IRM method, but a value must be provided]\n";
    exampleblock << "# STDYAFT >=0 first STDYAFTth steps do not contribute for accumulated averages\n";
    exampleblock << "# WRITE >=1 write flux and average velocities to special trajectory every WRITEth timestep\n";
    exampleblock << "# NEMD     PROPERTY  METHOD\n";
    exampleblock << "    1         0        0\n";
    exampleblock << "# SLABNUM  PERTFRQ    AMPLI   STDYAFT   WRITE\n";
    exampleblock << "     10       20       10      1000     200\n";
    exampleblock << "END\n";

    std::string blockname = "NEMD";
    Block block(blockname, exampleblock.str());

    if (block.read_buffer(m_block[blockname], false) == 0) {
        block_read.insert(blockname);
        param.setDevelop("NEMD is under development.");

        int nemd, method;
        block.get_next_parameter("NEMD", nemd, "", "0,1");
        block.get_next_parameter("PROPERTY", param.nemd.property, "", "0");
        block.get_next_parameter("METHOD", method, "", "0,1");
        block.get_next_parameter("SLABNUM", param.nemd.slabnum, ">=0", "");
        block.get_next_parameter("PERTFRQ", param.nemd.pertfrq, ">=0", "");
        block.get_next_parameter("AMPLI", param.nemd.ampbath, ">=0", "");
        block.get_next_parameter("STDYAFT",  param.nemd.stdyaft, ">=0", "");
        block.get_next_parameter("WRITE", param.nemd.write, ">=0", "");


        if (block.error()) {
          block.get_final_messages();
          return;
        }

        param.nemd.nemd = nemd ? simulation::nemd_on : simulation::nemd_off;

        switch (method) {
            case 0:
            {
                param.nemd.method = 0;
                if (param.nemd.slabnum <=0 || param.nemd.ampbath <=0)
                    io::messages.add("NEMD block: PPM method used, but found invalid values for SLABNUM and AMPLI",
                                     "In_Parameter", io::message::error);
                break;
            }
            case 1:
            {
                param.nemd.method = 1;
                if (param.nemd.slabnum <=0 || param.nemd.pertfrq <=0)
                    io::messages.add("NEMD block: IRM method used, but found invalid values for SLABNUM and PERTFRQ",
                                     "In_Parameter", io::message::error);
                break;
            }
            default:
                break;
        }
        block.get_final_messages();
    }     // if block
} // NEMD

/**
 * @section multigradient MULTIGRADIENT block
 * @snippet snippets/snippets.cc MULTIGRADIENT
 */
void io::In_Parameter::read_MULTIGRADIENT(simulation::Parameter & param,
                                          std::ostream & os) {
    DEBUG(8, "reading MULTIGRADIENT");

    std::stringstream exampleblock;
    // lines starting with 'exampleblock<<"' and ending with '\n";' (spaces don't matter)
    // will be used to generate snippets that can be included in the doxygen doc;
    // the first line is the tag
    exampleblock << "MULTIGRADIENT\n";
    exampleblock << "# NTMGRE 0,1 enable multiple gradients\n";
    exampleblock << "#    0: disable gradients (default)\n";
    exampleblock << "#    1: enable gradients\n";
    exampleblock << "# NTMGRP 0..3 print of curves\n";
    exampleblock << "#    0: don't print\n";
    exampleblock << "#    1: plot the curves\n";
    exampleblock << "#    2: print that values of the curves\n";
    exampleblock << "#    3: plot and print the curves\n";
    exampleblock << "# NTMGRN >= 0 number of gradients\n";
    exampleblock << "# MGRVAR: variable name to affect, available are:\n";
    exampleblock << "    TEMP0, CPOR, CDIR, RESO, CXR, COPR\n";
    exampleblock << "# MGRFRM: functional form of the curve\n";
    exampleblock << "#    0: linear interpolation between control points\n";
    exampleblock << "#    1: cubic spline interpolation between control points\n";
    exampleblock << "#    2: Bezier curve\n";
    exampleblock << "#    3: Oscillation: A sin[2Pi/T (t - dt)] + b\n";
    exampleblock << "#       Note: MGRNCP is 2. A = MGRCPT[1] T = MGRCPV[1] dt = MGRCPT[2] b = MGRCPV[2]\n";
    exampleblock << "# MGRNCP >= 2: number of control points\n";
    exampleblock << "# MGRCPT >= 0: time of the control point\n";
    exampleblock << "# MGRCPV: value of the control point\n";
    exampleblock << "#\n";
    exampleblock << "# NTMGRE NTMGRP\n";
    exampleblock << "       1      1\n";
    exampleblock << "# NTMGRN\n";
    exampleblock << "       2\n";
    exampleblock << "# MGRVAR MGRFRM MGRNCP\n";
    exampleblock << "  TEMP0[0]     0      2\n";
    exampleblock << "# MGRCPT MGRCPV\n";
    exampleblock << "  0.0    60.0\n";
    exampleblock << "  80.0   300.0\n";
    exampleblock << "# MGRVAR MGRFRM MGRNCP\n";
    exampleblock << "  CPOR        2      4\n";
    exampleblock << "# MGRCPT MGRCPV\n";
    exampleblock << "  0.0    2.5E5\n";
    exampleblock << "  0.0    2.5E1\n";
    exampleblock << " 20.0    0.0\n";
    exampleblock << " 80.0    0.0\n";
    exampleblock << "END\n";


    std::string blockname = "MULTIGRADIENT";
    Block block(blockname, exampleblock.str());

    if (block.read_buffer(m_block[blockname], false) == 0) {
        block_read.insert(blockname);

        int enable, plot, num;
        block.get_next_parameter("NTMGRE", enable, "", "0,1");
        block.get_next_parameter("NTMGRP", plot, "", "0,1,2,3");
        block.get_next_parameter("NTMGRN", num, ">=0", "");

        if (block.error()) {
          block.get_final_messages();
          return;
        }

        switch(enable) {
            case 0:
                param.multigradient.multigradient = false;
                break;
            case 1:
                param.multigradient.multigradient = true;
                break;
            default:
                break;
        }

        switch(plot) {
            case 0:
                param.multigradient.print_graph = false;
                param.multigradient.print_curve = false;
                break;
            case 1:
                param.multigradient.print_graph = true;
                param.multigradient.print_curve = false;
                break;
            case 2:
                param.multigradient.print_graph = false;
                param.multigradient.print_curve = true;
                break;
            case 3:
                param.multigradient.print_graph = true;
                param.multigradient.print_curve = true;
                break;
            default:
                break;
        }

        // read the gradient
        for(int i = 0; i < num; ++i) {
            int funct_form, num_p;
            std::string var;
            block.get_next_parameter("MGRVAR", var, "", "");
            block.get_next_parameter("MGRFRM", funct_form, "", "0,1,2,3");
            block.get_next_parameter("MGRNCP", num_p, ">=2", "");

            if (block.error()) {
              block.get_final_messages();
              return;
            }

            std::vector<std::pair<double, double> > points;
            for(int p = 0; p < num_p; ++p) {
                double t, v;
                block.get_next_parameter("MGRCPT", t, ">=0", "");
                block.get_next_parameter("MGRCPV", v, "", "");
                if (block.error()) return;
                points.push_back(std::pair<double, double>(t,v));
            }

            param.multigradient.variable.push_back(var);
            param.multigradient.functional_form.push_back(funct_form);
            param.multigradient.control_points.push_back(points);
        } // for gradients
        block.get_final_messages();
    }  // if block
} // MULTIGRADIENT

/**
 * @section addecouple ADDECOUPLE block
 * @snippet snippets/snippets.cc ADDECOUPLE
 */
void io::In_Parameter::read_ADDECOUPLE(simulation::Parameter & param,
                                       std::ostream & os) {
    DEBUG(8, "reading ADDECOUPLE");

    std::stringstream exampleblock;
    // lines starting with 'exampleblock<<"' and ending with '\n";' (spaces don't matter)
    // will be used to generate snippets that can be included in the doxygen doc;
    // the first line is the tag
    exampleblock << "ADDECOUPLE\n";
    exampleblock << "# ADGR    >= 0 number of adiabatic decoupling groups\n";
    exampleblock << "# ADSTART first atom of the adiabatic decoupling group\n";
    exampleblock << "# ADEND   last atom of the adiabatic decoupling group\n";
    exampleblock << "# SM      scaling factor mass\n";
    exampleblock << "# SV      scaling factor potential energy function\n";
    exampleblock << "# ST      scaling factor temperature\n";
    exampleblock << "# TIR     which temperature bath to scale\n";
    exampleblock << "#  1      translational\n";
    exampleblock << "#  2      internal-rotatinal\n";
    exampleblock << "#  3      both\n";
    exampleblock << "# TMF     tau for calculating mean field\n";
    exampleblock << "# STAD    printing average to special trajectory\n";
    exampleblock << "# ADGR\n";
    exampleblock << "      2\n";
    exampleblock << "# ADSTART ADEND SM SV  ST TIR\n";
    exampleblock << "  1       1500 10   1  0  1\n";
    exampleblock << "  1501    3000  1  10  1  3\n";
    exampleblock << "# TMF STAD\n";
    exampleblock << "  0.1 1000\n";
    exampleblock << "END\n";

    std::string blockname = "ADDECOUPLE";
    Block block(blockname, exampleblock.str());

    if (block.read_buffer(m_block[blockname], false) == 0) {
        block_read.insert(blockname);

        unsigned int adstart, eg, tg=0, adend, tir;
        double sm, sv, st;

        block.get_next_parameter("ADGR", param.addecouple.adgr, "=>0", "");

        if (block.error()) {
          block.get_final_messages();
          return;
        }

        for (unsigned int i = 0; i < param.addecouple.adgr; ++i) {
            block.get_next_parameter("ADSTART", adstart, ">=0", "");
            std::string str_adstart  = io::to_string(adstart);
            block.get_next_parameter("ADEND", adend, ">="+str_adstart, "");
            block.get_next_parameter("SM", sm, ">=0", "");
            block.get_next_parameter("SV", sv, "", "");
            block.get_next_parameter("ST", st, ">=0", "");
            block.get_next_parameter("TIR", tir, "", "1,2,3");

            if (st != 1 && param.multibath.couple == false)
                io::messages.add("ADDECOUPLE block: ST>1, but no temperature scaling",
                                 "In_Parameter", io::message::error);

            //check whether the group is also a temperature group
            if (param.multibath.couple) {
                int addc_bath_index;
                if (param.multibath.multibath.bath_index().size() < param.addecouple.adgr && st != 1)
                    io::messages.add("ADDECOUPLE block: sT bigger 1, but temperature group and adiabatic decouling group not equivalent",
                                     "In_Parameter", io::message::error);
                else {
                    int check_group = -1;
                    for (unsigned int bath_i = 0; bath_i < param.multibath.multibath.bath_index().size(); ++bath_i) {
                        if (bath_i > 0
                            && adend - 1 == param.multibath.multibath.bath_index()[bath_i].last_atom
                            && adstart - 2 == param.multibath.multibath.bath_index()[bath_i - 1].last_atom) {
                            check_group = 1;
                            addc_bath_index = bath_i;
                            tg=bath_i;
                        } else if (bath_i == 0
                                   && adend - 1 == param.multibath.multibath.bath_index()[0].last_atom
                                   && adstart == 1) {
                            check_group = 1;
                            addc_bath_index = bath_i;
                            tg=bath_i;
                        }
                    }
                    if (st == 1)
                        check_group = 1;
                    if (check_group == -1)
                        io::messages.add("ADDECOUPLE block: ST bigger 1, but temperature group and adiabatic decouling group not equivalent",
                                         "In_Parameter", io::message::error);
                    //check whether com and ir are handled "correctly"
                    else {
                        if (param.multibath.multibath.bath_index()[addc_bath_index].com_bath
                            == param.multibath.multibath.bath_index()[addc_bath_index].ir_bath
                            && tir != 3)
                            io::messages.add("ADDECOUPLE block: seperate scaling for this temperature group not possible",
                                             "In_Parameter", io::message::error);
                        else if (st != 1) {
                            int com_bath = param.multibath.multibath.bath_index()[addc_bath_index].com_bath;
                            int ir_bath = param.multibath.multibath.bath_index()[addc_bath_index].ir_bath;                             //scale temperature
                            if (com_bath == ir_bath && tir == 3)
                                param.multibath.multibath[ir_bath].temperature *= st;
                            else if (tir == 1)
                                param.multibath.multibath[com_bath].temperature *= st;
                            else if (tir == 2)
                                param.multibath.multibath[ir_bath].temperature *= st;
                            else if (tir == 3) {
                                param.multibath.multibath[com_bath].temperature *= st;
                                param.multibath.multibath[ir_bath].temperature *= st;
                            }
                            else
                                io::messages.add("ADDECOUPLE block: scaling for this temperature group not possible",
                                                 "In_Parameter", io::message::error);

                        }
                    }
                }

            }
            //check whether group is also an energy group
            int check_group = -1;
            if (adstart == 1 && (param.force.energy_group[0] + 1) == adend) {
                check_group = 1;
                eg=0;
            }
            else
                for (unsigned int energy_i = 0; energy_i < param.force.energy_group.size() - 1; ++energy_i) {
                    if (param.force.energy_group[energy_i] + 2 == adstart
                        && param.force.energy_group[energy_i + 1] + 1 == adend) {
                        check_group = 1;
                        eg=i;
                    }
                }
            if (check_group == -1)
                io::messages.add("ADDECOUPLE block: energy and adiabatic groups are not identical", "In_Parameter", io::message::error);
            param.addecouple.add_adc(adstart - 1, adend - 1, sm, sv, st, tir, eg, tg);
        }
        if (param.addecouple.adgr > 0) {
            block.get_next_parameter("TMF", param.addecouple.tmf, ">=0", "");
            block.get_next_parameter("STAD", param.addecouple.write, ">=0", "");
        }

        block.get_final_messages();
    }
} // ADDECOUPLE

/**
 * @section qmmm QMMM block
 * @snippet snippets/snippets.cc QMMM

 */
void io::In_Parameter::read_QMMM(simulation::Parameter & param,
                                 std::ostream & os) {
    DEBUG(8, "reading QMMM");

    std::stringstream exampleblock;
    // lines starting with 'exampleblock<<"' and ending with '\n";' (spaces don't matter)
    // will be used to generate snippets that can be included in the doxygen doc;
    // the first line is the tag
    exampleblock << "QMMM\n";
    exampleblock << "# NTQMMM 0..3 apply QM/MM\n";
    exampleblock << "#    0: do not apply QM/MM\n";
    exampleblock << "#    1: apply mechanical embedding scheme\n";
    exampleblock << "#    2: apply electrostatic embedding scheme\n";
    exampleblock << "#    3: apply polarisable embedding scheme\n";
    exampleblock << "# NTQMSW 0..4 QM software package to use\n";
    exampleblock << "#    0: MNDO\n";
    exampleblock << "#    1: Turbomole\n";
    exampleblock << "#    2: DFTB\n";
    exampleblock << "#    3: MOPAC\n";
<<<<<<< HEAD
    exampleblock << "#    5: Schnetpack NN\n";
=======
    exampleblock << "#    4: Gaussian\n";
>>>>>>> facd8b9e
    exampleblock << "# RCUTQM: ABS(RCUTQM): cutoff for inclusion of MM atoms in QM calculation\n";
    exampleblock << "#         (ignored for NTQMMM = 1)\n";
    exampleblock << "#     0.0: include all atoms\n";
    exampleblock << "#    >0.0: chargegroup-based cutoff\n";
    exampleblock << "#    <0.0: atom-based cutoff\n";
    exampleblock << "# NTWQMMM >= 0 write QM/MM related data to special trajectory\n";
    exampleblock << "#    0: do not write\n";
    exampleblock << "#   >0: write every NTWQMMMth step\n";
    exampleblock << "# QMLJ 0, 1 apply LJ between QM atoms \n";
    exampleblock << "#    0: do not apply\n";
    exampleblock << "#    1: apply\n";
    exampleblock << "# QMCON 0, 1 keep distance constraints in QM zone and QM-MM links \n";
    exampleblock << "#    0: remove\n";
    exampleblock << "#    1: keep\n";
    exampleblock << "# MMSCALE scale mm-charges with (2/pi)*atan(x*(r_{qm}-r_{mm})) (optional) \n";
    exampleblock << "#     > 0.0: scaling-factor x\n";
    exampleblock << "#     < 0.0: don't scale (default)\n";
    exampleblock << "#\n";
    exampleblock << "# NTQMMM  NTQMSW  RCUTQM  NTWQMMM QMLJ QMCON MMSCALE\n";
    exampleblock << "       1       0     0.0        0    0     0    -1.0\n";
    exampleblock << "END\n";


    std::string blockname = "QMMM";
    Block block(blockname, exampleblock.str());
    if (block.read_buffer(m_block[blockname], false) == 0) {
        block_read.insert(blockname);
    //Development
    param.setDevelop("QMMM is under development.");


    int enable,software,write,qmlj,qmcon;
    double mm_scale = -1.;
    double cutoff;
    block.get_next_parameter("NTQMMM", enable, "", "0,1,2,3");
<<<<<<< HEAD
    block.get_next_parameter("NTQMSW", software, "", "0,1,2,3,5");
=======
    block.get_next_parameter("NTQMSW", software, "", "0,1,2,3,4");
>>>>>>> facd8b9e
    block.get_next_parameter("RCUTQM", cutoff, "", "");
    block.get_next_parameter("NTWQMMM", write, ">=0", "");
    block.get_next_parameter("QMLJ", qmlj, "", "0,1");
    block.get_next_parameter("QMCON", qmcon, "", "0,1");
    block.get_next_parameter("MMSCALE", mm_scale, ">=0.0 || <0.0", "", true);

    if (block.error()) {
        block.get_final_messages();
        return;
    }
    switch(enable) {
        case 0:
            param.qmmm.qmmm = simulation::qmmm_off;
            break;
        case 1:
            param.qmmm.qmmm = simulation::qmmm_mechanical;
            break;
        case 2:
            param.qmmm.qmmm = simulation::qmmm_electrostatic;
            break;
        case 3:
            param.qmmm.qmmm = simulation::qmmm_polarisable;
            break;
        default:
            break;
    }

    switch (software) {
        case 0:
            param.qmmm.software = simulation::qm_mndo;
            break;
        case 1:
            param.qmmm.software = simulation::qm_turbomole;
            break;
        case 2:
            param.qmmm.software = simulation::qm_dftb;
            break;
        case 3:
            param.qmmm.software = simulation::qm_mopac;
            break;
        case 4:
            param.qmmm.software = simulation::qm_gaussian;
            break;
        default:
            break;
    }

    switch (qmlj) {
        case 0:
            param.qmmm.qm_lj = simulation::qm_lj_off;
            break;
        case 1:
            param.qmmm.qm_lj = simulation::qm_lj_on;
            break;
        default:
            break;
    }

<<<<<<< HEAD
        switch (software) {
            case 0:
                param.qmmm.software = simulation::qm_mndo;
                break;
            case 1:
                param.qmmm.software = simulation::qm_turbomole;
                break;
            case 2:
                param.qmmm.software = simulation::qm_dftb;
                break;
            case 3:
                param.qmmm.software = simulation::qm_mopac;
                break;
            case 5:
                param.qmmm.software = simulation::qm_nn;
                break;
            default:
                break;
=======
    switch (qmcon) {
        case 0:
            param.qmmm.qm_constraint = simulation::qm_constr_off;
            break;
        case 1:
            param.qmmm.qm_constraint = simulation::qm_constr_on;
            break;
        default:
            break;
>>>>>>> facd8b9e
    }

    param.qmmm.mm_scale = mm_scale;
    if (cutoff < 0.0)
        param.qmmm.atomic_cutoff = true;
    param.qmmm.cutoff = fabs(cutoff);
    param.qmmm.write = write;
    if (param.qmmm.qmmm != simulation::qmmm_mechanical && param.qmmm.software == simulation::qm_nn)
        io::messages.add("QMMM block: Schnetpack NN works only with mechanical embedding scheme",
            "io::In_Parameter",
            io::message::error);
    if (param.qmmm.qmmm == simulation::qmmm_mechanical && param.qmmm.cutoff != 0.0)
        io::messages.add("QMMM block: RCUTQM > 0.0 has no effect for mechanical embedding scheme",
            "io::In_Parameter",
            io::message::warning);

    block.get_final_messages();
    }     // if block
} // QMMM

// two helper data types to simply unsupported block handling

enum unsupported_block_type {
    ub_unknown,     // I know it and know that I don't use it but I have no idea why
    ub_renamed,     // it was renamed. e.g. from previous versions
    ub_promd,     // it is a PROMD block. Tell alternative if there is any
    ub_g96     // it is a G96 block. Tell alternative if there is any
};

// give a valid block name as an alternative and it will tell the user to
// use it.

struct unsupported_block {

    unsupported_block() :
        alternative(""), type(ub_unknown) {
    }

    unsupported_block(std::string a, unsupported_block_type t) :
        alternative(a), type(t) {
    }

    std::string alternative;
    unsupported_block_type type;
};

void io::In_Parameter::read_known_unsupported_blocks() {
    std::map<std::string, unsupported_block> ub;
    // add all those unknown blocks
    ub["ANATRAJ"] = unsupported_block("READTRAJ", ub_renamed);
    ub["MINIMISE"] = unsupported_block("ENERGYMIN", ub_renamed);
    ub["STOCHASTIC"] = unsupported_block("STOCHDYN", ub_renamed);
    ub["BOUNDARY"] = unsupported_block("BOUNDCOND", ub_renamed);
    ub["THERMOSTAT"] = unsupported_block("MULTIBATH", ub_promd);
    ub["TCOUPLE"] = unsupported_block("MULTIBATH", ub_g96);
    ub["BAROSTAT"] = unsupported_block("PRESSURESCALE", ub_promd);
    ub["VIRIAL"] = unsupported_block("PRESSURESCALE", ub_promd);
    ub["PCOUPLE"] = unsupported_block("PRESSURESCALE", ub_g96);
    ub["PCOUPLE03"] = unsupported_block("PRESSURESCALE", ub_renamed);
    ub["GEOMCONSTRAINT"] = unsupported_block("CONSTRAINT", ub_promd);
    ub["SHAKE"] = unsupported_block("CONSTRAINT", ub_g96);
    ub["PATHINT"] = unsupported_block("", ub_promd);
    ub["NEIGHBOURLIST"] = unsupported_block("PAIRLIST", ub_promd);
    ub["PLIST"] = unsupported_block("PAIRLIST", ub_g96);
    ub["PLIST03"] = unsupported_block("PAIRLIST", ub_renamed);
    ub["LONGRANGE"] = unsupported_block("NONBONDED", ub_g96);
    ub["START"] = unsupported_block("INITIALISE", ub_g96);
    ub["OVERALLTRANSROT"] = unsupported_block("COMTRANSROT", ub_promd);
    ub["CENTREOFMASS"] = unsupported_block("COMTRANSROT", ub_g96);
    ub["POSREST"] = unsupported_block("POSITIONRES", ub_g96);
    ub["DISTREST"] = unsupported_block("DISTANCERES", ub_g96);
    ub["DIHEREST"] = unsupported_block("DIHEDRALRES", ub_g96);
    ub["J-VAL"] = unsupported_block("JVALUERES", ub_g96);
    ub["J-VAL03"] = unsupported_block("JVALUERES", ub_renamed);
    ub["PERTURB"] = unsupported_block("PERTURBATION", ub_g96);
    ub["PERTURB03"] = unsupported_block("PERTURBATION", ub_renamed);
    ub["UMBRELLA"] = unsupported_block("", ub_promd);
    ub["PRINT"] = unsupported_block("PRINTOUT", ub_g96);
    ub["WRITE"] = unsupported_block("WRITETRAJ", ub_g96);
#ifdef NDEBUG
    ub["DEBUG"] = unsupported_block("--enable-debug at compile time and "
                                    "the @verb argument", ub_promd);
#else
    ub["DEBUG"] = unsupported_block("the @verb argument", ub_promd);
#endif
    ub["FOURDIM"] = unsupported_block("", ub_g96);
    ub["LOCALELEVATION"] = unsupported_block("LOCALELEV", ub_g96);
    ub["SUBMOLECULES"] = unsupported_block("SOLUTEMOLECULES and moved to "
                                           "the topology", ub_renamed);
    ub["FORCEFIELD"] = unsupported_block("COVALENTFORM", ub_renamed);
    ub["PSCALE"] = unsupported_block("PERSCALE", ub_renamed);
    ub["REPLICA03"] = unsupported_block("REPLICA", ub_renamed);

    std::map<std::string, unsupported_block>::const_iterator
        it = ub.begin(),
        to = ub.end();

    // loop over unsupported blocks;
    for (; it != to; ++it) {
        // if it is present
        if (m_block[it->first].size()) {
            block_read.insert(it->first);

            std::ostringstream msg;
            msg << it->first << " block";

            switch (it->second.type) {
                case ub_renamed:
                    msg << " was renamed to " << it->second.alternative;
                    break;
                case ub_promd:
                    msg << " is PROMD specific.";
                    if (it->second.alternative != "")
                        msg << " Use " << it->second.alternative << " instead.";
                    break;
                case ub_g96:
                    msg << " is GROMOS96 specific.";
                    if (it->second.alternative != "")
                        msg << " Use " << it->second.alternative << " instead.";
                    break;
                default:         // don't know what to do.
                    msg << " is known to be not supported.";
            }

            io::messages.add(msg.str(), "In_Parameter", io::message::error);
        }
    }
}

/**
 * @section symres SYMRES block
 * @snippet snippets/snippets.cc SYMRES
 */
void io::In_Parameter::read_SYMRES(simulation::Parameter & param,
                                   std::ostream & os) {
    DEBUG(8, "reading SYMRES");

    std::stringstream exampleblock;
    // lines starting with 'exampleblock<<"' and ending with '\n";' (spaces don't matter)
    // will be used to generate snippets that can be included in the doxygen doc;
    // the first line is the tag
    exampleblock << "SYMRES\n";
    exampleblock << "# NTSYM 0..2 apply symmetry restraints\n";
    exampleblock << "#    0: do not apply symmetry restraints (default)\n";
    exampleblock << "#    1: apply symmetry restraints\n";
    exampleblock << "#    2: apply symmetry constraints\n";
    exampleblock << "# CSYM >= 0.0 force constants\n";
    exampleblock << "#\n";
    exampleblock << "# NTSYM     CSYM\n";
    exampleblock << "       1     0.0\n";
    exampleblock << "END\n";

    std::string blockname = "SYMRES";
    Block block(blockname, exampleblock.str());

    if (block.read_buffer(m_block[blockname], false) == 0) {
        block_read.insert(blockname);

        int enable;
        block.get_next_parameter("NTSYM", enable, "", "0,1,2");
        block.get_next_parameter("CSYM", param.symrest.force_constant, ">=0", "");

        switch(enable) {
            case 0:
                param.symrest.symrest = simulation::xray_symrest_off;
                break;
            case 1:
                param.symrest.symrest = simulation::xray_symrest_ind;
                break;
            case 2:
                param.symrest.symrest = simulation::xray_symrest_constr;
                break;
            default:
                break;
        }
        block.get_final_messages();
    }     // if block
} // SYMRES<|MERGE_RESOLUTION|>--- conflicted
+++ resolved
@@ -5067,11 +5067,8 @@
     exampleblock << "#    1: Turbomole\n";
     exampleblock << "#    2: DFTB\n";
     exampleblock << "#    3: MOPAC\n";
-<<<<<<< HEAD
+    exampleblock << "#    4: Gaussian\n";
     exampleblock << "#    5: Schnetpack NN\n";
-=======
-    exampleblock << "#    4: Gaussian\n";
->>>>>>> facd8b9e
     exampleblock << "# RCUTQM: ABS(RCUTQM): cutoff for inclusion of MM atoms in QM calculation\n";
     exampleblock << "#         (ignored for NTQMMM = 1)\n";
     exampleblock << "#     0.0: include all atoms\n";
@@ -5107,11 +5104,7 @@
     double mm_scale = -1.;
     double cutoff;
     block.get_next_parameter("NTQMMM", enable, "", "0,1,2,3");
-<<<<<<< HEAD
-    block.get_next_parameter("NTQMSW", software, "", "0,1,2,3,5");
-=======
-    block.get_next_parameter("NTQMSW", software, "", "0,1,2,3,4");
->>>>>>> facd8b9e
+    block.get_next_parameter("NTQMSW", software, "", "0,1,2,3,4,5");
     block.get_next_parameter("RCUTQM", cutoff, "", "");
     block.get_next_parameter("NTWQMMM", write, ">=0", "");
     block.get_next_parameter("QMLJ", qmlj, "", "0,1");
@@ -5155,6 +5148,9 @@
         case 4:
             param.qmmm.software = simulation::qm_gaussian;
             break;
+        case 5:
+            param.qmmm.software = simulation::qm_nn;
+            break;
         default:
             break;
     }
@@ -5170,26 +5166,6 @@
             break;
     }
 
-<<<<<<< HEAD
-        switch (software) {
-            case 0:
-                param.qmmm.software = simulation::qm_mndo;
-                break;
-            case 1:
-                param.qmmm.software = simulation::qm_turbomole;
-                break;
-            case 2:
-                param.qmmm.software = simulation::qm_dftb;
-                break;
-            case 3:
-                param.qmmm.software = simulation::qm_mopac;
-                break;
-            case 5:
-                param.qmmm.software = simulation::qm_nn;
-                break;
-            default:
-                break;
-=======
     switch (qmcon) {
         case 0:
             param.qmmm.qm_constraint = simulation::qm_constr_off;
@@ -5199,7 +5175,6 @@
             break;
         default:
             break;
->>>>>>> facd8b9e
     }
 
     param.qmmm.mm_scale = mm_scale;
