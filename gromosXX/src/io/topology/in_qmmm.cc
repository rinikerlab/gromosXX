
/**
 * @file in_qmmm.cc
 * implements qm/mm methods.
 */


#include "../../stdheader.h"

#include "../../algorithm/algorithm.h"
#include "../../topology/topology.h"
#include "../../simulation/simulation.h"
#include "../../interaction/interaction_types.h"
#include "../../configuration/configuration.h"

#include "../../io/instream.h"
#include "../../io/blockinput.h"
#include "../../io/configuration/in_configuration.h"
#include "../../io/configuration/out_configuration.h"

#include "in_qmmm.h"

#include "../../util/debug.h"

#undef MODULE
#undef SUBMODULE
#define MODULE io
#define SUBMODULE topology

static std::set<std::string> block_read;

/**
 * @section qmzone QMZONE block
 * The QMZONE block specifies the atoms which are treated quantum mechanically
 *
 * The block is read from the QM/MM specification file
 * (\@qmmm).
 *
 * @verbatim
QMZONE
# QMI:  index of the QM atom
# QMZ:  atomic number of the QM atom
# QMLI: 0,1 atom is a link atom
#
# Warning: the first 17 characters are ignored!
# RESIDUE   ATOM     QMI   QMZ   QMLI
    1 H2O   OW         1     8      0
    1 H2O   HW1        2     1      0
    1 H2O   HW2        3     1      0
END
@endverbatim
 *
 * @section bufferzone BUFFERZONE block
 * The BUFFERZONE block specifies the atoms which are treated in both quantum and classical way
 *
 * The block is read from the QM/MM specification file
 * (\@qmmm).
 *
 * @verbatim
BUFFERZONE
# BUFCUT: cutoff of the adaptive buffer zone (default = 0.0, no adaptive buffer zone)
# BUFCUT
    1.4
# NETCH:
# SPINM:
# QMI:   index of the QM atom
# QMZ:   atomic number of the QM atom
# QMLI:  0,1 atom is a link atom
#
# Warning: the first 17 characters are ignored!
# RESIDUE   ATOM     QMI   QMZ   QMLI
    1 H2O   OW         1     8      0
    1 H2O   HW1        2     1      0
    1 H2O   HW2        3     1      0
END
@endverbatim
 *
 * @section qmunit QMUNIT block
 * The QMUNIT block specifies conversion factors for units
 *
 * The block is read from the QM/MM specification file
 * (\@qmmm).
 *
 * @verbatim
QMUNIT
# QMULEN: Conversion factor to convert the QM length unit to the GROMOS one
# QMUENE: Conversion factor to convert the QM energy unit to the GROMOS one
# QMUFOR: Conversion factor to convert the QM force unit to the GROMOS one
# QMUCHR: Conversion factor to convert the QM charge unit to the GROMOS one
#
# QMULEN    QMUENE    QMUFOR    QMUCHR
     0.1     4.184     41.84       1.0
END
@endverbatim
 * @section cap_length CAPLEN block
 * The CAPLEN block specifies the distance between QM linking atom and its capping atom
 *
 * The block is read from the QM/MM specification file
 * (\@qmmm).
 *
 * @verbatim
CAPLEN
# CAPLEN:  distance between QM atom and capping atom in nm (default is 0.109 nm)
#
# CAPLEN
    0.109
END
@endverbatim
 *
 * @section MNDOBINARY block for the MNDO worker
 * The MNDOBINARY block specifies path to MNDO binary
 *
 * This block is optional. If unspecified, mndo command from PATH environment variable
 * is used.
 *
 * @verbatim
MNDOBINARY
/path/to/mndo/binary
END
@endverbatim
 * @section MNDOFILES block for the MNDO worker
 * The MNDOFILES block specifies input and output files to exchange data with MNDO
 *
 * This block is optional. If unspecified, temporary files are created using TMPDIR
 * environment variable. User-specified files are not deleted after use.
 *
 * @verbatim
MNDOFILES
/path/to/mndo.in
/path/to/mndo.out
/path/to/mndo_gradient.out   ##fort.15 file
/path/to/mndo_density.bin    ##fort.11 file
END
@endverbatim
 *
 * The MNDOHEADER block specifies the header part of the MNDO input file. Variables
 * are allowed. Implemented are
 * - NUM_CHARGES: the number of MM atoms
 * - NUM_LINK: Number of link atoms
 * 
@verbatim
MNDOHEADER
kharge=@@CHARGE@@ imult=@@SPINM@@ +
iop=-8 +
kitscf=2000 +
idiis=1 +
ktrial=11 +
igeom=1 iform=1 nsav15=4 ipubo=1 jop=-2 +
mminp=2 mmcoup=2 mmlink=1 nlink=@@NUM_LINK@@ numatm=@@NUM_CHARGES@@
title line
END
@endverbatim
 *
 * @section GAUSSIANBINARY block for the Gaussian worker
 * The GAUSSIANBINARY block specifies path to GAUSSIAN binary
 *
 * This block is optional. If unspecified, g16 command from PATH environment variable
 * is used.
 *
 * @verbatim
GAUSSIANBINARY
/path/to/gaussian/binary
END
@endverbatim
 * @section GAUSSIANFILES block for the Gaussian worker
 * The GAUSSIANFILES block specifies input and output files to exchange data with Gaussian
 *
 * This block is optional. If unspecified, temporary files are created using TMPDIR
 * environment variable. User-specified files are not deleted after use.
 *
 * @verbatim
GAUSSIANFILES
/path/to/gaussian.gjf
/path/to/gaussian.out
END
@endverbatim
 *
 * The GAUSSIANHEADER block specifies the header part of the Gaussian input file.
 * 
@verbatim
GAUSSIANHEADER
%nproc=8
%mem=2GB
%NoSave
%chk=tmp
END
@endverbatim
 *
 * The GAUSSIANROUTE block specifies the route section of the Gaussian input file.
 * hashsign (#) should be omitted. It is beneficial to generate an initial checkpoint file
 * and reuse it in subsequent steps with guess=read option.
 * 
@verbatim
GAUSSIANROUTE
N hf/STO-3G nosymm pop(mk) charge(angstroms) force charge(angstroms) prop=(field,read)
END
@endverbatim
 *
 * The GAUSSIANCHSM block specifies the net charge and the spin multiplicity of the system.
 * 
@verbatim
GAUSSIANCHSM
@@CHARGE@@ @@SPINM@@
END
@endverbatim



 * 
 * @section Turbomole blocks for the Turbomole worker
 * 
 * The TURBOMOLEFILES blocks specifies where Turbomole writes the input and output files.
 * The first line contains the directory which contains the Turbomole binaries.
 * The second line is the turbomole working directory containing the control file.
 * In this control file the relative paths for the coordinate, point charges coordinates,
 * energy, gradients and point charges gradients are defined. The next lines contains
 * these file names for GROMOS.
 *
 * @verbatim
TURBOMOLEFILES
/path/to/turbomole/binary/directory
/path/to/working/directory/containing/control/file
coordinate.in
mm_coordinate.in
energy.out
gradient.out
mm_gradient.out
END
@endverbatim
 * 
 * The TURBOMOLETOOLCHAIN block specifies the Turbomole programs that are executed.
 * Each line contains one program that is called. By default, it is assumed that
 * the control file is static, i.e. that the number of QM atoms cannot change. To 
 * modify the control file during the simulation the TURBOMOLE program define is 
 * to be used. The input for this program has to be given as a file named "define.inp" 
 * which is in the same directory as the "control" file. 
 * Note: You still have to provide an initial control file as at the time the 
 * program define is only cannot include the $point_charges directives. 
 * 
 * @verbatim
 TURBOMOLETOOLCHAIN
 ridft
 rdgrad
 END
 @endverbatim
 *
 * The TURBOMOLEELEMENTS block specifies the element name used in Turbomole.
 * It is determined by the atomic number given in the QMZONE block.
 * 
@verbatim
TURBOMOLEELEMENTS
1 h
6 c
7 n
8 o
END
@endverbatim
@verbatim
NNMODEL
/path/to/schnetpack/model
END
@endverbatim
 */
void
io::In_QMMM::read(topology::Topology& topo,
        simulation::Simulation& sim,
        std::ostream & os) {
  io::messages.add("Reading QM/MM specification file",
                   "In_QMMM", io::message::notice);
  //std::string blockname = "QMZONE";
  this->read_zone(topo, sim, "QMZONE");
  //blockname = "BUFFERZONE";
  this->read_zone(topo, sim, "BUFFERZONE");
  
  std::vector<std::string> buffer;

  const simulation::qm_software_enum sw = sim.param().qmmm.software;
  /**
   * MNDO
   */
  if (sw == simulation::qm_mndo) {
    this->read_units(sim, &sim.param().qmmm.mndo);
    { // MNDOBINARY

      DEBUG(15, "Reading MNDOBINARY");
      buffer = m_block["MNDOBINARY"];

      if (!buffer.size()) {
        io::messages.add("Assuming that the mndo binary is in the PATH",
                "In_QMMM", io::message::notice);
        sim.param().qmmm.mndo.binary = "mndo";
      } else {
        if (buffer.size() != 3) {
          io::messages.add("MNDOBINARY block corrupt. Provide 1 line.",
                  "In_QMMM", io::message::error);
          return;
        }
        sim.param().qmmm.mndo.binary = buffer[1];
      }
    } // MNDOBINARY
    { // MNDOFILES

      DEBUG(15, "Reading MNDOFILES");
      buffer = m_block["MNDOFILES"];

      if (!buffer.size()) {
        io::messages.add("Using temporary files for MNDO input/output",
                "In_QMMM", io::message::notice);
      } else {
        if (buffer.size() != 6) {
          io::messages.add("MNDOFILES block corrupt. Provide 4 lines.",
                  "In_QMMM", io::message::error);
          return;
        }
        sim.param().qmmm.mndo.input_file = buffer[1];
        sim.param().qmmm.mndo.output_file = buffer[2];
        sim.param().qmmm.mndo.output_gradient_file = buffer[3];
        sim.param().qmmm.mndo.density_matrix_file = buffer[4];
      }
    } // MNDOFILES
    { // MNDOHEADER
      buffer = m_block["MNDOHEADER"];

      if (!buffer.size()) {
        io::messages.add("no MNDOHEADER block in QM/MM specification file",
                "In_QMMM", io::message::error);
        return;
      }
      concatenate(buffer.begin() + 1, buffer.end() - 1,
              sim.param().qmmm.mndo.input_header);
    } // MNDOHEADER
  }

  /**
   * Turbomole
   */
  else if (sw == simulation::qm_turbomole) {
    this->read_units(sim, &sim.param().qmmm.turbomole);
    this->read_elements(topo, &sim.param().qmmm.turbomole);

    { // TURBOMOLEFILES
      buffer = m_block["TURBOMOLEFILES"];

      if (!buffer.size()) {
        io::messages.add("TURBOMOLEFILES block missing",
                "In_QMMM", io::message::error);
        return;
      } else {
        if (buffer.size() != 9) {
          io::messages.add("TURBOMOLEFILES block corrupt. Provide 7 lines.",
                  "In_QMMM", io::message::error);
          return;
        }
        sim.param().qmmm.turbomole.binary_directory = buffer[1];
        sim.param().qmmm.turbomole.working_directory = buffer[2];
        sim.param().qmmm.turbomole.input_coordinate_file = buffer[3];
        sim.param().qmmm.turbomole.input_mm_coordinate_file = buffer[4];
        sim.param().qmmm.turbomole.output_energy_file = buffer[5];
        sim.param().qmmm.turbomole.output_gradient_file = buffer[6];
        sim.param().qmmm.turbomole.output_mm_gradient_file = buffer[7];
      }
    } // TURBOMOLEFILES
    { // TURBOMOLETOOLCHAIN
      buffer = m_block["TURBOMOLETOOLCHAIN"];

      if (!buffer.size()) {
        io::messages.add("TURBOMOLETOOLCHAIN block missing",
                "In_QMMM", io::message::error);
        return;
      } 
      for(unsigned int i = 1; i < buffer.size()-1; ++i) {
        _lineStream.clear();
        _lineStream.str(buffer[i]);
        std::string tool;
        _lineStream >> tool;
        if (_lineStream.fail()) {
          io::messages.add("bad line in TURBOMOLETOOLCHAIN block",
                "In_QMMM", io::message::error);
          return;
        }
        sim.param().qmmm.turbomole.toolchain.push_back(tool);
      }
    } // TURBOMOLETOOLCHAIN  
  }

  /**
   * DFTB
   */
  else if (sw == simulation::qm_dftb) {
    this->read_units(sim, &sim.param().qmmm.dftb);
    this->read_elements(topo, &sim.param().qmmm.turbomole);
    { // DFTBFILES
      buffer = m_block["DFTBFILES"];
      if (!buffer.size()) {
        io::messages.add("Using temporary files for DFTB input/output and assuming that the binary is in the PATH",
                         "In_QMMM", io::message::notice);
        sim.param().qmmm.dftb.binary = "dftb";
      } else {
        if (buffer.size() != 8) {
          io::messages.add("DFTB block corrupt. Provide 6 lines.",
                           "In_QMMM", io::message::error);
          return;
        }
        sim.param().qmmm.dftb.binary = buffer[1];
        sim.param().qmmm.dftb.working_directory = buffer[2];
        sim.param().qmmm.dftb.input_file = buffer[3];
        sim.param().qmmm.dftb.output_file = buffer[4];
        sim.param().qmmm.dftb.output_charge_file = buffer[5];
        sim.param().qmmm.dftb.geom_file = buffer[6];
      }
    } // DFTBFILES

    { // DFTBHEADER
      buffer = m_block["DFTBHEADER"];
      if (!buffer.size()) {
        io::messages.add("no DFTBHEADER block in QM/MM specification file",
                         "In_QMMM", io::message::error);
        return;
      }

      concatenate(buffer.begin() + 1, buffer.end() - 1,
                  sim.param().qmmm.dftb.input_header);
    } // DFTBHEADER
  }

  /**
   * MOPAC
   */
  else if (sw == simulation::qm_mopac) {
    this->read_units(sim, &sim.param().qmmm.mopac);
    {
      //MOPACFILES
      buffer = m_block["MOPACFILES"];

      if (!buffer.size()) {
        io::messages.add("Using temporary files for MOPAC input/output and assuming that the binary is in the PATH",
                         "In_QMMM", io::message::notice);
        sim.param().qmmm.mopac.binary = "mopac";
      } else {
        if (buffer.size() != 7) {
          io::messages.add("MOPAC block corrupt. Provide 4 lines.",
                           "In_QMMM", io::message::error);
          return;
        }
      sim.param().qmmm.mopac.binary = buffer[1];
      sim.param().qmmm.mopac.input_file = buffer[2];
      sim.param().qmmm.mopac.output_file = buffer[3];
      sim.param().qmmm.mopac.output_gradient_file = buffer[4];
      sim.param().qmmm.mopac.molin_file = buffer[5];
      }
    } // MOPACFILES
    { // MOPACHEADER
      buffer = m_block["MOPACHEADER"];
      if (!buffer.size()) {
        io::messages.add("no MOPACHEADER block in QM/MM specification file",
                         "In_QMMM", io::message::error);
        return;
      }
      concatenate(buffer.begin() + 1, buffer.end() - 1,
                  sim.param().qmmm.mopac.input_header);
    } // MOPACHEADER
  }
<<<<<<< HEAD
  else if (sw == simulation::qm_nn) {
    this->read_units(sim, &sim.param().qmmm.nn);
    //this->read_elements(topo, &sim.param().qmmm.nn);

    { // NNMODEL
      buffer = m_block["NNMODEL"];

      if (!buffer.size()) {
        io::messages.add("NNMODEL block missing",
                "In_QMMM", io::message::error);
        return;
      } else {
        if (buffer.size() != 3) {
          io::messages.add("NNMODEL block corrupt. Provide 1 line.",
                  "In_QMMM", io::message::error);
          return;
        }
        sim.param().qmmm.nn.model_path = buffer[1];
      }
    } // NNMODEL
  }
=======

  /**
   * Gaussian
   */
  else if (sw == simulation::qm_gaussian) {
    this->read_units(sim, &sim.param().qmmm.gaussian);
    { // GAUSSIANBINARY

      DEBUG(15, "Reading GAUSSIANBINARY");
      buffer = m_block["GAUSSIANBINARY"];

      if (!buffer.size()) {
        io::messages.add("Assuming that the g16 binary is in the PATH",
                "In_QMMM", io::message::notice);
        sim.param().qmmm.gaussian.binary = "g16";
      } else {
        if (buffer.size() != 3) {
          io::messages.add("GAUSSIANBINARY block corrupt. Provide 1 line.",
                  "In_QMMM", io::message::error);
          return;
        }
        sim.param().qmmm.gaussian.binary = buffer[1];
      }
    } // GAUSSIANBINARY
    { // GAUSSIANFILES

      DEBUG(15, "Reading GAUSSIANFILES");
      buffer = m_block["GAUSSIANFILES"];

      if (!buffer.size()) {
        io::messages.add("Using temporary files for Gaussian input/output",
                "In_QMMM", io::message::notice);
      } else {
        if (buffer.size() != 4) {
          io::messages.add("GAUSSIANFILES block corrupt. Provide 2 lines.",
                  "In_QMMM", io::message::error);
          return;
        }
        sim.param().qmmm.gaussian.input_file = buffer[1];
        sim.param().qmmm.gaussian.output_file = buffer[2];
      }
    } // GAUSSIANFILES
    { // GAUSSIANHEADER
      buffer = m_block["GAUSSIANHEADER"];

      if (!buffer.size()) {
        io::messages.add("no GAUSSIANHEADER block in QM/MM specification file",
                "In_QMMM", io::message::error);
        return;
      }
      concatenate(buffer.begin() + 1, buffer.end() - 1,
              sim.param().qmmm.gaussian.input_header);
      DEBUG(1, "sim.param().qmmm.gaussian.input_header:");
      DEBUG(1, sim.param().qmmm.gaussian.input_header);
    } // GAUSSIANHEADER
    { // GAUSSIANROUTE
      buffer = m_block["GAUSSIANROUTE"];

      if (!buffer.size()) {
        io::messages.add("no GAUSSIANROUTE block in QM/MM specification file",
                "In_QMMM", io::message::error);
        return;
      }
      concatenate(buffer.begin() + 1, buffer.end() - 1,
              sim.param().qmmm.gaussian.route_section);
      sim.param().qmmm.gaussian.route_section = "#" + sim.param().qmmm.gaussian.route_section;
      DEBUG(1, "sim.param().qmmm.gaussian.route_section:");
      DEBUG(1, sim.param().qmmm.gaussian.route_section);
    } // GAUSSIANROUTE
    { // GAUSSIANCHSM
      buffer = m_block["GAUSSIANCHSM"];

      if (!buffer.size()) {
        io::messages.add("no GAUSSIANCHSM block in QM/MM specification file",
                "In_QMMM", io::message::error);
        return;
      }
      if (buffer.size() != 3) {
        io::messages.add("GAUSSIANCHSM block corrupt. Provide 1 line.",
                "In_QMMM", io::message::error);
        return;
      }
      concatenate(buffer.begin() + 1, buffer.end() - 1,
              sim.param().qmmm.gaussian.chsm);
      DEBUG(1, "sim.param().qmmm.gaussian.chsm:");
      DEBUG(1, sim.param().qmmm.gaussian.chsm);
    } // GAUSSIANCHSM
  }

>>>>>>> facd8b9e
  // Cap length definition
  if(topo.qmmm_link().size() > 0 ) {
    _lineStream.clear();
    buffer = m_block["CAPLEN"];
    if (!buffer.size()) {
      std::ostringstream msg;
      msg << "Using default capping atom bond length - "
          << sim.param().qmmm.cap_length;
      io::messages.add(msg.str(),"In_QMMM", io::message::notice);
    }
    else {
      double caplen;
      std::string line(*(buffer.begin() + 1));
      _lineStream.clear();
      _lineStream.str(line);
      _lineStream >> caplen;
      if (_lineStream.fail()) {
        io::messages.add("bad line in CAPLEN block.",
                          "In_QMMM", io::message::error);
        return;
        sim.param().qmmm.cap_length = caplen;
      }
    }
  }
}

void io::In_QMMM::read_elements(const topology::Topology& topo
    , simulation::Parameter::qmmm_struct::qm_param_struct* qm_param)
  {
  std::vector<std::string> buffer = m_block["ELEMENTS"];

  if (!buffer.size()) {
    io::messages.add("No ELEMENTS block in QM/MM specification file",
            "In_QMMM", io::message::error);
    return;
  }
  _lineStream.clear();
  _lineStream.str(concatenate(buffer.begin() + 1, buffer.end() - 1));
  unsigned Z;
  std::string element;
  while(_lineStream >> Z >> element) 
    qm_param->elements[Z] = element;
  if (_lineStream.fail())
    io::messages.add("Cannot read ELEMENTS block", "In_QMMM", io::message::error);

  // check whether all elements were provided
  const std::vector<unsigned>& atomic_number = topo.qm_atomic_number();
  for (std::vector<unsigned>::const_iterator
        it = atomic_number.begin(), to = atomic_number.end(); it != to; ++it)
    {
    if ((*it != 0) && (qm_param->elements.find(*it) == qm_param->elements.end())) {
      std::ostringstream msg;
      msg << "ELEMENTS block: No element name provided for atomic number " << *it;
      io::messages.add(msg.str(), "In_QMMM", io::message::error);
      return;
    }
  }
}

void io::In_QMMM::read_units(const simulation::Simulation& sim
                  , simulation::Parameter::qmmm_struct::qm_param_struct* qm_param)
  {
  std::map<simulation::qm_software_enum, std::array<double, 4> >
  unit_factor_defaults = {
    {simulation::qm_mndo,
                    { math::angstrom /* A */
                    , math::kcal /* kcal */
                    , math::kcal / math::angstrom /* kcal/A*/
                    , math::echarge /* e */}},
    {simulation::qm_turbomole,
                    { math::bohr /* a.u. */
                    , math::hartree * math::avogadro /* a.u. */
                    , math::hartree * math::avogadro / math::bohr /* a.u. */
                    , math::echarge /* e */}},
    {simulation::qm_dftb,
                    { math::bohr /* a.u. */
                    , math::hartree * math::avogadro /* a.u. */
                    , math::hartree * math::avogadro / math::bohr /* a.u. */
                    , math::echarge /* e */}},
    {simulation::qm_mopac,
                    { math::angstrom /* A */
                    , math::kcal /* kcal */
<<<<<<< HEAD
                    , math::echarge /* e */}},
    {simulation::qm_nn,
                    { math::bohr /* a.u. -> nm */
                    , math::hartree * math::avogadro /* a.u. */
                    , math::echarge /* e */}},
=======
                    , math::kcal / math::angstrom /* kcal/A */
                    , math::echarge /* e */}},
    {simulation::qm_gaussian,
                    { math::angstrom /* A */
                    , math::hartree * math::avogadro /* a.u. */
                    , math::hartree * math::avogadro / math::bohr /* a.u. */
                    , math::echarge /* e */}}
>>>>>>> facd8b9e
  };

  std::vector<std::string> buffer = m_block["QMUNIT"];
  if (!buffer.size()) {
    std::array<double, 4> defaults = unit_factor_defaults[sim.param().qmmm.software];
    qm_param->unit_factor_length = defaults[0];
    qm_param->unit_factor_energy = defaults[1];
    qm_param->unit_factor_force  = defaults[2];
    qm_param->unit_factor_charge = defaults[3];
    std::ostringstream msg;
    msg << "Using default QMUNIT: "
        << qm_param->unit_factor_length << ", "
        << qm_param->unit_factor_energy << ", "
        << qm_param->unit_factor_force << ", "
        << qm_param->unit_factor_charge;
    io::messages.add(msg.str(),"In_QMMM", io::message::notice);
    return;
  }
  _lineStream.clear();
  _lineStream.str(concatenate(buffer.begin() + 1, buffer.end() - 1));

  _lineStream >> qm_param->unit_factor_length
              >> qm_param->unit_factor_energy
              >> qm_param->unit_factor_force
              >> qm_param->unit_factor_charge;

  if (_lineStream.fail()) {
    io::messages.add("Bad line in QMUNIT block.",
            "In_QMMM", io::message::error);
    return;
  }
  DEBUG(15, "QM units read done");
}

void io::In_QMMM::read_zone(topology::Topology& topo
                           , simulation::Simulation& sim
                           , const std::string& blockname)
  {
  std::vector<std::string> buffer;
  buffer = m_block[blockname];

  if (!buffer.size()) {
    if (blockname == "QMZONE") {
      io::messages.add("No QMZONE block in QM/MM specification file",
              "In_QMMM", io::message::error);
      return;
    }
    else if (blockname == "BUFFERZONE") {
      return;
    }
  }

  std::string line(buffer[1]);
  _lineStream.clear();
  _lineStream.str(line);

  int charge, spin_mult;
  
  _lineStream >> charge
              >> spin_mult;
  if (blockname == "BUFFERZONE") {
    _lineStream >> sim.param().qmmm.buffer_zone.cutoff;
    sim.param().qmmm.buffer_zone.charge = charge;
    sim.param().qmmm.buffer_zone.spin_mult = spin_mult;
  }
  else if (blockname == "QMZONE") {
    sim.param().qmmm.qm_zone.charge = charge;
    sim.param().qmmm.qm_zone.spin_mult = spin_mult;
  }

  if (_lineStream.fail()) {
    std::ostringstream msg;
    msg << "Bad first line in " << blockname << " block";
    io::messages.add(msg.str(), "In_QMMM", io::message::error);
    return;
  }

  unsigned qmi, qmz, qmli;
  for (std::vector<std::string>::const_iterator it = buffer.begin() + 2
                                              , to = buffer.end() - 1
                                              ; it != to; ++it) {
    std::string line(*it);
    if (line.length() < 17) {
      std::ostringstream msg;
      msg << "Line too short in " << blockname << " block";
      io::messages.add(msg.str(), "In_QMMM", io::message::error);
    }

    // the first 17 chars are ignored
    line.erase(line.begin(), line.begin() + 17);

    _lineStream.clear();
    _lineStream.str(line);

    _lineStream >> qmi >> qmz >> qmli;

    if (_lineStream.fail()) {
      std::ostringstream msg;
      msg << "Bad line in " << blockname << " block";
      io::messages.add(msg.str(), "In_QMMM", io::message::error);
      return;
    }

    if (qmi < 1 || qmi > topo.num_atoms()) {
      std::ostringstream msg;
      msg << blockname << " block: atom out of range";
      io::messages.add(msg.str(), "In_QMMM", io::message::error);
      return;
    }

    if (qmi > topo.num_solute_atoms()) {
      std::ostringstream msg;
      msg << blockname << " block: QM atom should be in solute";
      io::messages.add(msg.str(), "In_QMMM", io::message::error);
      return;
    }

    if (qmz < 1) {
      std::ostringstream msg;
      msg << blockname << " block: wrong atomic number (QMZ)";
      io::messages.add(msg.str(), "In_QMMM", io::message::error);
      return;
    }

    if (qmli < 0 ) {
      std::ostringstream msg;
      msg << blockname << " block: QMLI has to be 0 or index of linked MM atom";
      io::messages.add(msg.str(), "In_QMMM", io::message::error);
      return;
    }
    topo.is_qm(qmi - 1) = (blockname == "QMZONE");
    const bool is_qm_buffer = (blockname == "BUFFERZONE");
    topo.is_qm_buffer(qmi - 1) = is_qm_buffer;
    sim.param().qmmm.use_qm_buffer = sim.param().qmmm.use_qm_buffer
                                      || is_qm_buffer;
    topo.qm_atomic_number(qmi - 1) = qmz;
    if (qmli > 0 ) {
      DEBUG(15, "Linking " << qmi << " to " << qmli);
      topo.qmmm_link().insert(std::make_pair(qmi - 1, qmli - 1));
    }
  }

  for (std::set< std::pair<unsigned,unsigned> >::const_iterator
      it = topo.qmmm_link().begin(), to = topo.qmmm_link().end();
      it != to; ++it)
    {
    if (topo.is_qm(it->second)) {
      std::ostringstream msg;
      msg << blockname << " block: Invalid link - QMLI should be MM atom";
      io::messages.add(msg.str(), "In_QMMM", io::message::error);
    }
  }
}

<|MERGE_RESOLUTION|>--- conflicted
+++ resolved
@@ -460,29 +460,6 @@
                   sim.param().qmmm.mopac.input_header);
     } // MOPACHEADER
   }
-<<<<<<< HEAD
-  else if (sw == simulation::qm_nn) {
-    this->read_units(sim, &sim.param().qmmm.nn);
-    //this->read_elements(topo, &sim.param().qmmm.nn);
-
-    { // NNMODEL
-      buffer = m_block["NNMODEL"];
-
-      if (!buffer.size()) {
-        io::messages.add("NNMODEL block missing",
-                "In_QMMM", io::message::error);
-        return;
-      } else {
-        if (buffer.size() != 3) {
-          io::messages.add("NNMODEL block corrupt. Provide 1 line.",
-                  "In_QMMM", io::message::error);
-          return;
-        }
-        sim.param().qmmm.nn.model_path = buffer[1];
-      }
-    } // NNMODEL
-  }
-=======
 
   /**
    * Gaussian
@@ -572,7 +549,28 @@
     } // GAUSSIANCHSM
   }
 
->>>>>>> facd8b9e
+  else if (sw == simulation::qm_nn) {
+    this->read_units(sim, &sim.param().qmmm.nn);
+    //this->read_elements(topo, &sim.param().qmmm.nn);
+
+    { // NNMODEL
+      buffer = m_block["NNMODEL"];
+
+      if (!buffer.size()) {
+        io::messages.add("NNMODEL block missing",
+                "In_QMMM", io::message::error);
+        return;
+      } else {
+        if (buffer.size() != 3) {
+          io::messages.add("NNMODEL block corrupt. Provide 1 line.",
+                  "In_QMMM", io::message::error);
+          return;
+        }
+        sim.param().qmmm.nn.model_path = buffer[1];
+      }
+    } // NNMODEL
+  }
+
   // Cap length definition
   if(topo.qmmm_link().size() > 0 ) {
     _lineStream.clear();
@@ -655,21 +653,17 @@
     {simulation::qm_mopac,
                     { math::angstrom /* A */
                     , math::kcal /* kcal */
-<<<<<<< HEAD
-                    , math::echarge /* e */}},
-    {simulation::qm_nn,
-                    { math::bohr /* a.u. -> nm */
-                    , math::hartree * math::avogadro /* a.u. */
-                    , math::echarge /* e */}},
-=======
-                    , math::kcal / math::angstrom /* kcal/A */
                     , math::echarge /* e */}},
     {simulation::qm_gaussian,
                     { math::angstrom /* A */
                     , math::hartree * math::avogadro /* a.u. */
                     , math::hartree * math::avogadro / math::bohr /* a.u. */
+                    , math::echarge /* e */}},
+    {simulation::qm_nn,
+                    { math::bohr /* a.u. -> nm */
+                    , math::hartree * math::avogadro /* a.u. */
+                    , math::hartree * math::avogadro / math::bohr /* a.u. */
                     , math::echarge /* e */}}
->>>>>>> facd8b9e
   };
 
   std::vector<std::string> buffer = m_block["QMUNIT"];
