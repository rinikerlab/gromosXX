--- conflicted
+++ resolved
@@ -23,54 +23,6 @@
    * @class Simulation
    * holds simulation data
    */
-<<<<<<< HEAD
-=======
-    #ifdef XXMPI
-        struct mpi_control_struct
-        {
-            /**
-             * Constructor
-             * Default values:
-             * - number_of_threads 0
-             */
-            mpi_control_struct() : simulationID(0), numberOfThreads(-1), masterID(0), threadID(-1), mpiColor(1)
-            {
-            }
-
-            int simulationID; //local replica id of simulation
-            int numberOfThreads;    //total_number_of_threads
-            int masterID; //local master of this
-            int threadID;
-            int mpiColor;
-            MPI_Comm comm;
-
-            std::vector<unsigned int> simulationOwnedThreads;
-
-        } /** replica exchange parameters */;
-    #else
-        struct mpi_control_struct
-        {
-            /**
-             * Constructor
-             * Default values:
-             * - number_of_threads 0
-             */
-            mpi_control_struct() : simulationID(0), numberOfThreads(-1), masterID(0), threadID(-1), mpiColor(1)
-            {
-            }
-
-            int simulationID; //local replica id of simulation
-            int numberOfThreads;    //total_number_of_threads
-            int masterID; //local master of this
-            int threadID;
-            int mpiColor;
-
-            std::vector<unsigned int> simulationOwnedThreads;
-
-        } /** replica exchange parameters */;
-    #endif
-
->>>>>>> c50a408b
   class Simulation
   {
   public:
@@ -80,30 +32,10 @@
      */
     Simulation() : mpi(false), openmp(false),
 		   m_time_step_size(0),
-<<<<<<< HEAD
 		   m_steps(0), 
 		   m_time(0) {}
     
     /**
-=======
-		   m_steps(0),
-		   m_time(0) {
-        mpi_control = mpi_control_struct();  //mpi test
-
-    }
-
-
-    /**
-     *  Constructor determening mpi flag on construction needed in repex/
-     */
-    Simulation(bool mpi) : mpi(mpi), openmp(false),
-               m_time_step_size(0),
-               m_steps(0),
-               m_time(0) {
-        mpi_control = mpi_control_struct();  //mpi test
-    }
-    /**
->>>>>>> c50a408b
      * the simulation parameter
      */
     simulation::Parameter & param() { return m_param;}
@@ -179,15 +111,6 @@
     bool mpi;
 
     /**
-<<<<<<< HEAD
-=======
-     * @struct mpi_control_struct
-     *  ToDO:
-     */
-    struct mpi_control_struct mpi_control;  //mpi_control_struct test
-
-    /**
->>>>>>> c50a408b
      * enable openmp?
      */
     bool openmp;
