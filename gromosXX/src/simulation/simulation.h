--- conflicted
+++ resolved
@@ -30,11 +30,7 @@
              * Default values:
              * - number_of_threads 0
              */
-<<<<<<< HEAD
-            mpi_control_struct() : simulationID(0), numberOfThreads(-1), masterID(0), threadID(-1), MPIColor(1)
-=======
             mpi_control_struct() : simulationID(0), numberOfThreads(-1), masterID(0), threadID(-1), mpiColor(1)
->>>>>>> c152790c
             {
             }
 
@@ -42,13 +38,8 @@
             int numberOfThreads;    //total_number_of_threads      
             int masterID; //local master of this 
             int threadID;
-<<<<<<< HEAD
-            int MPIColor;
-            MPI_Comm COMM; 
-=======
             int mpiColor;
             MPI_Comm comm; 
->>>>>>> c152790c
 
             std::vector<unsigned int> simulationOwnedThreads; 
 
