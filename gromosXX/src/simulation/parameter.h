--- conflicted
+++ resolved
@@ -775,20 +775,18 @@
      * use DFTB
      */
     qm_dftb = 2,
-      /**
-       * use MOPAC
-       */
+    /**
+     * use MOPAC
+     */
     qm_mopac = 3,
-      /**
-<<<<<<< HEAD
-       * use Schnetpack NN
-       */
+    /**
+     * use Gaussian
+     */
+    qm_gaussian = 4,
+    /**
+     * use Schnetpack NN
+     */
     qm_nn = 5
-=======
-       * use Gaussian
-       */
-    qm_gaussian = 4
->>>>>>> facd8b9e
   };
 
   /**
@@ -3685,7 +3683,22 @@
       /**
        * QM program unspecific parameters
        */
-      struct qm_param_struct{
+      struct qm_param_struct{        /**
+         * path for the program binary
+         */
+        std::string binary;
+        /**
+         * path for the input file. Empty for a temporary file
+         */
+        std::string input_file;
+        /**
+         * path for the output file. Empty for a temporary file
+         */
+        std::string output_file;
+        /**
+         * header of the input file
+         */
+        std::string input_header;
         /**
          * factor to convert the QM length unit to the GROMOS one
          */
@@ -3708,33 +3721,10 @@
         std::map<unsigned, std::string> elements;
       };
 
-      struct external_qm_param_struct : public qm_param_struct {
-        /**
-         * path for the program binary
-         */
-        std::string binary;
-        /**
-         * path for the input file. Empty for a temporary file
-         */
-        std::string input_file;
-        /**
-         * path for the output file. Empty for a temporary file
-         */
-        std::string output_file;
-        /**
-         * header of the input file
-         */
-        std::string input_header;
-      };
-
       /**
        * MNDO specific parameters
        */
-<<<<<<< HEAD
-      struct mndo_param_struct : public external_qm_param_struct {
-=======
       struct mndo_param_struct : public qm_param_struct {
->>>>>>> facd8b9e
         /**
          * path for the gradient output file. Empty for a temporary file
          */
@@ -3748,11 +3738,7 @@
       /**
        * Turbomole specific parameters
        */
-<<<<<<< HEAD
-      struct turbomole_param_struct : public external_qm_param_struct {
-=======
       struct turbomole_param_struct : public qm_param_struct {
->>>>>>> facd8b9e
         /**
          * the tools to run in the working directory
          */
@@ -3790,11 +3776,7 @@
       /**
        * DFTB specific parameters
        */
-<<<<<<< HEAD
-      struct dftb_param_struct : public external_qm_param_struct {
-=======
       struct dftb_param_struct : public qm_param_struct {
->>>>>>> facd8b9e
         /**
          * path for the charges.dat file. Empty for a temporary file
          */
@@ -3812,11 +3794,7 @@
       /**
        * MOPAC specific parameters
        */
-<<<<<<< HEAD
-      struct mopac_param_struct : public external_qm_param_struct {
-=======
       struct mopac_param_struct : public qm_param_struct {
->>>>>>> facd8b9e
         /**
          * path for the molin file. Empty for a temporary file
          */
@@ -3826,29 +3804,28 @@
          */
         std::string output_gradient_file;
       } mopac;
-
-      /**
-<<<<<<< HEAD
+      
+      /**
+       * Gaussian specific parameters
+       */
+      struct gaussian_param_struct : public qm_param_struct{
+        /**
+         * route section of the input file
+         */
+        std::string route_section;
+        /**
+         * total charge and spin multiplicity in the input file
+         */
+        std::string chsm;
+      } gaussian;
+
+      /**
        * NN specific parameters
        */
       struct nn_param_struct : public qm_param_struct {
         // ???
         std::string model_path;
       } nn;
-=======
-       * Gaussian specific parameters
-       */
-      struct gaussian_param_struct : public qm_param_struct{
-        /**
-         * route section of the input file
-         */
-        std::string route_section;
-        /**
-         * total charge and spin multiplicity in the input file
-         */
-        std::string chsm;
-      } gaussian;
->>>>>>> facd8b9e
     } qmmm;
     
     struct symrest_struct {
