--- conflicted
+++ resolved
@@ -59,11 +59,6 @@
     int iac(unsigned int const i)const {assert(i < m_iac.size()); return m_iac[i];}
 
     /**
-<<<<<<< HEAD
-     * integer atom code array accessor
-     */
-    std::vector<int> &iac_array() { return m_iac; }
-=======
      * integer atom code accessor
      */
     std::vector<int> &iac() {return m_iac;}
@@ -72,7 +67,6 @@
      * integer atom code const accessor
      */
     std::vector<int> const & iac()const {return m_iac;}
->>>>>>> 12f10f5e
 
     /**
      * masses accessor
