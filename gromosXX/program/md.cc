/**
 * @file md.cc
 * the main md program
 */

/**
 * @page programs Program Documentation
 *
 * @anchor md
 * @section md molecular dynamics
 * @date 28.10.2008
 *
 * Program md is used to run molecular dynamics simulations. The command line
 * arguments are summarized in the following table:
 *
 * <table border=0 cellpadding=0>
 * <tr><td> \@topo</td><td>&lt;molecular topology file&gt; </td><td style="color:#088A08">in</td></tr>
 * <tr><td> \@pttopo</td><td>&lt;@ref pttopo "molecular perturbation topology file"&gt; </td><td style="color:#088A08">in</td></tr>
 * <tr><td> \@conf</td><td>&lt;coordinates and restart data&gt; </td><td style="color:#088A08">in</td></tr>
 * <tr><td> \@input</td><td>&lt;@ref input "input parameters"&gt;</td><td style="color:#088A08">in</td></tr>
 * <tr><td> \@fin</td><td>&lt;final configuration&gt; </td><td style="color:#FF0000">out</td></tr>
 * <tr><td> \@trc</td><td>&lt;coordinate trajectory&gt; </td><td style="color:#FF0000">out</td></tr>
 * <tr><td> \@trv</td><td>&lt;velocity trajectory&gt; </td><td style="color:#FF0000">out</td></tr>
 * <tr><td> \@trf</td><td>&lt;force trajectory&gt; </td><td style="color:#FF0000">out</td></tr>
 * <tr><td> \@trs</td><td>&lt;special trajectory&gt; </td><td style="color:#FF0000">out</td></tr>
 * <tr><td> \@tre</td><td>&lt;@ref energy_trajectory "energy trajectory"&gt; </td><td style="color:#FF0000">out</td></tr>
 * <tr><td> \@bae</td><td>&lt;@ref block_averaged_energy_trajectory "block averaged energy trajectory"&gt; </td><td style="color:#FF0000">out</td></tr>
 * <tr><td> \@trg</td><td>&lt;@ref free_energy_trajectory "free energy trajectory"&gt; </td><td style="color:#FF0000">out</td></tr>
 * <tr><td> \@bag</td><td>&lt;@ref block_averaged_free_energy_trajectory "block averaged free energy trajectory"&gt; </td><td style="color:#FF0000">out</td></tr>
 * <tr><td> \@posresspec</td><td>&lt;@ref posres "position restraints specification"&gt;</td><td style="color:#088A08">in</td></tr>
 * <tr><td> \@refpos</td><td>&lt;@ref posres "position restraints"&gt;</td><td style="color:#088A08">in</td></tr>
 * <tr><td> \@distrest</td><td>&lt;@ref disres "distance restraints specification"&gt;</td><td style="color:#088A08">in</td></tr>
 * <tr><td> \@angrest</td><td>&lt;@ref angrest "angle restraints specification"&gt; </td><td style="color:#088A08">in</td></tr>
 * <tr><td> \@dihrest</td><td>&lt;@ref dihrest "dihedral restraints specification"&gt; </td><td style="color:#088A08">in</td></tr>
 * <tr><td> \@jval</td><td>&lt;@ref jvalue "J-value restraints specification"&gt;</td><td style="color:#088A08">in</td></tr>
 * <tr><td> \@xray</td><td>&lt;@ref xrayresfile "X-ray restraints specification"&gt;</td><td style="color:#088A08">in</td></tr>
 * <tr><td> \@sym</td><td>&lt;@ref symrest "Symmetry restraints specification"&gt;</td><td style="color:#088A08">in</td></tr>
 * <tr><td> \@order</td><td>&lt;@ref orderparamresspec "Order-parameter restraints specification"&gt;</td><td style="color:#088A08">in</td></tr>
 * <tr><td> \@lud</td><td>&lt;@ref leusdb "local elevation umbrella database"&gt;</td><td style="color:#088A08">in</td></tr>
 * <tr><td> \@led</td><td>&lt;@ref leus "local elevation coordinate specification"&gt;</td><td style="color:#088A08">in</td></tr>
 * <tr><td> \@bsleus</td><td>&lt;@ref bsleus "Ball & Stick Local Elevation topology"&gt;</td><td style="color:#088A08">in</td></tr>
 * <tr><td> \@friction</td><td>&lt;@ref friction "atomic friction coefficients"&gt;</td><td style="color:#088A08">in</td></tr>
 * <tr><td> \@qmmm</td><td>&lt;@ref qmmm "QM/MM specification"&gt;</td><td style="color:#088A08">in</td></tr>
 * <tr><td> \@print</td><td>&lt;print additional information&gt; </td><td></td></tr>
 * <tr><td> \@anatrj</td><td>&lt;re-analyze trajectory&gt; </td><td style="color:#088A08">in</td></tr>
 * <tr><td> \@verb</td><td>&lt;@ref debug "control verbosity"&gt;</td><td></td></tr>
 * <tr><td> \@version</td><td>&lt;print version information&gt; </td><td></td></tr>
 * </table>
 * 
 * @sa md_mpi
*/

#include <stdheader.h>

#include <algorithm/algorithm.h>
#include <topology/topology.h>
#include <simulation/simulation.h>
#include <configuration/configuration.h>

#include <algorithm/algorithm/algorithm_sequence.h>
#include <interaction/interaction.h>
#include <interaction/forcefield/forcefield.h>

#include <io/argument.h>
#include <util/parse_verbosity.h>
#include <util/usage.h>
#include <util/error.h>

#include <io/read_input.h>
#include <io/print_block.h>

#include <time.h>

#include <io/configuration/out_configuration.h>
#include <signal.h>

bool exit_md;

void signal_handler(int sig) {
  std::cerr << "\nThe program will exit as soon as the MD step has finished. Press CTRL-C to force quit." << std::endl;
  exit_md = true;
  signal(SIGINT, SIG_DFL);
}

int main(int argc, char *argv[]){

  const double start = util::now();
  exit_md = false;
  signal(SIGINT, signal_handler);

  util::Known knowns;
  knowns << "topo" << "conf" << "input" << "verb" << "pttopo"
	 << "trc" << "fin" << "trv" << "trf" << "trs" << "tre" << "trg"
	 << "bae" << "bag" << "posresspec" << "refpos" <<"distrest" 
	 << "angrest" << "dihrest"
<<<<<<< HEAD
   << "jval" << "xray" << "sym" << "order" << "rdc" << "lud" << "led" << "bsleus" 
   << "anatrj" << "print" << "friction" << "qmmm" 
#ifdef WITH_TORCH
   << "torch"
#endif
   << "version" << "develop";
=======
         << "jval" << "xray" << "sym" << "order" << "rdc" << "lud" << "led" << "bsleus" 
         << "anatrj" << "print" << "friction" << "qmmm" << "version" << "develop" << "gamd";
  
>>>>>>> 9d1bd8a2
  
  std::string usage;
  util::get_usage(knowns, usage, argv[0]);
  usage += "#\n\n";

  io::Argument args;

  if (args.parse(argc, argv, knowns)){
    std::cerr << usage << std::endl;
    return 1;
  }

  util::print_title(false);
  if (args.count("version") >= 0){
    return 0;
  }
    
  // parse the verbosity flag and set debug levels
  if (util::parse_verbosity(args)){
    std::cerr << "could not parse verbosity argument" << std::endl;
    return 1;
  }

  // create the simulation classes
  topology::Topology topo;
  configuration::Configuration conf;
  simulation::Simulation sim;
  algorithm::Algorithm_Sequence md;

  io::Out_Configuration traj(GROMOSXX "\n");

  if (io::read_input(args, topo, conf, sim,  md)){
    io::messages.display(std::cout);
    std::cout << "\nErrors during initialization!\n" << std::endl;
    return 1;
  }

  // check for development 
  if (sim.param().develop.develop==true && args.count("develop") < 0) { 
    io::messages.add(sim.param().develop.msg, io::message::develop); 
  } 
  
  traj.title(GROMOSXX "\n" + sim.param().title);

  // create output files...
  traj.init(args, sim.param());

  // initialises all algorithms (and therefore also the forcefield)
  md.init(topo, conf, sim);

  std::cout << "\nMESSAGES FROM INITIALISATION\n";
  {
    int iom = io::messages.display(std::cout);
    if (iom >= io::message::error) {
      std::cout << "\nErrors during initialisation!\n" << std::endl;
      return 1;
    } else if (iom == io::message::develop) {
      std::cout << "\nUse @develop to run untested code.\n" << std::endl;
      return 1;
    }
  }
      
  io::messages.clear();

  std::cout.precision(5);
  std::cout.setf(std::ios_base::fixed, std::ios_base::floatfield);
    
  std::cout << "\nenter the next level of molecular "
	    << "dynamics simulations\n" << std::endl;

    
  int percent = 0;
    
  std::cout << "==================================================\n"
	    << " MAIN MD LOOP\n"
	    << "==================================================\n"
	    << std::endl;

  int error = 0;

  const double init_time = util::now() - start;
  while(int(sim.steps()) < sim.param().step.number_of_steps && !exit_md){
      
    traj.write(conf, topo, sim, io::reduced);

    // run a step
    if ((error = md.run(topo, conf, sim))){

      if (error == E_MINIMUM_REACHED) {
        conf.old().energies.calculate_totals();
        traj.print_timestep(sim, traj.output());
        io::print_ENERGY(traj.output(), conf.old().energies, 
            topo.energy_groups(),
            "MINIMUM ENERGY", "EMIN_");
          
        error = 0; // clear error condition
        break;
      }
      else { 
	// try to print energies anyway
	// if (error == E_NAN){
	io::print_ENERGY(traj.output(), conf.current().energies,
			 topo.energy_groups(),
			 "OLDERROR", "OLDERR_");
	
	io::print_ENERGY(traj.output(), conf.old().energies, 
			 topo.energy_groups(),
			 "ERROR", "ERR_");
      }

      std::cout << "\nError during MD run!\n" << std::endl;
      std::cout << "\tat step " << sim.steps() << " (time " << sim.time() << ")\n" << std::endl;
      // try to save the final structures...
      break;
    }

    if (exit_md)
      std::cout << "\nMD run terminated by SIGINT (CTRL-C)." << std::endl;

    traj.print(topo, conf, sim);

    sim.steps()=sim.steps()+sim.param().analyze.stride;
    sim.time() = sim.param().step.t0 + sim.steps()*sim.time_step_size();
    
    if ((sim.param().step.number_of_steps / 10 > 0) &&
	(sim.steps() % (sim.param().step.number_of_steps / 10) == 0)){
      percent=int(sim.steps())*10/sim.param().step.number_of_steps;
      const double spent = util::now() - start;
      const int hh = int(spent / 3600);
      const int mm = int((spent - hh * 3600) / 60);
      const int ss = int(spent - hh * 3600 - mm * 60);

      std::cerr << "MD:       " << std::setw(4) << percent * 10 << "% done..." << std::endl;
      std::cout << "MD:       " << std::setw(4) << percent * 10 << "% done..." << std::endl;
      std::cerr << "MD: spent " << hh << ":" << mm << ":" << ss << std::endl;
      std::cout << "MD: spent " << hh << ":" << mm << ":" << ss << std::endl;

      const double eta_spent = spent / sim.steps() * sim.param().step.number_of_steps - spent;
      const int eta_hh = int(eta_spent / 3600);
      const int eta_mm = int((eta_spent - eta_hh * 3600) / 60);
      const int eta_ss = int(eta_spent - eta_hh * 3600 - eta_mm * 60);
      
      std::cerr << "MD: ETA   " << eta_hh << ":" << eta_mm << ":" << eta_ss << std::endl;
      std::cout << "MD: ETA   " << eta_hh << ":" << eta_mm << ":" << eta_ss << std::endl;
    }
  } // main md loop
  
  std::cout << "writing final configuration" << std::endl;
  traj.write(conf, topo, sim, io::final);
  traj.print_final(topo, conf, sim);
    
  const double sim_time = (util::now() - start) - init_time;

  std::cout << "\nMESSAGES FROM SIMULATION\n";
  io::message::severity_enum err_msg = io::messages.display(std::cout);

  std::cout << "\n\n";
  
  md.print_timing(std::cout);

  std::setprecision(5);
  std::cout << std::endl;    
  std::cout << "Wall time initialisation (s):  " << std::setw(10) << init_time << std::endl;
  std::cout << "Wall time simulation (s):      " << std::setw(10) << sim_time << std::endl;
  std::cout << "-----------------------------------------" << std::endl;
  std::cout << "Wall time total (s):           " << std::setw(10) << (init_time + sim_time) << std::endl;
  std::cout << std::endl;
  
  const double ns_calculated = (sim.param().step.number_of_steps * sim.param().step.dt)/1000.0;
  //std::cout << "Simulated period (ns):         " << std::setw(10) << ns_calculated << std::endl; 
  
  const double performance_per_day = ns_calculated / (sim_time/(60.0*60.0*24.0));    
  std::cout << "Performance (ns/day):          " << std::setw(10) << performance_per_day << std::endl; 
  std::cout << std::endl;
  std::cout << std::endl;
    
  const time_t time_now = time_t(util::now());
  std::cout << ctime(&time_now) << "\n\n";
    
  if (error){
    std::cout << "\nErrors encountered during run - check above!\n" << std::endl;
    return 1;
  } else if (exit_md) {
     std::cout <<"\n" GROMOSXX " finished due to SIGINT. Returning non-zero value." <<std::endl;
     return 2;
  } else if(err_msg > io::message::notice){
    std::cout << "\n" GROMOSXX " finished. "
	      << "Check the messages for possible problems during the run."
	      << std::endl;
    return 0;
  } else{
    std::cout << "\n" GROMOSXX " finished successfully\n" << std::endl;
  }
  
  return 0;
}

<|MERGE_RESOLUTION|>--- conflicted
+++ resolved
@@ -93,18 +93,12 @@
 	 << "trc" << "fin" << "trv" << "trf" << "trs" << "tre" << "trg"
 	 << "bae" << "bag" << "posresspec" << "refpos" <<"distrest" 
 	 << "angrest" << "dihrest"
-<<<<<<< HEAD
    << "jval" << "xray" << "sym" << "order" << "rdc" << "lud" << "led" << "bsleus" 
    << "anatrj" << "print" << "friction" << "qmmm" 
 #ifdef WITH_TORCH
    << "torch"
 #endif
-   << "version" << "develop";
-=======
-         << "jval" << "xray" << "sym" << "order" << "rdc" << "lud" << "led" << "bsleus" 
-         << "anatrj" << "print" << "friction" << "qmmm" << "version" << "develop" << "gamd";
-  
->>>>>>> 9d1bd8a2
+   << "version" << "develop" << "gamd";
   
   std::string usage;
   util::get_usage(knowns, usage, argv[0]);
