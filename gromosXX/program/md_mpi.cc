/**
 * @file md_mpi.cc
 * the main md program (MPI version)
 */
/**
 * @page programs Program Documentation
 *
 * @anchor md_mpi
 * @section md_mpi parallel molecular dynamics with MPI
 * @date 28.10.2008
 *
 * Program md_mpi is used to run parallel molecular dynamics simulations using 
 * MPI. In order to use this program one has to compile GROMOS with MPI 
 * support:
 * @verbatim
$ ../configure --enable-mpi CC=mpicc CXX=mpiCC
@endverbatim
 *
 * See @ref md for the documentation of the command line arguments
 */

#ifdef XXMPI
#include <mpi.h>
#endif
#include <math/fft.h>

#include <stdheader.h>

#include <algorithm/algorithm.h>
#include <topology/topology.h>
#include <simulation/simulation.h>
#include <configuration/configuration.h>

#include <algorithm/algorithm/algorithm_sequence.h>
#include <math/periodicity.h>
#include <algorithm/constraints/shake.h>
#include <algorithm/constraints/m_shake.h>
#include <algorithm/integration/monte_carlo.h>
#include <interaction/interaction.h>
#include <interaction/forcefield/forcefield.h>

#include <io/argument.h>
#include <util/parse_verbosity.h>
#include <util/usage.h>
#include <util/error.h>

#include <io/read_input.h>
#include <io/print_block.h>

#include <time.h>

#include <io/configuration/out_configuration.h>
#define XXMPI
int main(int argc, char *argv[]){
#ifdef XXMPI

  const double start = util::now();

  util::Known knowns;
  knowns << "topo" << "conf" << "input" << "verb" << "pttopo"
	 << "trc" << "fin" << "trv" << "trf" << "trs" << "tre" << "trg"
	 << "bae" << "bag" << "posresspec" << "refpos" <<"distrest" << "dihrest"
         << "jval" << "xray" << "sym" << "order" << "rdc" << "lud" << "led"
         << "anatrj" << "print" << "friction" << "qmmm" << "version" << "develop";
  
  
  std::string usage;
  util::get_usage(knowns, usage, argv[0]);
  usage += "#\n\n";

  // master or slave : that's the question
  MPI::Init(argc, argv);
  FFTW3(mpi_init());
  
  int rank, size;
  rank = MPI::COMM_WORLD.Get_rank();
  size = MPI::COMM_WORLD.Get_size();

  // create an output file (for the slaves)
  std::ostringstream oss;
  oss << "slave_" << rank << ".out";
  std::ofstream ofs(oss.str().c_str());
  
  bool quiet = false;
  std::ostream * os;
  if (rank == 0){
    os = &std::cout;
  }
  else{
    os = &ofs;
    quiet = true;
  }
  

  io::Argument args;

  if (args.parse(argc, argv, knowns)){
    if (rank == 0)
      std::cerr << usage << std::endl;
    FFTW3(mpi_cleanup());
    MPI::Finalize();
    return 1;
  }

  util::print_title(true, *os);
  if (args.count("version") >= 0){
    MPI::Finalize();
    FFTW3(mpi_cleanup());
    return 0;
  }
    
  // parse the verbosity flag and set debug levels
  if (util::parse_verbosity(args)){
    if (rank == 0) std::cerr << "could not parse verbosity argument" << std::endl;
    FFTW3(mpi_cleanup());
    MPI::Finalize();
    return 1;
  }

  // create the simulation classes
  topology::Topology topo;
  configuration::Configuration conf;
  simulation::Simulation sim;
  algorithm::Algorithm_Sequence md;

  // enable mpi for the nonbonded terms
  sim.mpi = true;
  
  if (io::read_input(args, topo, conf, sim,  md, *os, quiet)){
    io::messages.display(std::cout);
    std::cout << "\nErrors during initialization!\n" << std::endl;
    FFTW3(mpi_cleanup());
    MPI::Finalize();
    return 1;    
  }

  // check for development 
  if (sim.param().develop.develop==true && args.count("develop") < 0) { 
    io::messages.add(sim.param().develop.msg, io::message::develop); 
  } 
  
  // initialises all algorithms (and therefore also the forcefield)
  md.init(topo, conf, sim, *os, quiet);

  
  int error=0;
  if(rank == 0){
    
    std::cout << "MPI master node (of " << size << " nodes)" << std::endl;
    
    io::Out_Configuration traj(GROMOSXX "\n");
    traj.title(GROMOSXX "\n" + sim.param().title);
    
    // create output files...
    traj.init(args, sim.param());
    
    std::cout << "\nMESSAGES FROM INITIALIZATION\n";

  
    {
      int iom = io::messages.display(std::cout);
      if (iom >= io::message::error) {
        std::cout << "\nErrors during initialisation!\n" << std::endl;
        error = 1;
        std::cout << "Telling slaves to quit." << std::endl;
        MPI::COMM_WORLD.Bcast(&error, 1, MPI::INT, 0);
        FFTW3(mpi_cleanup());
        MPI::Finalize();
        return 1;
      } else if (iom == io::message::develop) {
        std::cout << "\nUse @develop to run untested code.\n" << std::endl;
        error = 1;
        MPI::COMM_WORLD.Bcast(&error, 1, MPI::INT, 0);
        FFTW3(mpi_cleanup());
        MPI::Finalize();
        return 1;
      }
    }
    
    // tell slaves there were no initialization errors
    MPI::COMM_WORLD.Bcast(&error, 1, MPI::INT, 0);

    io::messages.clear();

    std::cout.precision(5);
    std::cout.setf(std::ios_base::fixed, std::ios_base::floatfield);
    
    std::cout << "\nenter the next level of molecular "
	      << "dynamics simulations\n" << std::endl;
    
    
    int percent = 0;
    
    std::cout << "==================================================\n"
	      << " MAIN MD LOOP\n"
	      << "==================================================\n"
	      << std::endl;
    
    const double init_time = util::now() - start;

    int next_step = 1;

    while(int(sim.steps()) < sim.param().step.number_of_steps){
      traj.write(conf, topo, sim, io::reduced);
      
      // run a step
      if ((error = md.run(topo, conf, sim))){
<<<<<<< HEAD
	if (error == E_MINIMUM_REACHED){
=======
	
	if ((error == E_MINIMUM_REACHED) || (error == E_MINIMUM_NOT_REACHED)){
>>>>>>> e670b4c6
	  conf.old().energies.calculate_totals();

        /** This is not necessary, because it is printed in out_configuration as well
	       *  Here could be MINIMISATION block instead
         */
        /* traj.print_timestep(sim, traj.output());
        io::print_ENERGY(
          traj.output(),
          conf.current().energies,
          topo.energy_groups(),
          "MINIMUM ENERGY",
          "EMIN_"); */

      // write final coordinates and then do shake once more
      // because the slaves will and otherwise get stuck
      std::cout << "writing final configuration" << std::endl;
      traj.write(conf, topo, sim, io::final);
      traj.print_final(topo, conf, sim);

      bool do_shake = sim.param().system.nsm &&
        sim.param().constraint.solvent.algorithm == simulation::constr_shake
        && !sim.param().analyze.no_constraints;

      algorithm::Shake * shake =
        dynamic_cast<algorithm::Shake *>(md.algorithm("Shake"));
      if (do_shake && shake == NULL) {
        std::cerr << "MPI master: could not get Shake algorithm from MD sequence."
                << "\n\t(internal error)"
                << std::endl;
        MPI::Finalize();
        return 1;
      }
      if (do_shake && (error = shake->apply(topo, conf, sim)) != 0) {
        std::cout << "MPI master " << rank
        << ": error in Shake algorithm after energy minimum reached?!\n" << std::endl;
      }

      // signal that energy minimum is reached: exit, but without error message
      next_step = 2;
	  MPI::COMM_WORLD.Bcast(&next_step, 1, MPI::INT, 0);
	  error = 0; // clear error condition
	  break;
	}
	
	std::cout << "\nError during MD run!\n" << std::endl;
        // send error status to slaves
        next_step = 0;
        std::cout << "Telling slaves to quit." << std::endl;
        MPI::COMM_WORLD.Bcast(&next_step, 1, MPI::INT, 0);

        // try to save the final structures...
        break;
      }

      // tell the slaves to continue
      MPI::COMM_WORLD.Bcast(&next_step, 1, MPI::INT, 0);
      traj.print(topo, conf, sim);
      
      sim.steps()=sim.steps()+sim.param().analyze.stride;
      sim.time() = sim.param().step.t0 + sim.steps()*sim.time_step_size();
      if ((sim.param().step.number_of_steps / 10 > 0) &&
	  (sim.steps() % (sim.param().step.number_of_steps / 10) == 0)){
        percent=int(sim.steps())*10/sim.param().step.number_of_steps;
        const double spent = util::now() - start;
        const int hh = int(spent / 3600);
        const int mm = int((spent - hh * 3600) / 60);
        const int ss = int(spent - hh * 3600 - mm * 60);

        std::cerr << "MD:       " << std::setw(4) << percent * 10 << "% done..." << std::endl;
        std::cout << "MD:       " << std::setw(4) << percent * 10 << "% done..." << std::endl;
        std::cerr << "MD: spent " << hh << ":" << mm << ":" << ss << std::endl;
        std::cout << "MD: spent " << hh << ":" << mm << ":" << ss << std::endl;

        const double eta_spent = spent / sim.steps() * sim.param().step.number_of_steps - spent;
        const int eta_hh = int(eta_spent / 3600);
        const int eta_mm = int((eta_spent - eta_hh * 3600) / 60);
        const int eta_ss = int(eta_spent - eta_hh * 3600 - eta_mm * 60);
      
        std::cerr << "MD: ETA   " << eta_hh << ":" << eta_mm << ":" << eta_ss << std::endl;
        std::cout << "MD: ETA   " << eta_hh << ":" << eta_mm << ":" << eta_ss << std::endl;
      }
    }
    
    // if next_step==2, we are at an energy minimum and wrote the coordinates already
    if (next_step != 2) {
      std::cout << "writing final configuration" << std::endl;
      traj.write(conf, topo, sim, io::final);
      traj.print_final(topo, conf, sim);
    }

    std::cout << "\nMESSAGES FROM SIMULATION\n";
    io::message::severity_enum err_msg = io::messages.display(std::cout);
    
    std::cout << "\n\n";
    
    md.print_timing(std::cout);
    
    std::cout << "Overall time used:\t" << util::now() - start << "\n"
	      << "(initialization took " << init_time << ")\n\n";
    
    const time_t time_now = time_t(util::now());
    std::cout << ctime(&time_now) << "\n\n";
    
    if (error) {
      std::cout << "\nErrors encountered during run - check above!\n" << std::endl;
      // to make sure all slaves are stopped as well just abort here--MariaP 20/5/2016
      MPI_Abort(MPI_COMM_WORLD,error);
    }
    else if(err_msg > io::message::notice){
      std::cout << "\n" GROMOSXX " finished. "
		<< "Check the messages for possible problems during the run."
		<< std::endl;
    }
    else{
      std::cout << "\n" GROMOSXX " finished successfully\n" << std::endl;
    }
  }

  ////////////////////////////////////////////////////////////////////////////////
  // MPI Slave
  ////////////////////////////////////////////////////////////////////////////////

  else {
    (*os) << "MPI slave " << rank << " of " << size << std::endl;
    MPI::COMM_WORLD.Bcast(&error, 1, MPI::INT, 0);

    if (error) {
        (*os) << "There was an error in the master. Check output file for details." << std::endl
              << "Exiting ." << std::endl;
    } else {
    // check whether we have nonbonded interactions
    bool do_nonbonded = (sim.param().force.nonbonded_crf || 
                         sim.param().force.nonbonded_vdw);
    
    // let's get the forcefield
    interaction::Forcefield * ff = 
      dynamic_cast<interaction::Forcefield *>(md.algorithm("Forcefield"));
    
    if (do_nonbonded && ff == NULL){
      std::cerr << "MPI slave: could not access forcefield\n\t(internal error)" << std::endl;
      MPI::Finalize();
      return 1;
    }
    
    interaction::Interaction * nb = ff->interaction("NonBonded");
    if (do_nonbonded && nb == NULL){
      std::cerr << "MPI slave: could not get NonBonded interactions from forcefield"
		<< "\n\t(internal error)"
		<< std::endl;
      MPI::Finalize();
      return 1;
    }

    // get shake and check whether we do it for solvent
    bool do_shake = ((sim.param().system.npm && sim.param().constraint.solute.algorithm == simulation::constr_shake) ||
      (sim.param().constraint.solvent.algorithm == simulation::constr_shake && sim.param().system.nsm))
        && !sim.param().analyze.no_constraints;

    // for stochastic dynamics simulation we need to call SHAKE twice
    bool do_shake_twice = sim.param().stochastic.sd && !sim.param().analyze.no_constraints;

    algorithm::Shake * shake =
      dynamic_cast<algorithm::Shake *>(md.algorithm("Shake"));
    if (do_shake && shake == NULL) {
        std::cerr << "MPI slave: could not get Shake algorithm from MD sequence."
                << "\n\t(internal error)"
                << std::endl;
      MPI::Finalize();
      return 1;
    }

    // get m_shake and check whether we do it for solvent
    bool do_m_shake = sim.param().system.nsm &&
      sim.param().constraint.solvent.algorithm == simulation::constr_m_shake;

    algorithm::M_Shake * m_shake =
      dynamic_cast<algorithm::M_Shake *>(md.algorithm("M_Shake"));
    if (do_m_shake && m_shake == NULL) {
        std::cerr << "MPI slave: could not get M_Shake algorithm from MD sequence."
                << "\n\t(internal error)"
                << std::endl;
      MPI::Finalize();
      return 1;
    }
    
    // get chemical monte carlo
    bool do_cmc = sim.param().montecarlo.mc;
    
    algorithm::Monte_Carlo * monte_carlo = 
            dynamic_cast<algorithm::Monte_Carlo *>(md.algorithm("MonteCarlo"));
    if(do_cmc && monte_carlo == NULL){
      std::cerr << "MPI slave: could not get Monte Carlo algorithm from MD sequence."
              << "\n\t(internal error)"
              << std:: endl;
      MPI::Finalize();
      return 1;
    }

/*    bool test_fail = true;
    if (test_fail) {
           std::cerr << "MPI slave: test fail."
              << "\n\t(internal error)"
              << std:: endl;
      MPI::Finalize();
      return 1;

    } 
*/
    
    //////////////////////////////////////////////////////////////////////////////////////////////////////
    // run the simulation
    //////////////////////////////////////////////////////////////////////////////////////////////////////
    const double init_time = util::now() - start;
    int next_step = 0 ;

    while(int(sim.steps()) < sim.param().step.number_of_steps){
      // run a step
      // (*os) << "waiting for master (nonbonded interaction)" << std::endl;
      // DEBUG(10, "slave " << rank << " waiting for master");
      if (do_nonbonded && (error = nb->calculate_interactions(topo, conf, sim)) != 0){
	std::cout << "MPI slave " << rank << ": error in nonbonded calculation!\n" << std::endl;
      }
      
      // DEBUG(10, "slave " << rank << " step done");
      // (*os) << "step done (it really worked?)" << std::endl;
      
      if (do_cmc && (error = monte_carlo->apply(topo, conf, sim)) != 0){
        std::cout << "MPI slave " << rank << ": error in Monte Carlo algorithm!\n" 
                << std::endl;
      }

      if (do_shake && (error = shake->apply(topo, conf, sim)) != 0) {
        std::cout << "MPI slave " << rank << ": error in Shake algorithm!\n" << std::endl;
      }
            
      // if stochastic dynamics simulation, then expect second call to SHAKE
      if (do_shake && do_shake_twice && (error = shake->apply(topo, conf, sim)) != 0) {
	std::cout << "MPI slave " << rank << ": error in Shake algorithm on second call!\n" << std::endl;
      }

      if (do_m_shake && (error = m_shake->apply(topo, conf, sim)) != 0) {
        std::cout << "MPI slave " << rank << ": error in M-Shake algorithm!\n" << std::endl;
      }
 

      MPI::COMM_WORLD.Bcast(&next_step, 1, MPI::INT, 0);

      if (next_step == 2) {
        (*os) << "Message from master: Steepest descent: minimum reached." << std::endl;
        error = 0;
        break;
      }
      else if (!next_step) {
        (*os) << "There was an error in the master. Check output file for details."
              << "Exiting from MD main loop." << std::endl;
        error = 1;
        break;
      }

      sim.steps() = sim.steps()+sim.param().analyze.stride;
      sim.time() = sim.param().step.t0 + sim.steps()*sim.time_step_size();
    }

    (*os) << "\nMESSAGES FROM SIMULATION\n";
    io::message::severity_enum err_msg = io::messages.display(*os);
    
    (*os) << "\n\n";
    
    md.print_timing(*os);
    
    (*os) << "Overall time used:\t" << util::now() - start << "\n"
	  << "(initialization took " << init_time << ")\n\n";
    
    const time_t time_now = time_t(util::now());
    (*os) << ctime(&time_now) << "\n\n";
    
    if (error)
      (*os) << "\nErrors encountered during run - check above!\n" << std::endl;
    else if(err_msg > io::message::notice){
      (*os) << "\n" GROMOSXX " MPI slave " << rank << " finished. "
	    << "Check the messages for possible problems during the run."
	    << std::endl;
    }
    else{
      (*os) << "\n" GROMOSXX " MPI slave " << rank << " finished successfully\n" << std::endl;
    }
    }
  } // end of slave

  os = NULL;
  
  ofs.flush();
  ofs.close();

  // and exit...
  FFTW3(mpi_cleanup());
  MPI::Finalize();
  return error;

#else
  std::cout << argv[0] << " needs MPI to run\n\tuse --enable-mpi at configure and appropriate compilers\n" << std::endl;
  return 1;
#endif

}<|MERGE_RESOLUTION|>--- conflicted
+++ resolved
@@ -205,12 +205,7 @@
       
       // run a step
       if ((error = md.run(topo, conf, sim))){
-<<<<<<< HEAD
-	if (error == E_MINIMUM_REACHED){
-=======
-	
 	if ((error == E_MINIMUM_REACHED) || (error == E_MINIMUM_NOT_REACHED)){
->>>>>>> e670b4c6
 	  conf.old().energies.calculate_totals();
 
         /** This is not necessary, because it is printed in out_configuration as well
