--- conflicted
+++ resolved
@@ -108,67 +108,11 @@
         FFTW3(mpi_cleanup());
         return 0;
     }
-<<<<<<< HEAD
-    
-    // tell slaves there were no initialization errors
-    MPI::COMM_WORLD.Bcast(&error, 1, MPI::INT, 0);
-
-    io::messages.clear();
-
-    std::cout.precision(5);
-    std::cout.setf(std::ios_base::fixed, std::ios_base::floatfield);
-    
-    std::cout << "\nenter the next level of molecular "
-	      << "dynamics simulations\n" << std::endl;
-    
-    
-    int percent = 0;
-    
-    std::cout << "==================================================\n"
-	      << " MAIN MD LOOP\n"
-	      << "==================================================\n"
-	      << std::endl;
-    
-    const double init_time = util::now() - start;
-
-    int next_step = 1;
-
-    while(int(sim.steps()) < sim.param().step.number_of_steps){
-      traj.write(conf, topo, sim, io::reduced);
-      
-      // run a step
-      if ((error = md.run(topo, conf, sim))){
-	
-	if (error == E_MINIMUM_REACHED) {
-	  conf.old().energies.calculate_totals();
-	  traj.print_timestep(sim, traj.output());
-	  io::print_ENERGY(traj.output(), conf.old().energies, 
-			   topo.energy_groups(),
-			   "MINIMUM ENERGY", "EMIN_");
-
-      // write final coordinates and then do shake once more
-      // because the slaves will and otherwise get stuck
-      std::cout << "writing final configuration" << std::endl;
-      traj.write(conf, topo, sim, io::final);
-      traj.print_final(topo, conf, sim);
-
-      bool do_shake = sim.param().system.nsm &&
-        sim.param().constraint.solvent.algorithm == simulation::constr_shake
-        && !sim.param().analyze.no_constraints;
-
-      algorithm::Shake * shake =
-        dynamic_cast<algorithm::Shake *>(md.algorithm("Shake"));
-      if (do_shake && shake == NULL) {
-        std::cerr << "MPI master: could not get Shake algorithm from MD sequence."
-                << "\n\t(internal error)"
-                << std::endl;
-=======
 
     // parse the verbosity flag and set debug levels
     if (util::parse_verbosity(args)) {
         if (rank == 0) std::cerr << "could not parse verbosity argument" << std::endl;
         FFTW3(mpi_cleanup());
->>>>>>> 4395064f
         MPI::Finalize();
         return 1;
     }
