--- conflicted
+++ resolved
@@ -47,7 +47,7 @@
 #include <math/gmath.h>
 
 #ifdef XXMPI
-#include <mpi.h>
+    #include <mpi.h>
 #endif
 
 #include <util/replicaExchange/replica_mpi_tools.h>
@@ -61,18 +61,14 @@
 #include <util/replicaExchange/repex_mpi.h>
 #include <util/replicaExchange/replica_mpi_tools.h>
 
-<<<<<<< HEAD
-=======
 #include "util/replicaExchange/replica_graph_control.h"
 
->>>>>>> df916d32
 //Debug Instructions
 #undef MODULE
 #undef SUBMODULE
 #define MODULE util
 #define SUBMODULE replica_exchange
 
-
 int main(int argc, char *argv[]) {
 #ifdef XXMPI
     //initializing MPI
@@ -81,7 +77,6 @@
     
     int ttotalNumberOfThreads;
     int tglobalThreadID;
-<<<<<<< HEAD
 
     MPI_Comm_size(MPI_COMM_WORLD, &ttotalNumberOfThreads);
     MPI_Comm_rank(MPI_COMM_WORLD, &tglobalThreadID);
@@ -95,20 +90,6 @@
         std::cerr << msg;
     }
 
-=======
-
-    MPI_Comm_size(MPI_COMM_WORLD, &ttotalNumberOfThreads);
-    MPI_Comm_rank(MPI_COMM_WORLD, &tglobalThreadID);
-    
-    unsigned int totalNumberOfThreads = ttotalNumberOfThreads;
-    unsigned int globalThreadID = tglobalThreadID;
-    
-    if (globalThreadID == 0) {
-        std::string msg("\n==================================================\n\tGROMOS Replica Exchange:\n==================================================\n");
-        std::cout << msg;
-        std::cerr << msg;
-    }
->>>>>>> df916d32
 
     // reading arguments
     util::Known knowns;
@@ -121,11 +102,7 @@
     std::string usage;
     util::get_usage(knowns, usage, argv[0]);
     usage += "#\n\n";
-<<<<<<< HEAD
-=======
-    
     MPI_DEBUG(1, "RANK: "<<globalThreadID<<" Parse ARGs \n");
->>>>>>> df916d32
 
     // Parse command line arguments
     io::Argument args;
@@ -147,10 +124,7 @@
             MPI_Finalize();
             return 1;
         }
-<<<<<<< HEAD
         
-=======
->>>>>>> df916d32
     } catch (const std::exception &e) {
         std::cerr << "\n\t########################################################\n"
                 << "\n\t\t Exception was thrown in Commandline Parsing!\n"
@@ -171,20 +145,15 @@
         MPI_Finalize();
         return -1;
     }
-<<<<<<< HEAD
 
 
     MPI_DEBUG(1, "RANK: "<<globalThreadID<<" totalRankNum: "<< totalNumberOfThreads<<": hello world!\n");
     
-=======
-    MPI_DEBUG(1, "RANK: "<<globalThreadID<<" totalRankNum: "<< totalNumberOfThreads<<": hello world!\n");
->>>>>>> df916d32
 
     /**
      * GLOBAL SETTING VARIABLES
      */
 
-<<<<<<< HEAD
     unsigned int cont;
 
     bool reedsSim;
@@ -235,72 +204,17 @@
             std::cerr << "after READ in: "<< sim.param().multibath.multibath.size()<<"\n";
             std::cerr << "after READ in: "<< sim.param().multibath.multibath[0].temperature<<"\n";
             std::cerr << "DONE Reading in: \n";
-
-         
-=======
-    bool reedsSim;    
-    unsigned int equil_runs;
-    unsigned int sim_runs;
-    unsigned int total_runs;
-    unsigned int numAtoms;
-    unsigned int numReplicas;
-    unsigned int numEDSstates;
-    unsigned int cont;
-
-    //simulation dependend MPI Vars
-    unsigned  simulationID; //MPI thread belongs to replica Simulation:
-    unsigned int threadsPerReplicaSimulation; //remove this param - also from exchangers
-    unsigned int simulationTrheadID;
-    
-    std::map<unsigned int, unsigned int> thread_id_replica_map; // where is which replica
-    std::vector<std::vector<unsigned int> > replica_owned_threads; // set IDs for each replica
-    
-    
-    try {
-        {
-            topology::Topology topo;
-            configuration::Configuration conf;
-            algorithm::Algorithm_Sequence md;
-            simulation::Simulation sim;
-
-            // read in parameters
-            bool quiet = true;
-            if (globalThreadID == 0) {
-                quiet = true;
-            }
-
-            if (io::read_parameter(args, sim, std::cout, true)) {
-                if (globalThreadID == 0) {
-                    std::cerr << "\n\t########################################################\n"
-                            << "\n\t\tErrors during read Parameters reading!\n"
-                            << "\n\t########################################################\n";
-                    io::messages.display(std::cout);
-                    io::messages.display(std::cerr);
-                }
-                MPI_Finalize();
-                return 1;
-            }
-
->>>>>>> df916d32
             //set global parameters
             cont = sim.param().replica.cont;
             equil_runs = sim.param().replica.equilibrate;
             sim_runs = sim.param().replica.trials;
-<<<<<<< HEAD
             numAtoms = topo.num_atoms();
             reedsSim = sim.param().reeds.reeds;
             
             /**
              * HERE STARTS taking mapping of available threads to the replicas
              */
-=======
-            total_runs = sim.param().replica.trials + equil_runs;
-            numAtoms = topo.num_atoms();
-            reedsSim = sim.param().reeds.reeds;
-
-            MPI_DEBUG(1, "REEDS-SIM!"<<reedsSim)
-
->>>>>>> df916d32
+
             if (reedsSim) {
                 numReplicas = sim.param().reeds.num_l;
                 numEDSstates = sim.param().reeds.eds_para[0].numstates;
@@ -308,19 +222,10 @@
                 numReplicas = sim.param().replica.num_T * sim.param().replica.num_l;
                 numEDSstates = 0;
             }
-<<<<<<< HEAD
-            
+            MPI_DEBUG(2, "REEDS-SIM! - DONE?")
+
             //MPI THREAD SIMULATION SPLITTING
             replica_owned_threads.resize(numReplicas);
-=======
-            MPI_DEBUG(2, "REEDS-SIM! - DONE?")
-
-            //MPI THREAD SIMULATION SPLITTING
-            //needed to be calculated here
-            //repIDs every node gets one element of that vector
-            replica_owned_threads.resize(numReplicas);
-
->>>>>>> df916d32
             // counts through every replica and assigns it to respective node
             // starts at beginning if numReplicas > size
             // could be optimized by putting neighboring replicas on same node; less communication...
@@ -348,12 +253,8 @@
 
                 }    
             }            
-<<<<<<< HEAD
-            
-=======
             MPI_DEBUG(2, "REEDS-SIM! - aha?")
 
->>>>>>> df916d32
             simulationID = thread_id_replica_map[globalThreadID];
             
             int counter = 0;
@@ -378,69 +279,7 @@
                 return 1;
             }
 
-<<<<<<< HEAD
             
-=======
-            // read in the rest
-            if (io::read_input_repex(args, topo, conf, sim, md, simulationID, globalThreadID, std::cout, quiet)) {
-                if (globalThreadID == 0) {
-                    std::cerr << "\n\t########################################################\n"
-                            << "\n\t\tErrors during initial Parameter reading!\n"
-                            << "\n\t########################################################\n";
-                    io::messages.display(std::cout);
-                    io::messages.display(std::cerr);
-                    MPI_Abort(MPI_COMM_WORLD, E_USAGE);
-                }
-                MPI_Finalize();
-                return 1;
-            }
-            MPI_DEBUG(2, "RANK: "<<globalThreadID<<" done with repex_in\n");    //TODO: lower verb level
-            
-            //if any replica Ex block - present   
-            if (sim.param().reeds.reeds == false && sim.param().replica.retl == false) {
-                if (globalThreadID == 0) {
-                    std::cerr << "\n\t########################################################\n"
-                            << "\n\t\tErrors during initial Parameter reading! "
-                            << "\n\t\t    No repex block was satisfied!\n"
-                            << "\n\t########################################################\n";
-                    std::cerr << "\n Please add one RE-block (e.g.:REPLICA or REEDS) to the imd file.\n";
-                    std::cout << "\n Please add one RE-block (e.g.:REPLICA or REEDS)  to the imd file.\n";
-                }
-                MPI_Finalize();
-                return 1;
-            }
-            
-            for(auto rep : replica_owned_threads){
-                if (rep.size() > 1) {
-                    if (globalThreadID == 0) {
-                        std::cerr << "\n\t########################################################\n"
-                                << "\n\t\tErrors during initial Parameter reading! "
-                                << "\n\t\t    Please don't use more threads than replicas!\n"
-                                << "\n\t########################################################\n";
-                        std::cerr << "\n Please add one RE-block (e.g.:REPLICA or REEDS) to the imd file.\n";
-                        std::cout << "\n Please add one RE-block (e.g.:REPLICA or REEDS)  to the imd file.\n";
-                    }
-                    MPI_Finalize();
-                    return 1;
-                }
-            }
-            MPI_DEBUG(2, "RANK: "<<globalThreadID<<" done with replica Ex check\n");    //TODO: lower verb level
-
-            if (io::check_parameter(sim)) {
-                if (globalThreadID == 0) {
-                    std::cerr << "\n\t########################################################\n"
-                            << "\n\t\tErrors during initial Parameter reading!\n"
-                            << "\n\t########################################################\n";
-                    io::messages.display(std::cout);
-                    io::messages.display(std::cerr);
-                }
-                MPI_Finalize();
-                return 1;
-            }
-            MPI_DEBUG(2, "RANK: "<<globalThreadID<<" done with param check\n");    //TODO: lower verb level
-            
-  
->>>>>>> df916d32
             //SOME additional Checks
             //if enough threads avail
             if (totalNumberOfThreads < numReplicas) {
@@ -457,7 +296,6 @@
                 }
                 return -1;
             }
-<<<<<<< HEAD
             
     } catch (const std::exception &e) {
         std::cerr << "\n\t########################################################\n"
@@ -494,20 +332,24 @@
     //////////////////////////////////////
     //for REPLICA SIMULATION!
     //////////////////////////////////////
-    simulation::mpi_control_struct replica_mpi_control = simulation::mpi_control_struct();
-    replica_mpi_control.simulationID = simulationID;
-    replica_mpi_control.numberOfThreads =  replica_owned_threads[replica_mpi_control.simulationID].size();
-    replica_mpi_control.threadID = 0;
-    replica_mpi_control.mpiColor = replica_mpi_control.simulationID; // comunication color MPI
-
-    MPI_Comm_split(MPI_COMM_WORLD, replica_mpi_control.mpiColor, globalThreadID, &simulationCOMM);
-    replica_mpi_control.comm = simulationCOMM;
-    MPI_Barrier(simulationCOMM);    //wait for all threads to register!
-    MPI_DEBUG(1, "REPLICA_ID \t " << globalThreadID << "\t Simulation_ID\t"<< simulationID << "\t SIMCOMM ESTABLISHED\n");
-
-    int simulation_rank, simulation_size;
+    //simulation parallelization
+    ////GENERATE SIM SPECIFIC SIMULATION COMM
+    MPI_Comm_split(MPI_COMM_WORLD, simulationID, globalThreadID, &simulationCOMM);
+    
+    MPI_DEBUG(1, "REPLICA_ID \t " << globalThreadID << "\t Simulation_ID\t"<< simulationID << "\t SIMCOMM ESTABLISHED\n");  
+    //get comm specifics
+    int simulation_rank,simulation_size;
     MPI_Comm_rank(simulationCOMM, &simulation_rank);
     MPI_Comm_size(simulationCOMM, &simulation_size);
+    simulation::MpiControl replica_mpi_control = simulation::MpiControl(true, simulationID, 
+            replica_owned_threads[simulationID].size(), // thread per Simulation
+            0, //Master thread
+            simulation_rank,     //this thread ID in the simulation  thread_id_replica_map
+            simulationID,           // MPI-Color
+            replica_owned_threads[simulationID], //Threads belonging to the simulatoin
+            simulationCOMM );   //simComm
+    
+
     if(replica_mpi_control.numberOfThreads != simulation_size){
         std::cerr << "\n\t########################################################\n"
                 << "\n\t\tErrors during MPI-Initialisation!\n"
@@ -518,40 +360,39 @@
         MPI_Finalize();
         return 1;
     }
-    replica_mpi_control.threadID = simulation_rank;  //id for the thread in the simulation.
-    replica_mpi_control.simulationOwnedThreads = replica_owned_threads[replica_mpi_control.simulationID]; //this vector contains all global thread IDs of a replica simulation
-    
-    
-    ////GENERATE SIM SPECIFIC SIMULATION COMM
-    MPI_Comm_split(MPI_COMM_WORLD, replica_mpi_control.mpiColor, tglobalThreadID, &replica_mpi_control.comm);
+
+    MPI_Barrier(replica_mpi_control.comm);    //wait for all threads to register!
+    // Simulation Control DONE
     
     //////////////////////////////////////
     //for RE-Graph
     //////////////////////////////////////
-    util::replica_graph_mpi_control reGMPI = util::replica_graph_mpi_control();
-    reGMPI.graphID = 0;
-    reGMPI.masterID = 0;
-    reGMPI.mpiColor = 9999;
-    reGMPI.numberOfReplicas = replica_owned_threads.size();
-    
+    // communication structure build up for Replica Exchange
+    int graphMPIColor = 9999;
+    int graphThreadID, graphSize;
+
     if(replica_mpi_control.masterID == replica_mpi_control.threadID){
-        MPI_Comm_split(MPI_COMM_WORLD, reGMPI.mpiColor, globalThreadID, &replicaGraphCOMM);
-        reGMPI.comm = replicaGraphCOMM;
-     
+        MPI_Comm_split(MPI_COMM_WORLD, graphMPIColor, globalThreadID, &replicaGraphCOMM);
         MPI_Barrier(replicaGraphCOMM);    //wait for all threads to register!
         
-        int REG_rank, REG_size;
-        MPI_Comm_rank(replicaGraphCOMM, &REG_rank);
-        MPI_Comm_size(replicaGraphCOMM, &REG_size);
-
-        reGMPI.threadID = REG_rank;  //id for the thread in the simulation.
-        std::cout << REG_rank << "\n";
+        MPI_Comm_rank(replicaGraphCOMM, &graphThreadID);
+        MPI_Comm_size(replicaGraphCOMM, &graphSize);
+        std::cout << graphThreadID << "\n";
     }
     else{
-        MPI_Comm_split(MPI_COMM_WORLD, reGMPI.mpiColor+3, globalThreadID, &replicaGraphCOMM);
-
-    }
-
+        std::cerr << "Just a workder "<< replica_mpi_control.masterID << " \t "<< replica_mpi_control.threadID<<"\n";
+        MPI_Comm_split(MPI_COMM_WORLD,graphMPIColor+3, globalThreadID, &replicaGraphCOMM);
+    }            
+
+
+    util::replica_graph_control reGMPI(0,   //GraphID 
+                                   0,   // MasterID
+                                graphThreadID,  // This Thread
+                                totalNumberOfThreads,   //total number of threads
+                                replica_owned_threads.size(),  //replicas in the graph
+                                graphMPIColor,   //MPI-color
+                                replicaGraphCOMM);  //Com of this graph
+    
     //
     std::vector<unsigned int> replica_master_IDS;
     for (auto replicaThread : replica_owned_threads){
@@ -571,7 +412,6 @@
     }
     std::cout << "\n";
     MPI_DEBUG(1, "REPLICA_ID \t " << globalThreadID << "\t Simulation_ID\t"<< simulationID << "\t RE_GRAPH COMM ESTABLISHED\n");
-
     MPI_Barrier(MPI_COMM_WORLD);    //wait for all threads to register!
     
         
@@ -635,7 +475,6 @@
         msg << "\t continuation:\t" << cont << "\n";
         msg << "\t equilibration runs:\t" << equil_runs << "\n";
         msg << "\t Exchange Trials runs:\t" << sim_runs << "\n";
-
         msg << "\t numReplicas:\t" << numReplicas << "\n";
 
         if (reedsSim) {
@@ -644,7 +483,7 @@
             msg << "\t numStates:\t" << numEDSstates << "\n";
         }
         msg << "mpi settings:\t\n";
-
+          
         // make sure all nodes have initialized everything
         msg << "repIDS:\t\n";
         for(unsigned int x=0; x < replica_owned_threads.size(); x++){
@@ -695,8 +534,6 @@
             Master = new util::replica_exchange_master(args, cont, globalThreadID, reGMPI, replica_mpi_control);
         }
         MPI_DEBUG(1, "MASTER " << globalThreadID << "::Constructor: DONE ");
-
-        //INIT
         MPI_DEBUG(1, "Master \t INIT START");   
         Master->init();
         Master->init_repOut_stat_file();
@@ -719,7 +556,10 @@
             MPI_DEBUG(2, "Master " << globalThreadID << " \t MD trial: " << trial << "\n");
             MPI_DEBUG(2, "Master " << globalThreadID << " \t run_MD START " << trial << "\n");
             Master->run_MD();
-            MPI_DEBUG(2, "Master " << globalThreadID << " \t swap START " << trial << "\n");
+            MPI_DEBUG(1, "Master " << globalThreadID << " \t swap START " << trial << "\n")
+            std::cerr << "HUHAHA\n";
+            MPI_Barrier(MPI_COMM_WORLD); //Make sure all processes finished.
+
             Master->swap();
             MPI_DEBUG(2, "Master " << globalThreadID << " \t receive START " << trial << "\n");
             Master->receive_from_all_slaves();
@@ -739,7 +579,8 @@
                 std::cerr << "REPEX: spent " << hh << ":" << mm << ":" << ss << std::endl;
             }
         }
-        MPI_DEBUG(1, "Master \t \t finalize ");
+
+        MPI_DEBUG(1, "Master \t \t finalize ")
 
         Master->write_final_conf();
         std::cout << "\n=================== Master Node " << globalThreadID << "  finished successfully!\n";
@@ -762,7 +603,6 @@
         MPI_DEBUG(1, "Slave " << globalThreadID << " \t INIT START");
         Slave->init();
         MPI_DEBUG(1, "Slave " << globalThreadID << " \t INIT DONE");
-
         //do EQUILIBRATION:
         MPI_DEBUG(1, "Slave " << globalThreadID << " \t EQUIL " << equil_runs << " steps");
         unsigned int trial = 0;
@@ -790,351 +630,6 @@
         std::cout << "\n=================== Slave Node " << globalThreadID << "  finished successfully!\n";
     }
     MPI_DEBUG(1, "Lets end this!\n")
-=======
-
-        }
-    } catch (const std::exception &e) {
-        std::cerr << "\n\t########################################################\n"
-                << "\n\t\t Exception was thrown in initial parsing!\n"
-                << "\n\t########################################################\n";
-        std::string msg = "ERROR!\n Uh OH! Caught an Exception in initial test Parsing of the Gromos Parameters!\n\nMessage:\t";
-        std::cout << msg << e.what() << std::endl;
-        std::cerr << msg << e.what() << std::endl;
-        MPI_Finalize();
-        return -1;
-    } catch (...) {
-        std::cerr << "\n\t########################################################\n"
-                << "\n\t\t Exception was thrown!\n"
-                << "\n\t########################################################\n";
-        std::string msg = "ERROR!\n Uh OH! Caught an non standard Exception in initial test Parsing of the  Gromos Parameters!\n Hit the developers!\n\nMessage:\t";
-        std::cout << msg << std::endl;
-        std::cerr << msg << std::endl;
-        MPI_Finalize();
-        return -1;
-    }
-    
-        
-    MPI_DEBUG(1, "RANK: "<<globalThreadID<<" Done with init parse\n");    //TODO: lower verb level
-    io::messages.clear();
-    MPI_DEBUG(1, "REPLICA_ID \t " << globalThreadID << "\t Simulation_ID\t"<< simulationID << "\t SimulationThread\t"<<simulationTrheadID<<"\n")
-
-    /**
-     *  MPI PARAMETERS
-     */
-
-    MPI_Datatype MPI_VEC;
-    MPI_Comm simulationCOMM;    //this is used for different replica simulation parallelisations
-    MPI_Comm replicaGraphCOMM;    //this is used for different replica GRAPH parallelisations
-
-    //////////////////////////////////////
-    //for REPLICA SIMULATION!
-    //////////////////////////////////////
-    //simulation parallelization
-    ////GENERATE SIM SPECIFIC SIMULATION COMM
-    MPI_Comm_split(MPI_COMM_WORLD, simulationID, globalThreadID, &simulationCOMM);
-    
-    MPI_DEBUG(1, "REPLICA_ID \t " << globalThreadID << "\t Simulation_ID\t"<< simulationID << "\t SIMCOMM ESTABLISHED\n");  
-    //get comm specifics
-    int simulation_rank,simulation_size;
-    MPI_Comm_rank(simulationCOMM, &simulation_rank);
-    MPI_Comm_size(simulationCOMM, &simulation_size);
-    simulation::MpiControl replica_mpi_control = simulation::MpiControl(true, simulationID, 
-            replica_owned_threads[simulationID].size(), // thread per Simulation
-            0, //Master thread
-            simulation_rank,     //this thread ID in the simulation  thread_id_replica_map
-            simulationID,           // MPI-Color
-            replica_owned_threads[simulationID], //Threads belonging to the simulatoin
-            simulationCOMM );   //simComm
-    
-
-    if(replica_mpi_control.numberOfThreads != simulation_size){
-        std::cerr << "\n\t########################################################\n"
-                << "\n\t\tErrors during MPI-Initialisation!\n"
-                << "\n\t########################################################\n";
-        std::string msg = "ERROR!\n Uh OH! NOT ALL Threads registered correctly to the replicas!";
-        std::cerr << msg << "\n" << " simulation size: " << simulation_size << " expected: " << replica_mpi_control.numberOfThreads;
-        MPI_Comm_free(&replica_mpi_control.comm); //Clean up
-        MPI_Finalize();
-        return 1;
-    }
-
-    MPI_Barrier(replica_mpi_control.comm);    //wait for all threads to register!
-    // Simulation Control DONE
-    
-    //////////////////////////////////////
-    //for RE-Graph
-    //////////////////////////////////////
-    // communication structure build up for Replica Exchange
-    int graphMPIColor = 9999;
-    int graphThreadID, graphSize;
-
-    if(replica_mpi_control.masterID == replica_mpi_control.threadID){
-        MPI_Comm_split(MPI_COMM_WORLD, graphMPIColor, globalThreadID, &replicaGraphCOMM);
-        MPI_Barrier(replicaGraphCOMM);    //wait for all threads to register!
-        
-        MPI_Comm_rank(replicaGraphCOMM, &graphThreadID);
-        MPI_Comm_size(replicaGraphCOMM, &graphSize);
-        std::cout << graphThreadID << "\n";
-    }
-    else{
-        std::cerr << "Just a workder "<< replica_mpi_control.masterID << " \t "<< replica_mpi_control.threadID<<"\n";
-        MPI_Comm_split(MPI_COMM_WORLD,graphMPIColor+3, globalThreadID, &replicaGraphCOMM);
-    }            
-
-
-    util::replica_graph_control reGMPI(0,   //GraphID 
-                                   0,   // MasterID
-                                graphThreadID,  // This Thread
-                                totalNumberOfThreads,   //total number of threads
-                                replica_owned_threads.size(),  //replicas in the graph
-                                graphMPIColor,   //MPI-color
-                                replicaGraphCOMM);  //Com of this graph
-    
-    //
-    std::vector<unsigned int> replica_master_IDS;
-    for (auto replicaThread : replica_owned_threads){
-        replica_master_IDS.push_back(replicaThread[0]);
-    }
-
-    reGMPI.replicaMasterIDs = replica_master_IDS;
-    reGMPI.replicaThreads = replica_owned_threads;
-    reGMPI.threadReplicaMap = thread_id_replica_map;
-
-    //replica Graph out:
-    if(globalThreadID == 0){
-        std::cout << "Masters of "<<reGMPI.numberOfReplicas<< "replicas \t";
-        for(int masterThreadID : replica_master_IDS){
-            std::cout << masterThreadID  << "\t";
-        }
-    }
-    std::cout << "\n";
-    MPI_DEBUG(1, "REPLICA_ID \t " << globalThreadID << "\t Simulation_ID\t"<< simulationID << "\t RE_GRAPH COMM ESTABLISHED\n");
-    MPI_Barrier(MPI_COMM_WORLD);    //wait for all threads to register!
-    
-    
-    try { // SUBCOMS //Exchange structures
-
-
-        // Vector
-        MPI_Type_contiguous(3, MPI_DOUBLE, &MPI_VEC);
-        MPI_Type_commit(&MPI_VEC);
-
-        // Box
-        MPI_Type_contiguous(3, MPI_VEC, &MPI_BOX);
-        MPI_Type_commit(&MPI_BOX);
-
-        // VArray with size of system
-        MPI_Type_contiguous(numAtoms, MPI_VEC, &MPI_VARRAY);
-        MPI_Type_commit(&MPI_VARRAY);
-
-        // defining struct with non static replica information
-        int blocklen[] = {3, 3};
-        MPI_Datatype typ[] = {MPI_INT, MPI_DOUBLE};
-        MPI_Aint intext;
-        MPI_Aint lb; //not used
-        MPI_Type_get_extent(MPI_INT, &lb, &intext);
-
-        MPI_Aint disps[] = {(MPI_Aint) 0, 4 * intext};
-        MPI_Type_create_struct(2, blocklen, disps, typ, &MPI_REPINFO);
-        MPI_Type_commit(&MPI_REPINFO);
-
-        if (reedsSim) {
-            MPI_Type_contiguous(numEDSstates, MPI_DOUBLE, &MPI_EDSINFO);
-            MPI_Type_commit(&MPI_EDSINFO);
-        }
-    } catch (const std::exception &e) {
-        std::cerr << "\n\t########################################################\n"
-                << "\n\t\tErrors during MPI-Initialisation!\n"
-                << "\n\t########################################################\n";
-        std::string msg = "ERROR!\n Uh OH! Caught an Exception in MPI-Initialisation!\n\nMessage:\t";
-        std::cout << msg << e.what() << std::endl;
-        std::cerr << msg << e.what() << std::endl;
-        MPI_Comm_free(&replica_mpi_control.comm); //Clean up
-        MPI_Finalize();
-
-        return 1;
-    } catch (...) {
-        std::cerr << "\n\t########################################################\n"
-                << "\n\t\tErrors during MPI-Initialisation!\n"
-                << "\n\t########################################################\n";
-        std::string msg = "ERROR!\n Uh OH! Caught an non standard Exception in initial test Parsing of the MPI Parameters!\n Hit the developers!\n\nMessage:\t";
-        std::cout << msg << std::endl;
-        std::cerr << msg << std::endl;
-        MPI_Comm_free(&replica_mpi_control.comm); //Clean up
-        MPI_Finalize();
-        return -1;
-    }
-
-
-    if (globalThreadID == 0) { //Nice message
-        std::ostringstream msg;
-        msg << "\t Short RE-Setting Overview:\n";
-        msg << "\t continuation:\t" << cont << "\n";
-        msg << "\t equilibration runs:\t" << equil_runs << "\n";
-        msg << "\t Exchange Trials runs:\t" << sim_runs << "\n";
-        msg << "\t numReplicas:\t" << numReplicas << "\n";
-
-        if (reedsSim) {
-            msg << "\n\t RE-EDS:\n";
-            //msg << "\t numSValues:\t" << sim.param().reeds.num_l << "\n";
-            msg << "\t numStates:\t" << numEDSstates << "\n";
-        }
-        msg << "mpi settings:\t\n";
-          
-        // make sure all nodes have initialized everything
-        msg << "repIDS:\t\n";
-        for(unsigned int x=0; x < replica_owned_threads.size(); x++){
-            msg << "\t" << x << ". Replica: ";
-            for(int threadID :  replica_owned_threads[x]){
-                msg << "\t" << threadID;
-            }
-            msg<< "\n";
-        }
-        msg<< "\n";
-        msg<< "repMap:\n";
-        for(std::pair<unsigned int, unsigned int> p : thread_id_replica_map){
-            msg << "\t " << p.first << "\t" << p.second <<"\n";
-        }
-        msg << "\n";
-
-        msg << "\n==================================================\n\tFinished Setting Up Simulation\n\n==================================================\n";
-        std::cout << msg.str();
-        std::cerr << msg.str();
-    }
-
-    MPI_DEBUG(1, "FINISHED MPI MAPPING!");
-
-    //////////////////////////////
-    /// Starting master-slave Pattern
-    //////////////////////////////
-    
-    if (globalThreadID == 0) { //MASTER
-        //std::cout << "RANK: "<< uniqueThreadID <<"\tSLEPPING Master\n";
-        //MPI_Barrier(MPI_COMM_WORLD);
-                
-        //nice messages
-        std::cout << "\n==================================================\n\tStart REPLICA EXCHANGE SIMULATION:\n\n==================================================\n";
-        std::cout << "numreplicas:\t " << numReplicas << "\n";
-        std::cout << "num Slaves:\t " << numReplicas - 1 << "\n";
-        std::cerr << "\n==================================================\n\tStart REPLICA EXCHANGE SIMULATION:\n\n==================================================\n";
-        std::cerr << "numreplicas:\t " << numReplicas << "\n";
-        std::cerr << "num Slaves:\t " << numReplicas - 1 << "\n";
-        MPI_DEBUG(1, "Master \t " << globalThreadID<< "simulation: " << simulationID)
-
-        // Select repex Implementation - Polymorphism
-        MPI_DEBUG(1, "MASTER " << globalThreadID << "::Constructor: START ")
-        util::replica_exchange_master_interface * Master;
-        if (reedsSim) {
-            DEBUG(1, "Master_eds \t Constructor")    
-            Master = new util::replica_exchange_master_eds(args, cont, globalThreadID, reGMPI, replica_mpi_control);
-        } else {
-            DEBUG(1, "Master \t Constructor");
-            Master = new util::replica_exchange_master(args, cont, globalThreadID, reGMPI, replica_mpi_control);
-        }
-        MPI_DEBUG(1, "MASTER " << globalThreadID << "::Constructor: DONE ");
-                      
-        MPI_DEBUG(1, "Master \t INIT START");   
-        Master->init();
-        Master->init_repOut_stat_file();
-        MPI_DEBUG(1, "Master \t INIT DONE")
-        
-        //MPI_Finalize();
-        //return 0;
-        //do md:
-        unsigned int trial = 0;
-        MPI_DEBUG(1, "Master \t \t \t Equil: " << equil_runs<< " steps")
-                
-        for (; trial < equil_runs; ++trial) { // for equilibrations
-            Master->run_MD();
-        }
-
-        MPI_DEBUG(1, "Master \t \t MD: " << total_runs<< " steps")
-        //Vars for timing
-        int hh, mm, ss = 0;
-        double percent, spent = 0.0;
-        trial = 0; //reset trials
-        for (; trial < sim_runs; ++trial) { //for repex execution
-            MPI_DEBUG(1, "Master " << globalThreadID << " \t MD trial: " << trial << "\n")
-            MPI_DEBUG(1, "Master " << globalThreadID << " \t run_MD START " << trial << "\n")
-            Master->run_MD();
-            MPI_DEBUG(1, "Master " << globalThreadID << " \t swap START " << trial << "\n")
-            std::cerr << "HUHAHA\n";
-            MPI_Barrier(MPI_COMM_WORLD); //Make sure all processes finished.
-
-            Master->swap();
-            MPI_DEBUG(1, "Master " << globalThreadID << " \t receive START " << trial << "\n")
-            Master->receive_from_all_slaves();
-            MPI_DEBUG(1, "Master " << globalThreadID << " \t write START " << trial << "\n")
-            Master->write();
-
-            if ((total_runs / 10 > 0) && (trial % (total_runs / 10) == 0)) { //Timer 
-                percent = double(trial) / double(total_runs);
-                spent = util::now() - start;
-                hh = int(spent / 3600);
-                mm = int((spent - hh * 3600) / 60);
-                ss = int(spent - hh * 3600 - mm * 60);
-
-                std::cout << "\nREPEX:       " << std::setw(2) << percent * 100 << "% done..." << std::endl;
-                std::cout << "REPEX: spent " << hh << ":" << mm << ":" << ss << std::endl;
-                std::cerr << "\nREPEX:       " << std::setw(2) << percent * 100 << "% done..." << std::endl;
-                std::cerr << "REPEX: spent " << hh << ":" << mm << ":" << ss << std::endl;
-            }
-        }
-                                std::cerr << "HAHAAAA\n";
-
-        MPI_DEBUG(1, "Master \t \t finalize ")
-
-        Master->write_final_conf();
-        std::cout << "\n=================== Master Node " << globalThreadID << "  finished successfully!\n";
-
-        } else { //SLAVES    
-        MPI_DEBUG(1, "Slave " << globalThreadID << "simulation: " << simulationID)
-
-        // Select repex Implementation - Polymorphism
-        MPI_DEBUG(1, "Slave " << globalThreadID << "::Constructor: START ")
-        util::replica_exchange_slave_interface* Slave;
-        if (reedsSim) {
-            Slave = new util::replica_exchange_slave_eds(args, cont, globalThreadID, reGMPI, replica_mpi_control);
-        } else {
-            Slave = new util::replica_exchange_slave(args, cont, globalThreadID, reGMPI, replica_mpi_control);
-        }
-        MPI_DEBUG(1, "Slave " << globalThreadID << "::Constructor: DONE ")
-        MPI_DEBUG(1, "Slave " << globalThreadID << " \t INIT START")
-        Slave->init();
-        MPI_DEBUG(1, "Slave " << globalThreadID << " \t INIT Done")
-
-
-        //do md:
-        unsigned int trial = 0;
-        MPI_DEBUG(1, "Slave " << globalThreadID << " \t EQUIL " << equil_runs << " steps")
-
-        for (; trial < equil_runs; ++trial) { // for equilibrations
-            Slave->run_MD();
-        }
-
-        MPI_DEBUG(1, "Slave " << globalThreadID << " \t MD " << total_runs << " steps")
-        for (; trial < total_runs; ++trial) { //for repex execution
-            MPI_DEBUG(1, "Slave " << globalThreadID << " \t MD trial: " << trial << "\n")
-            MPI_DEBUG(1, "Slave " << globalThreadID << " \t run_MD START " << trial << "\n")
-            Slave->run_MD();
-            MPI_DEBUG(1, "Slave " << globalThreadID << " \t swap START " << trial << "\n")
-            std::cerr << "HUHAHA\n";
-            MPI_Barrier(MPI_COMM_WORLD); //Make sure all processes finished.
-
-            Slave->swap();
-            MPI_DEBUG(1, "Slave " << globalThreadID << " \t send START " << trial << "\n")
-            Slave->send_to_master();
-            MPI_DEBUG(1, "Slave " << globalThreadID << " \t send Done " << trial << "\n")
-
-        }
-        std::cerr << "HAHAAAA\n";
-
-        MPI_DEBUG(1, "Slave " << globalThreadID << " \t Finalize")
-        
-        Slave->write_final_conf();
-        std::cout << "\n=================== Slave Node " << globalThreadID << "  finished successfully!\n";
-    }
->>>>>>> df916d32
 
     MPI_Barrier(MPI_COMM_WORLD); //Make sure all processes finished.
 
@@ -1158,14 +653,8 @@
         std::cerr << "TOTAL TIME USED: \n\th:min:s\t\tseconds\n"
                 << "\t" << durationHour << ":" << durationMinlHour << ":" << durationSlMin << "\t\t" << duration << "\n";
     }
-<<<<<<< HEAD
     MPI_DEBUG(1, "Everybody done!")
 
-=======
-    
-    MPI_Comm_free(&reGMPI.comm); //Clean up
-    MPI_Comm_free(&replica_mpi_control.comm); //Clean up
->>>>>>> df916d32
     MPI_Finalize();
     return 0;
 #else
